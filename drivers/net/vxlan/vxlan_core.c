--- conflicted
+++ resolved
@@ -4413,11 +4413,8 @@
 		nla_total_size(sizeof(__u8)) + /* IFLA_VXLAN_REMCSUM_TX */
 		nla_total_size(sizeof(__u8)) + /* IFLA_VXLAN_REMCSUM_RX */
 		nla_total_size(sizeof(__u8)) + /* IFLA_VXLAN_LOCALBYPASS */
-<<<<<<< HEAD
-=======
 		/* IFLA_VXLAN_PORT_RANGE */
 		nla_total_size(sizeof(struct ifla_vxlan_port_range)) +
->>>>>>> 740329d7
 		nla_total_size(0) + /* IFLA_VXLAN_GBP */
 		nla_total_size(0) + /* IFLA_VXLAN_GPE */
 		nla_total_size(0) + /* IFLA_VXLAN_REMCSUM_NOPARTIAL */
