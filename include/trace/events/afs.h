--- conflicted
+++ resolved
@@ -498,32 +498,6 @@
 #endif /* end __AFS_GENERATE_TRACE_ENUMS_ONCE_ONLY */
 
 /*
- * Generate enums for tracing information.
- */
-#ifndef __AFS_GENERATE_TRACE_ENUMS_ONCE_ONLY
-#define __AFS_GENERATE_TRACE_ENUMS_ONCE_ONLY
-
-#undef EM
-#undef E_
-#define EM(a, b) a,
-#define E_(a, b) a
-
-enum afs_call_trace		{ afs_call_traces } __mode(byte);
-enum afs_cb_break_reason	{ afs_cb_break_reasons } __mode(byte);
-enum afs_cell_trace		{ afs_cell_traces } __mode(byte);
-enum afs_edit_dir_op		{ afs_edit_dir_ops } __mode(byte);
-enum afs_edit_dir_reason	{ afs_edit_dir_reasons } __mode(byte);
-enum afs_eproto_cause		{ afs_eproto_causes } __mode(byte);
-enum afs_file_error		{ afs_file_errors } __mode(byte);
-enum afs_flock_event		{ afs_flock_events } __mode(byte);
-enum afs_flock_operation	{ afs_flock_operations } __mode(byte);
-enum afs_io_error		{ afs_io_errors } __mode(byte);
-enum afs_server_trace		{ afs_server_traces } __mode(byte);
-enum afs_volume_trace		{ afs_volume_traces } __mode(byte);
-
-#endif /* end __AFS_GENERATE_TRACE_ENUMS_ONCE_ONLY */
-
-/*
  * Export enum symbols via userspace.
  */
 #undef EM
@@ -928,40 +902,6 @@
 		      __entry->vnode, __entry->off, __entry->i_size)
 	    );
 
-<<<<<<< HEAD
-TRACE_EVENT(afs_folio_dirty,
-	    TP_PROTO(struct afs_vnode *vnode, const char *where, struct folio *folio),
-
-	    TP_ARGS(vnode, where, folio),
-
-	    TP_STRUCT__entry(
-		    __field(struct afs_vnode *,		vnode)
-		    __field(const char *,		where)
-		    __field(pgoff_t,			index)
-		    __field(unsigned long,		from)
-		    __field(unsigned long,		to)
-			     ),
-
-	    TP_fast_assign(
-		    unsigned long priv = (unsigned long)folio_get_private(folio);
-		    __entry->vnode = vnode;
-		    __entry->where = where;
-		    __entry->index = folio_index(folio);
-		    __entry->from  = afs_folio_dirty_from(folio, priv);
-		    __entry->to    = afs_folio_dirty_to(folio, priv);
-		    __entry->to   |= (afs_is_folio_dirty_mmapped(priv) ?
-				      (1UL << (BITS_PER_LONG - 1)) : 0);
-			   ),
-
-	    TP_printk("vn=%p %lx %s %lx-%lx%s",
-		      __entry->vnode, __entry->index, __entry->where,
-		      __entry->from,
-		      __entry->to & ~(1UL << (BITS_PER_LONG - 1)),
-		      __entry->to & (1UL << (BITS_PER_LONG - 1)) ? " M" : "")
-	    );
-
-=======
->>>>>>> eab689a4
 TRACE_EVENT(afs_call_state,
 	    TP_PROTO(struct afs_call *call,
 		     enum afs_call_state from,
