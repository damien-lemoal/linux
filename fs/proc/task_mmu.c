--- conflicted
+++ resolved
@@ -1982,13 +1982,6 @@
 	struct pagemap_scan_private *p = walk->private;
 	struct vm_area_struct *vma = walk->vma;
 	unsigned long vma_category = 0;
-<<<<<<< HEAD
-
-	if (userfaultfd_wp_async(vma) && userfaultfd_wp_use_markers(vma))
-		vma_category |= PAGE_IS_WPALLOWED;
-	else if (p->arg.flags & PM_SCAN_CHECK_WPASYNC)
-		return -EPERM;
-=======
 	bool wp_allowed = userfaultfd_wp_async(vma) &&
 	    userfaultfd_wp_use_markers(vma);
 
@@ -2007,17 +2000,13 @@
 		 * fall through to the rest checks, and allow vma walk.
 		 */
 	}
->>>>>>> 8e2f79f4
 
 	if (vma->vm_flags & VM_PFNMAP)
 		return 1;
 
-<<<<<<< HEAD
-=======
 	if (wp_allowed)
 		vma_category |= PAGE_IS_WPALLOWED;
 
->>>>>>> 8e2f79f4
 	if (!pagemap_scan_is_interesting_vma(vma_category, p))
 		return 1;
 
@@ -2167,11 +2156,7 @@
 		return 0;
 	}
 
-<<<<<<< HEAD
-	if (!p->vec_out) {
-=======
 	if ((p->arg.flags & PM_SCAN_WP_MATCHING) && !p->vec_out) {
->>>>>>> 8e2f79f4
 		/* Fast path for performing exclusive WP */
 		for (addr = start; addr != end; pte++, addr += PAGE_SIZE) {
 			if (pte_uffd_wp(ptep_get(pte)))
