--- conflicted
+++ resolved
@@ -277,9 +277,6 @@
  * the first node in src if needed.  Returns MAX_NUMNODES if src is empty.
  */
 #define next_node_in(n, src) __next_node_in((n), &(src))
-<<<<<<< HEAD
-unsigned int __next_node_in(int node, const nodemask_t *srcp);
-=======
 static inline unsigned int __next_node_in(int node, const nodemask_t *srcp)
 {
 	unsigned int ret = __next_node(node, srcp);
@@ -288,7 +285,6 @@
 		ret = __first_node(srcp);
 	return ret;
 }
->>>>>>> 7365df19
 
 static inline void init_nodemask_of_node(nodemask_t *mask, int node)
 {
