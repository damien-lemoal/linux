--- conflicted
+++ resolved
@@ -619,10 +619,6 @@
 
 struct afs_server_list {
 	struct rcu_head		rcu;
-<<<<<<< HEAD
-=======
-	afs_volid_t		vids[AFS_MAXTYPES]; /* Volume IDs */
->>>>>>> eab689a4
 	refcount_t		usage;
 	bool			attached;	/* T if attached to servers */
 	enum afs_ro_replicating	ro_replicating;	/* RW->RO update (probably) in progress */
@@ -652,15 +648,8 @@
 #define AFS_VOLUME_UPDATING	1	/* - T if an update is in progress */
 #define AFS_VOLUME_WAIT		2	/* - T if users must wait for update */
 #define AFS_VOLUME_DELETED	3	/* - T if volume appears deleted */
-<<<<<<< HEAD
 #define AFS_VOLUME_MAYBE_NO_IBULK 4	/* - T if some servers don't have InlineBulkStatus */
 #define AFS_VOLUME_RM_TREE	5	/* - Set if volume removed from cell->volumes */
-=======
-#define AFS_VOLUME_OFFLINE	4	/* - T if volume offline notice given */
-#define AFS_VOLUME_BUSY		5	/* - T if volume busy notice given */
-#define AFS_VOLUME_MAYBE_NO_IBULK 6	/* - T if some servers don't have InlineBulkStatus */
-#define AFS_VOLUME_RM_TREE	7	/* - Set if volume removed from cell->volumes */
->>>>>>> eab689a4
 #ifdef CONFIG_AFS_FSCACHE
 	struct fscache_volume	*cache;		/* Caching cookie */
 #endif
