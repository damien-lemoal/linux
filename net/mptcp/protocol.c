--- conflicted
+++ resolved
@@ -2583,8 +2583,6 @@
 	mptcp_reset_timeout(msk, 0);
 }
 
-<<<<<<< HEAD
-=======
 static void mptcp_do_fastclose(struct sock *sk)
 {
 	struct mptcp_subflow_context *subflow, *tmp;
@@ -2595,7 +2593,6 @@
 				  subflow, MPTCP_CF_FASTCLOSE);
 }
 
->>>>>>> 7365df19
 static void mptcp_worker(struct work_struct *work)
 {
 	struct mptcp_sock *msk = container_of(work, struct mptcp_sock, work);
@@ -2858,12 +2855,6 @@
 
 	might_sleep();
 
-<<<<<<< HEAD
-	/* join list will be eventually flushed (with rst) at sock lock release time*/
-	list_splice_init(&msk->conn_list, &conn_list);
-
-=======
->>>>>>> 7365df19
 	mptcp_stop_timer(sk);
 	sk_stop_timer(sk, &sk->sk_timer);
 	msk->pm.status = 0;
@@ -2986,23 +2977,10 @@
 
 static int mptcp_disconnect(struct sock *sk, int flags)
 {
-<<<<<<< HEAD
-	struct mptcp_subflow_context *subflow, *tmp;
-=======
->>>>>>> 7365df19
 	struct mptcp_sock *msk = mptcp_sk(sk);
 
 	inet_sk_state_store(sk, TCP_CLOSE);
 
-<<<<<<< HEAD
-	list_for_each_entry_safe(subflow, tmp, &msk->conn_list, node) {
-		struct sock *ssk = mptcp_subflow_tcp_sock(subflow);
-
-		__mptcp_close_ssk(sk, ssk, subflow, MPTCP_CF_FASTCLOSE);
-	}
-
-=======
->>>>>>> 7365df19
 	mptcp_stop_timer(sk);
 	sk_stop_timer(sk, &sk->sk_timer);
 
