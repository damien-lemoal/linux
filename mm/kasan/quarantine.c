--- conflicted
+++ resolved
@@ -143,29 +143,10 @@
 static void qlink_free(struct qlist_node *qlink, struct kmem_cache *cache)
 {
 	void *object = qlink_to_object(qlink, cache);
-<<<<<<< HEAD
-	struct kasan_alloc_meta *alloc_meta = kasan_get_alloc_meta(cache, object);
 	struct kasan_free_meta *free_meta = kasan_get_free_meta(cache, object);
 	unsigned long flags;
 
-	if (alloc_meta) {
-		stack_depot_put(alloc_meta->alloc_track.stack);
-		stack_depot_put(alloc_meta->aux_stack[0]);
-		stack_depot_put(alloc_meta->aux_stack[1]);
-		__memset(alloc_meta, 0, sizeof(*alloc_meta));
-	}
-
-	if (free_meta &&
-	    *(u8 *)kasan_mem_to_shadow(object) == KASAN_SLAB_FREETRACK) {
-		stack_depot_put(free_meta->free_track.stack);
-		__memset(&free_meta->free_track, 0, sizeof(free_meta->free_track));
-	}
-=======
-	struct kasan_free_meta *free_meta = kasan_get_free_meta(cache, object);
-	unsigned long flags;
-
 	kasan_release_object_meta(cache, object);
->>>>>>> e4a09289
 
 	/*
 	 * If init_on_free is enabled and KASAN's free metadata is stored in
@@ -176,17 +157,6 @@
 	if (slab_want_init_on_free(cache) &&
 	    cache->kasan_info.free_meta_offset == 0)
 		memzero_explicit(free_meta, sizeof(*free_meta));
-
-<<<<<<< HEAD
-	/*
-	 * As the object now gets freed from the quarantine,
-	 * take note that its free track is no longer exists.
-	 */
-	*(u8 *)kasan_mem_to_shadow(object) = KASAN_SLAB_FREE;
-=======
-	if (IS_ENABLED(CONFIG_SLAB))
-		local_irq_save(flags);
->>>>>>> e4a09289
 
 	if (IS_ENABLED(CONFIG_SLAB))
 		local_irq_save(flags);
