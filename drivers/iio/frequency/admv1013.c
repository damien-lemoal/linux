--- conflicted
+++ resolved
@@ -345,13 +345,6 @@
 {
 	unsigned int mixer_vgate;
 
-<<<<<<< HEAD
-	vcm = regulator_get_voltage(st->reg);
-	if (vcm < 0)
-		return vcm;
-
-=======
->>>>>>> 0c383648
 	if (vcm <= 1800000)
 		mixer_vgate = (2389 * vcm / 1000000 + 8100) / 100;
 	else if (vcm > 1800000 && vcm <= 2600000)
@@ -562,15 +555,6 @@
 		return ret;
 	}
 
-	ret = devm_regulator_bulk_get_enable(&st->spi->dev,
-					     ARRAY_SIZE(admv1013_vcc_regs),
-					     admv1013_vcc_regs);
-	if (ret) {
-		dev_err_probe(&spi->dev, ret,
-			      "Failed to request VCC regulators\n");
-		return ret;
-	}
-
 	return 0;
 }
 
