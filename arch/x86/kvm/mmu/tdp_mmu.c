--- conflicted
+++ resolved
@@ -142,36 +142,6 @@
  * mode. In the unlikely event that this thread must free a root, the lock
  * will be temporarily dropped and reacquired in write mode.
  */
-<<<<<<< HEAD
-#define for_each_tdp_mmu_root_yield_safe(_kvm, _root)				\
-	for (_root = list_first_entry(&_kvm->arch.tdp_mmu_roots,	\
-				      typeof(*_root), link);		\
-	     tdp_mmu_next_root_valid(_kvm, _root);			\
-	     _root = tdp_mmu_next_root(_kvm, _root))
-
-#define for_each_tdp_mmu_root(_kvm, _root)				\
-	list_for_each_entry(_root, &_kvm->arch.tdp_mmu_roots, link)
-
-static bool zap_gfn_range(struct kvm *kvm, struct kvm_mmu_page *root,
-			  gfn_t start, gfn_t end, bool can_yield, bool flush);
-
-void kvm_tdp_mmu_free_root(struct kvm *kvm, struct kvm_mmu_page *root)
-{
-	gfn_t max_gfn = 1ULL << (shadow_phys_bits - PAGE_SHIFT);
-
-	lockdep_assert_held_write(&kvm->mmu_lock);
-
-	WARN_ON(root->root_count);
-	WARN_ON(!root->tdp_mmu_page);
-
-	list_del(&root->link);
-
-	zap_gfn_range(kvm, root, 0, max_gfn, false, false);
-
-	free_page((unsigned long)root->spt);
-	kmem_cache_free(mmu_page_header_cache, root);
-}
-=======
 #define for_each_tdp_mmu_root_yield_safe(_kvm, _root, _as_id, _shared)	\
 	for (_root = tdp_mmu_next_root(_kvm, NULL, _shared);		\
 	     _root;							\
@@ -185,7 +155,6 @@
 				lockdep_is_held(&kvm->arch.tdp_mmu_pages_lock))	\
 		if (kvm_mmu_page_as_id(_root) != _as_id) {		\
 		} else
->>>>>>> 3bf0fcd7
 
 static union kvm_mmu_page_role page_role_for_level(struct kvm_vcpu *vcpu,
 						   int level)
@@ -553,10 +522,6 @@
 		      new_spte) != iter->old_spte)
 		return false;
 
-<<<<<<< HEAD
-	handle_changed_spte(kvm, iter->as_id, iter->gfn, iter->old_spte,
-			    new_spte, iter->level, true);
-=======
 	__handle_changed_spte(kvm, iter->as_id, iter->gfn, iter->old_spte,
 			      new_spte, iter->level, true);
 	handle_changed_spte_acc_track(iter->old_spte, new_spte, iter->level);
@@ -570,7 +535,6 @@
 {
 	if (!tdp_mmu_set_spte_atomic_no_dirty_log(kvm, iter, new_spte))
 		return false;
->>>>>>> 3bf0fcd7
 
 	handle_changed_spte_dirty_log(kvm, iter->as_id, iter->gfn,
 				      iter->old_spte, new_spte, iter->level);
@@ -740,16 +704,6 @@
  * scheduler needs the CPU or there is contention on the MMU lock. If this
  * function cannot yield, it will not release the MMU lock or reschedule and
  * the caller must ensure it does not supply too large a GFN range, or the
-<<<<<<< HEAD
- * operation can cause a soft lockup.  Note, in some use cases a flush may be
- * required by prior actions.  Ensure the pending flush is performed prior to
- * yielding.
- */
-static bool zap_gfn_range(struct kvm *kvm, struct kvm_mmu_page *root,
-			  gfn_t start, gfn_t end, bool can_yield, bool flush)
-{
-	struct tdp_iter iter;
-=======
  * operation can cause a soft lockup.
  *
  * If shared is true, this thread holds the MMU lock in read mode and must
@@ -764,18 +718,13 @@
 	struct tdp_iter iter;
 
 	kvm_lockdep_assert_mmu_lock_held(kvm, shared);
->>>>>>> 3bf0fcd7
 
 	rcu_read_lock();
 
 	tdp_root_for_each_pte(iter, root, start, end) {
 retry:
 		if (can_yield &&
-<<<<<<< HEAD
-		    tdp_mmu_iter_cond_resched(kvm, &iter, flush)) {
-=======
 		    tdp_mmu_iter_cond_resched(kvm, &iter, flush, shared)) {
->>>>>>> 3bf0fcd7
 			flush = false;
 			continue;
 		}
@@ -793,10 +742,6 @@
 		    !is_last_spte(iter.old_spte, iter.level))
 			continue;
 
-<<<<<<< HEAD
-		tdp_mmu_set_spte(kvm, &iter, 0);
-		flush = true;
-=======
 		if (!shared) {
 			tdp_mmu_set_spte(kvm, &iter, 0);
 			flush = true;
@@ -808,7 +753,6 @@
 			iter.old_spte = READ_ONCE(*rcu_dereference(iter.sptep));
 			goto retry;
 		}
->>>>>>> 3bf0fcd7
 	}
 
 	rcu_read_unlock();
@@ -826,25 +770,15 @@
  * structures concurrently. If shared is false, this thread should hold the
  * MMU in write mode.
  */
-<<<<<<< HEAD
-bool __kvm_tdp_mmu_zap_gfn_range(struct kvm *kvm, gfn_t start, gfn_t end,
-				 bool can_yield)
-=======
 bool __kvm_tdp_mmu_zap_gfn_range(struct kvm *kvm, int as_id, gfn_t start,
 				 gfn_t end, bool can_yield, bool flush,
 				 bool shared)
->>>>>>> 3bf0fcd7
 {
 	struct kvm_mmu_page *root;
 
-<<<<<<< HEAD
-	for_each_tdp_mmu_root_yield_safe(kvm, root)
-		flush = zap_gfn_range(kvm, root, start, end, can_yield, flush);
-=======
 	for_each_tdp_mmu_root_yield_safe(kvm, root, as_id, shared)
 		flush = zap_gfn_range(kvm, root, start, end, can_yield, flush,
 				      shared);
->>>>>>> 3bf0fcd7
 
 	return flush;
 }
@@ -1119,18 +1053,8 @@
 	return flush;
 }
 
-<<<<<<< HEAD
-static int zap_gfn_range_hva_wrapper(struct kvm *kvm,
-				     struct kvm_memory_slot *slot,
-				     struct kvm_mmu_page *root, gfn_t start,
-				     gfn_t end, unsigned long unused)
-{
-	return zap_gfn_range(kvm, root, start, end, false, false);
-}
-=======
 typedef bool (*tdp_handler_t)(struct kvm *kvm, struct tdp_iter *iter,
 			      struct kvm_gfn_range *range);
->>>>>>> 3bf0fcd7
 
 static __always_inline bool kvm_tdp_mmu_handle_gfn(struct kvm *kvm,
 						   struct kvm_gfn_range *range,
