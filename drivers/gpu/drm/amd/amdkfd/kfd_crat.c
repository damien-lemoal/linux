// SPDX-License-Identifier: GPL-2.0 OR MIT
/*
 * Copyright 2015-2022 Advanced Micro Devices, Inc.
 *
 * Permission is hereby granted, free of charge, to any person obtaining a
 * copy of this software and associated documentation files (the "Software"),
 * to deal in the Software without restriction, including without limitation
 * the rights to use, copy, modify, merge, publish, distribute, sublicense,
 * and/or sell copies of the Software, and to permit persons to whom the
 * Software is furnished to do so, subject to the following conditions:
 *
 * The above copyright notice and this permission notice shall be included in
 * all copies or substantial portions of the Software.
 *
 * THE SOFTWARE IS PROVIDED "AS IS", WITHOUT WARRANTY OF ANY KIND, EXPRESS OR
 * IMPLIED, INCLUDING BUT NOT LIMITED TO THE WARRANTIES OF MERCHANTABILITY,
 * FITNESS FOR A PARTICULAR PURPOSE AND NONINFRINGEMENT.  IN NO EVENT SHALL
 * THE COPYRIGHT HOLDER(S) OR AUTHOR(S) BE LIABLE FOR ANY CLAIM, DAMAGES OR
 * OTHER LIABILITY, WHETHER IN AN ACTION OF CONTRACT, TORT OR OTHERWISE,
 * ARISING FROM, OUT OF OR IN CONNECTION WITH THE SOFTWARE OR THE USE OR
 * OTHER DEALINGS IN THE SOFTWARE.
 */

#include <linux/pci.h>
#include <linux/acpi.h>
#include "kfd_crat.h"
#include "kfd_priv.h"
#include "kfd_topology.h"
#include "kfd_iommu.h"
#include "amdgpu.h"
#include "amdgpu_amdkfd.h"

/* GPU Processor ID base for dGPUs for which VCRAT needs to be created.
 * GPU processor ID are expressed with Bit[31]=1.
 * The base is set to 0x8000_0000 + 0x1000 to avoid collision with GPU IDs
 * used in the CRAT.
 */
static uint32_t gpu_processor_id_low = 0x80001000;

/* Return the next available gpu_processor_id and increment it for next GPU
 *	@total_cu_count - Total CUs present in the GPU including ones
 *			  masked off
 */
static inline unsigned int get_and_inc_gpu_processor_id(
				unsigned int total_cu_count)
{
	int current_id = gpu_processor_id_low;

	gpu_processor_id_low += total_cu_count;
	return current_id;
}

/* Static table to describe GPU Cache information */
struct kfd_gpu_cache_info {
	uint32_t	cache_size;
	uint32_t	cache_level;
	uint32_t	flags;
	/* Indicates how many Compute Units share this cache
	 * within a SA. Value = 1 indicates the cache is not shared
	 */
	uint32_t	num_cu_shared;
};

static struct kfd_gpu_cache_info kaveri_cache_info[] = {
	{
		/* TCP L1 Cache per CU */
		.cache_size = 16,
		.cache_level = 1,
		.flags = (CRAT_CACHE_FLAGS_ENABLED |
				CRAT_CACHE_FLAGS_DATA_CACHE |
				CRAT_CACHE_FLAGS_SIMD_CACHE),
		.num_cu_shared = 1,
	},
	{
		/* Scalar L1 Instruction Cache (in SQC module) per bank */
		.cache_size = 16,
		.cache_level = 1,
		.flags = (CRAT_CACHE_FLAGS_ENABLED |
				CRAT_CACHE_FLAGS_INST_CACHE |
				CRAT_CACHE_FLAGS_SIMD_CACHE),
		.num_cu_shared = 2,
	},
	{
		/* Scalar L1 Data Cache (in SQC module) per bank */
		.cache_size = 8,
		.cache_level = 1,
		.flags = (CRAT_CACHE_FLAGS_ENABLED |
				CRAT_CACHE_FLAGS_DATA_CACHE |
				CRAT_CACHE_FLAGS_SIMD_CACHE),
		.num_cu_shared = 2,
	},

	/* TODO: Add L2 Cache information */
};


static struct kfd_gpu_cache_info carrizo_cache_info[] = {
	{
		/* TCP L1 Cache per CU */
		.cache_size = 16,
		.cache_level = 1,
		.flags = (CRAT_CACHE_FLAGS_ENABLED |
				CRAT_CACHE_FLAGS_DATA_CACHE |
				CRAT_CACHE_FLAGS_SIMD_CACHE),
		.num_cu_shared = 1,
	},
	{
		/* Scalar L1 Instruction Cache (in SQC module) per bank */
		.cache_size = 8,
		.cache_level = 1,
		.flags = (CRAT_CACHE_FLAGS_ENABLED |
				CRAT_CACHE_FLAGS_INST_CACHE |
				CRAT_CACHE_FLAGS_SIMD_CACHE),
		.num_cu_shared = 4,
	},
	{
		/* Scalar L1 Data Cache (in SQC module) per bank. */
		.cache_size = 4,
		.cache_level = 1,
		.flags = (CRAT_CACHE_FLAGS_ENABLED |
				CRAT_CACHE_FLAGS_DATA_CACHE |
				CRAT_CACHE_FLAGS_SIMD_CACHE),
		.num_cu_shared = 4,
	},

	/* TODO: Add L2 Cache information */
};

#define hawaii_cache_info kaveri_cache_info
#define tonga_cache_info carrizo_cache_info
#define fiji_cache_info  carrizo_cache_info
#define polaris10_cache_info carrizo_cache_info
#define polaris11_cache_info carrizo_cache_info
#define polaris12_cache_info carrizo_cache_info
#define vegam_cache_info carrizo_cache_info

/* NOTE: L1 cache information has been updated and L2/L3
 * cache information has been added for Vega10 and
 * newer ASICs. The unit for cache_size is KiB.
 * In future,  check & update cache details
 * for every new ASIC is required.
 */

static struct kfd_gpu_cache_info vega10_cache_info[] = {
	{
		/* TCP L1 Cache per CU */
		.cache_size = 16,
		.cache_level = 1,
		.flags = (CRAT_CACHE_FLAGS_ENABLED |
				CRAT_CACHE_FLAGS_DATA_CACHE |
				CRAT_CACHE_FLAGS_SIMD_CACHE),
		.num_cu_shared = 1,
	},
	{
		/* Scalar L1 Instruction Cache per SQC */
		.cache_size = 32,
		.cache_level = 1,
		.flags = (CRAT_CACHE_FLAGS_ENABLED |
				CRAT_CACHE_FLAGS_INST_CACHE |
				CRAT_CACHE_FLAGS_SIMD_CACHE),
		.num_cu_shared = 3,
	},
	{
		/* Scalar L1 Data Cache per SQC */
		.cache_size = 16,
		.cache_level = 1,
		.flags = (CRAT_CACHE_FLAGS_ENABLED |
				CRAT_CACHE_FLAGS_DATA_CACHE |
				CRAT_CACHE_FLAGS_SIMD_CACHE),
		.num_cu_shared = 3,
	},
	{
		/* L2 Data Cache per GPU (Total Tex Cache) */
		.cache_size = 4096,
		.cache_level = 2,
		.flags = (CRAT_CACHE_FLAGS_ENABLED |
				CRAT_CACHE_FLAGS_DATA_CACHE |
				CRAT_CACHE_FLAGS_SIMD_CACHE),
		.num_cu_shared = 16,
	},
};

static struct kfd_gpu_cache_info raven_cache_info[] = {
	{
		/* TCP L1 Cache per CU */
		.cache_size = 16,
		.cache_level = 1,
		.flags = (CRAT_CACHE_FLAGS_ENABLED |
				CRAT_CACHE_FLAGS_DATA_CACHE |
				CRAT_CACHE_FLAGS_SIMD_CACHE),
		.num_cu_shared = 1,
	},
	{
		/* Scalar L1 Instruction Cache per SQC */
		.cache_size = 32,
		.cache_level = 1,
		.flags = (CRAT_CACHE_FLAGS_ENABLED |
				CRAT_CACHE_FLAGS_INST_CACHE |
				CRAT_CACHE_FLAGS_SIMD_CACHE),
		.num_cu_shared = 3,
	},
	{
		/* Scalar L1 Data Cache per SQC */
		.cache_size = 16,
		.cache_level = 1,
		.flags = (CRAT_CACHE_FLAGS_ENABLED |
				CRAT_CACHE_FLAGS_DATA_CACHE |
				CRAT_CACHE_FLAGS_SIMD_CACHE),
		.num_cu_shared = 3,
	},
	{
		/* L2 Data Cache per GPU (Total Tex Cache) */
		.cache_size = 1024,
		.cache_level = 2,
		.flags = (CRAT_CACHE_FLAGS_ENABLED |
				CRAT_CACHE_FLAGS_DATA_CACHE |
				CRAT_CACHE_FLAGS_SIMD_CACHE),
		.num_cu_shared = 11,
	},
};

static struct kfd_gpu_cache_info renoir_cache_info[] = {
	{
		/* TCP L1 Cache per CU */
		.cache_size = 16,
		.cache_level = 1,
		.flags = (CRAT_CACHE_FLAGS_ENABLED |
				CRAT_CACHE_FLAGS_DATA_CACHE |
				CRAT_CACHE_FLAGS_SIMD_CACHE),
		.num_cu_shared = 1,
	},
	{
		/* Scalar L1 Instruction Cache per SQC */
		.cache_size = 32,
		.cache_level = 1,
		.flags = (CRAT_CACHE_FLAGS_ENABLED |
				CRAT_CACHE_FLAGS_INST_CACHE |
				CRAT_CACHE_FLAGS_SIMD_CACHE),
		.num_cu_shared = 3,
	},
	{
		/* Scalar L1 Data Cache per SQC */
		.cache_size = 16,
		.cache_level = 1,
		.flags = (CRAT_CACHE_FLAGS_ENABLED |
				CRAT_CACHE_FLAGS_DATA_CACHE |
				CRAT_CACHE_FLAGS_SIMD_CACHE),
		.num_cu_shared = 3,
	},
	{
		/* L2 Data Cache per GPU (Total Tex Cache) */
		.cache_size = 1024,
		.cache_level = 2,
		.flags = (CRAT_CACHE_FLAGS_ENABLED |
				CRAT_CACHE_FLAGS_DATA_CACHE |
				CRAT_CACHE_FLAGS_SIMD_CACHE),
		.num_cu_shared = 8,
	},
};

static struct kfd_gpu_cache_info vega12_cache_info[] = {
	{
		/* TCP L1 Cache per CU */
		.cache_size = 16,
		.cache_level = 1,
		.flags = (CRAT_CACHE_FLAGS_ENABLED |
				CRAT_CACHE_FLAGS_DATA_CACHE |
				CRAT_CACHE_FLAGS_SIMD_CACHE),
		.num_cu_shared = 1,
	},
	{
		/* Scalar L1 Instruction Cache per SQC */
		.cache_size = 32,
		.cache_level = 1,
		.flags = (CRAT_CACHE_FLAGS_ENABLED |
				CRAT_CACHE_FLAGS_INST_CACHE |
				CRAT_CACHE_FLAGS_SIMD_CACHE),
		.num_cu_shared = 3,
	},
	{
		/* Scalar L1 Data Cache per SQC */
		.cache_size = 16,
		.cache_level = 1,
		.flags = (CRAT_CACHE_FLAGS_ENABLED |
				CRAT_CACHE_FLAGS_DATA_CACHE |
				CRAT_CACHE_FLAGS_SIMD_CACHE),
		.num_cu_shared = 3,
	},
	{
		/* L2 Data Cache per GPU (Total Tex Cache) */
		.cache_size = 2048,
		.cache_level = 2,
		.flags = (CRAT_CACHE_FLAGS_ENABLED |
				CRAT_CACHE_FLAGS_DATA_CACHE |
				CRAT_CACHE_FLAGS_SIMD_CACHE),
		.num_cu_shared = 5,
	},
};

static struct kfd_gpu_cache_info vega20_cache_info[] = {
	{
		/* TCP L1 Cache per CU */
		.cache_size = 16,
		.cache_level = 1,
		.flags = (CRAT_CACHE_FLAGS_ENABLED |
				CRAT_CACHE_FLAGS_DATA_CACHE |
				CRAT_CACHE_FLAGS_SIMD_CACHE),
		.num_cu_shared = 1,
	},
	{
		/* Scalar L1 Instruction Cache per SQC */
		.cache_size = 32,
		.cache_level = 1,
		.flags = (CRAT_CACHE_FLAGS_ENABLED |
				CRAT_CACHE_FLAGS_INST_CACHE |
				CRAT_CACHE_FLAGS_SIMD_CACHE),
		.num_cu_shared = 3,
	},
	{
		/* Scalar L1 Data Cache per SQC */
		.cache_size = 16,
		.cache_level = 1,
		.flags = (CRAT_CACHE_FLAGS_ENABLED |
				CRAT_CACHE_FLAGS_DATA_CACHE |
				CRAT_CACHE_FLAGS_SIMD_CACHE),
		.num_cu_shared = 3,
	},
	{
		/* L2 Data Cache per GPU (Total Tex Cache) */
		.cache_size = 8192,
		.cache_level = 2,
		.flags = (CRAT_CACHE_FLAGS_ENABLED |
				CRAT_CACHE_FLAGS_DATA_CACHE |
				CRAT_CACHE_FLAGS_SIMD_CACHE),
		.num_cu_shared = 16,
	},
};

static struct kfd_gpu_cache_info aldebaran_cache_info[] = {
	{
		/* TCP L1 Cache per CU */
		.cache_size = 16,
		.cache_level = 1,
		.flags = (CRAT_CACHE_FLAGS_ENABLED |
				CRAT_CACHE_FLAGS_DATA_CACHE |
				CRAT_CACHE_FLAGS_SIMD_CACHE),
		.num_cu_shared = 1,
	},
	{
		/* Scalar L1 Instruction Cache per SQC */
		.cache_size = 32,
		.cache_level = 1,
		.flags = (CRAT_CACHE_FLAGS_ENABLED |
				CRAT_CACHE_FLAGS_INST_CACHE |
				CRAT_CACHE_FLAGS_SIMD_CACHE),
		.num_cu_shared = 2,
	},
	{
		/* Scalar L1 Data Cache per SQC */
		.cache_size = 16,
		.cache_level = 1,
		.flags = (CRAT_CACHE_FLAGS_ENABLED |
				CRAT_CACHE_FLAGS_DATA_CACHE |
				CRAT_CACHE_FLAGS_SIMD_CACHE),
		.num_cu_shared = 2,
	},
	{
		/* L2 Data Cache per GPU (Total Tex Cache) */
		.cache_size = 8192,
		.cache_level = 2,
		.flags = (CRAT_CACHE_FLAGS_ENABLED |
				CRAT_CACHE_FLAGS_DATA_CACHE |
				CRAT_CACHE_FLAGS_SIMD_CACHE),
		.num_cu_shared = 14,
	},
};

static struct kfd_gpu_cache_info navi10_cache_info[] = {
	{
		/* TCP L1 Cache per CU */
		.cache_size = 16,
		.cache_level = 1,
		.flags = (CRAT_CACHE_FLAGS_ENABLED |
				CRAT_CACHE_FLAGS_DATA_CACHE |
				CRAT_CACHE_FLAGS_SIMD_CACHE),
		.num_cu_shared = 1,
	},
	{
		/* Scalar L1 Instruction Cache per SQC */
		.cache_size = 32,
		.cache_level = 1,
		.flags = (CRAT_CACHE_FLAGS_ENABLED |
				CRAT_CACHE_FLAGS_INST_CACHE |
				CRAT_CACHE_FLAGS_SIMD_CACHE),
		.num_cu_shared = 2,
	},
	{
		/* Scalar L1 Data Cache per SQC */
		.cache_size = 16,
		.cache_level = 1,
		.flags = (CRAT_CACHE_FLAGS_ENABLED |
				CRAT_CACHE_FLAGS_DATA_CACHE |
				CRAT_CACHE_FLAGS_SIMD_CACHE),
		.num_cu_shared = 2,
	},
	{
		/* GL1 Data Cache per SA */
		.cache_size = 128,
		.cache_level = 1,
		.flags = (CRAT_CACHE_FLAGS_ENABLED |
				CRAT_CACHE_FLAGS_DATA_CACHE |
				CRAT_CACHE_FLAGS_SIMD_CACHE),
		.num_cu_shared = 10,
	},
	{
		/* L2 Data Cache per GPU (Total Tex Cache) */
		.cache_size = 4096,
		.cache_level = 2,
		.flags = (CRAT_CACHE_FLAGS_ENABLED |
				CRAT_CACHE_FLAGS_DATA_CACHE |
				CRAT_CACHE_FLAGS_SIMD_CACHE),
		.num_cu_shared = 10,
	},
};

static struct kfd_gpu_cache_info vangogh_cache_info[] = {
	{
		/* TCP L1 Cache per CU */
		.cache_size = 16,
		.cache_level = 1,
		.flags = (CRAT_CACHE_FLAGS_ENABLED |
				CRAT_CACHE_FLAGS_DATA_CACHE |
				CRAT_CACHE_FLAGS_SIMD_CACHE),
		.num_cu_shared = 1,
	},
	{
		/* Scalar L1 Instruction Cache per SQC */
		.cache_size = 32,
		.cache_level = 1,
		.flags = (CRAT_CACHE_FLAGS_ENABLED |
				CRAT_CACHE_FLAGS_INST_CACHE |
				CRAT_CACHE_FLAGS_SIMD_CACHE),
		.num_cu_shared = 2,
	},
	{
		/* Scalar L1 Data Cache per SQC */
		.cache_size = 16,
		.cache_level = 1,
		.flags = (CRAT_CACHE_FLAGS_ENABLED |
				CRAT_CACHE_FLAGS_DATA_CACHE |
				CRAT_CACHE_FLAGS_SIMD_CACHE),
		.num_cu_shared = 2,
	},
	{
		/* GL1 Data Cache per SA */
		.cache_size = 128,
		.cache_level = 1,
		.flags = (CRAT_CACHE_FLAGS_ENABLED |
				CRAT_CACHE_FLAGS_DATA_CACHE |
				CRAT_CACHE_FLAGS_SIMD_CACHE),
		.num_cu_shared = 8,
	},
	{
		/* L2 Data Cache per GPU (Total Tex Cache) */
		.cache_size = 1024,
		.cache_level = 2,
		.flags = (CRAT_CACHE_FLAGS_ENABLED |
				CRAT_CACHE_FLAGS_DATA_CACHE |
				CRAT_CACHE_FLAGS_SIMD_CACHE),
		.num_cu_shared = 8,
	},
};

static struct kfd_gpu_cache_info navi14_cache_info[] = {
	{
		/* TCP L1 Cache per CU */
		.cache_size = 16,
		.cache_level = 1,
		.flags = (CRAT_CACHE_FLAGS_ENABLED |
				CRAT_CACHE_FLAGS_DATA_CACHE |
				CRAT_CACHE_FLAGS_SIMD_CACHE),
		.num_cu_shared = 1,
	},
	{
		/* Scalar L1 Instruction Cache per SQC */
		.cache_size = 32,
		.cache_level = 1,
		.flags = (CRAT_CACHE_FLAGS_ENABLED |
				CRAT_CACHE_FLAGS_INST_CACHE |
				CRAT_CACHE_FLAGS_SIMD_CACHE),
		.num_cu_shared = 2,
	},
	{
		/* Scalar L1 Data Cache per SQC */
		.cache_size = 16,
		.cache_level = 1,
		.flags = (CRAT_CACHE_FLAGS_ENABLED |
				CRAT_CACHE_FLAGS_DATA_CACHE |
				CRAT_CACHE_FLAGS_SIMD_CACHE),
		.num_cu_shared = 2,
	},
	{
		/* GL1 Data Cache per SA */
		.cache_size = 128,
		.cache_level = 1,
		.flags = (CRAT_CACHE_FLAGS_ENABLED |
				CRAT_CACHE_FLAGS_DATA_CACHE |
				CRAT_CACHE_FLAGS_SIMD_CACHE),
		.num_cu_shared = 12,
	},
	{
		/* L2 Data Cache per GPU (Total Tex Cache) */
		.cache_size = 2048,
		.cache_level = 2,
		.flags = (CRAT_CACHE_FLAGS_ENABLED |
				CRAT_CACHE_FLAGS_DATA_CACHE |
				CRAT_CACHE_FLAGS_SIMD_CACHE),
		.num_cu_shared = 12,
	},
};

static struct kfd_gpu_cache_info sienna_cichlid_cache_info[] = {
	{
		/* TCP L1 Cache per CU */
		.cache_size = 16,
		.cache_level = 1,
		.flags = (CRAT_CACHE_FLAGS_ENABLED |
				CRAT_CACHE_FLAGS_DATA_CACHE |
				CRAT_CACHE_FLAGS_SIMD_CACHE),
		.num_cu_shared = 1,
	},
	{
		/* Scalar L1 Instruction Cache per SQC */
		.cache_size = 32,
		.cache_level = 1,
		.flags = (CRAT_CACHE_FLAGS_ENABLED |
				CRAT_CACHE_FLAGS_INST_CACHE |
				CRAT_CACHE_FLAGS_SIMD_CACHE),
		.num_cu_shared = 2,
	},
	{
		/* Scalar L1 Data Cache per SQC */
		.cache_size = 16,
		.cache_level = 1,
		.flags = (CRAT_CACHE_FLAGS_ENABLED |
				CRAT_CACHE_FLAGS_DATA_CACHE |
				CRAT_CACHE_FLAGS_SIMD_CACHE),
		.num_cu_shared = 2,
	},
	{
		/* GL1 Data Cache per SA */
		.cache_size = 128,
		.cache_level = 1,
		.flags = (CRAT_CACHE_FLAGS_ENABLED |
				CRAT_CACHE_FLAGS_DATA_CACHE |
				CRAT_CACHE_FLAGS_SIMD_CACHE),
		.num_cu_shared = 10,
	},
	{
		/* L2 Data Cache per GPU (Total Tex Cache) */
		.cache_size = 4096,
		.cache_level = 2,
		.flags = (CRAT_CACHE_FLAGS_ENABLED |
				CRAT_CACHE_FLAGS_DATA_CACHE |
				CRAT_CACHE_FLAGS_SIMD_CACHE),
		.num_cu_shared = 10,
	},
	{
		/* L3 Data Cache per GPU */
		.cache_size = 128*1024,
		.cache_level = 3,
		.flags = (CRAT_CACHE_FLAGS_ENABLED |
				CRAT_CACHE_FLAGS_DATA_CACHE |
				CRAT_CACHE_FLAGS_SIMD_CACHE),
		.num_cu_shared = 10,
	},
};

static struct kfd_gpu_cache_info navy_flounder_cache_info[] = {
	{
		/* TCP L1 Cache per CU */
		.cache_size = 16,
		.cache_level = 1,
		.flags = (CRAT_CACHE_FLAGS_ENABLED |
				CRAT_CACHE_FLAGS_DATA_CACHE |
				CRAT_CACHE_FLAGS_SIMD_CACHE),
		.num_cu_shared = 1,
	},
	{
		/* Scalar L1 Instruction Cache per SQC */
		.cache_size = 32,
		.cache_level = 1,
		.flags = (CRAT_CACHE_FLAGS_ENABLED |
				CRAT_CACHE_FLAGS_INST_CACHE |
				CRAT_CACHE_FLAGS_SIMD_CACHE),
		.num_cu_shared = 2,
	},
	{
		/* Scalar L1 Data Cache per SQC */
		.cache_size = 16,
		.cache_level = 1,
		.flags = (CRAT_CACHE_FLAGS_ENABLED |
				CRAT_CACHE_FLAGS_DATA_CACHE |
				CRAT_CACHE_FLAGS_SIMD_CACHE),
		.num_cu_shared = 2,
	},
	{
		/* GL1 Data Cache per SA */
		.cache_size = 128,
		.cache_level = 1,
		.flags = (CRAT_CACHE_FLAGS_ENABLED |
				CRAT_CACHE_FLAGS_DATA_CACHE |
				CRAT_CACHE_FLAGS_SIMD_CACHE),
		.num_cu_shared = 10,
	},
	{
		/* L2 Data Cache per GPU (Total Tex Cache) */
		.cache_size = 3072,
		.cache_level = 2,
		.flags = (CRAT_CACHE_FLAGS_ENABLED |
				CRAT_CACHE_FLAGS_DATA_CACHE |
				CRAT_CACHE_FLAGS_SIMD_CACHE),
		.num_cu_shared = 10,
	},
	{
		/* L3 Data Cache per GPU */
		.cache_size = 96*1024,
		.cache_level = 3,
		.flags = (CRAT_CACHE_FLAGS_ENABLED |
				CRAT_CACHE_FLAGS_DATA_CACHE |
				CRAT_CACHE_FLAGS_SIMD_CACHE),
		.num_cu_shared = 10,
	},
};

static struct kfd_gpu_cache_info dimgrey_cavefish_cache_info[] = {
	{
		/* TCP L1 Cache per CU */
		.cache_size = 16,
		.cache_level = 1,
		.flags = (CRAT_CACHE_FLAGS_ENABLED |
				CRAT_CACHE_FLAGS_DATA_CACHE |
				CRAT_CACHE_FLAGS_SIMD_CACHE),
		.num_cu_shared = 1,
	},
	{
		/* Scalar L1 Instruction Cache per SQC */
		.cache_size = 32,
		.cache_level = 1,
		.flags = (CRAT_CACHE_FLAGS_ENABLED |
				CRAT_CACHE_FLAGS_INST_CACHE |
				CRAT_CACHE_FLAGS_SIMD_CACHE),
		.num_cu_shared = 2,
	},
	{
		/* Scalar L1 Data Cache per SQC */
		.cache_size = 16,
		.cache_level = 1,
		.flags = (CRAT_CACHE_FLAGS_ENABLED |
				CRAT_CACHE_FLAGS_DATA_CACHE |
				CRAT_CACHE_FLAGS_SIMD_CACHE),
		.num_cu_shared = 2,
	},
	{
		/* GL1 Data Cache per SA */
		.cache_size = 128,
		.cache_level = 1,
		.flags = (CRAT_CACHE_FLAGS_ENABLED |
				CRAT_CACHE_FLAGS_DATA_CACHE |
				CRAT_CACHE_FLAGS_SIMD_CACHE),
		.num_cu_shared = 8,
	},
	{
		/* L2 Data Cache per GPU (Total Tex Cache) */
		.cache_size = 2048,
		.cache_level = 2,
		.flags = (CRAT_CACHE_FLAGS_ENABLED |
				CRAT_CACHE_FLAGS_DATA_CACHE |
				CRAT_CACHE_FLAGS_SIMD_CACHE),
		.num_cu_shared = 8,
	},
	{
		/* L3 Data Cache per GPU */
		.cache_size = 32*1024,
		.cache_level = 3,
		.flags = (CRAT_CACHE_FLAGS_ENABLED |
				CRAT_CACHE_FLAGS_DATA_CACHE |
				CRAT_CACHE_FLAGS_SIMD_CACHE),
		.num_cu_shared = 8,
	},
};

static struct kfd_gpu_cache_info beige_goby_cache_info[] = {
	{
		/* TCP L1 Cache per CU */
		.cache_size = 16,
		.cache_level = 1,
		.flags = (CRAT_CACHE_FLAGS_ENABLED |
				CRAT_CACHE_FLAGS_DATA_CACHE |
				CRAT_CACHE_FLAGS_SIMD_CACHE),
		.num_cu_shared = 1,
	},
	{
		/* Scalar L1 Instruction Cache per SQC */
		.cache_size = 32,
		.cache_level = 1,
		.flags = (CRAT_CACHE_FLAGS_ENABLED |
				CRAT_CACHE_FLAGS_INST_CACHE |
				CRAT_CACHE_FLAGS_SIMD_CACHE),
		.num_cu_shared = 2,
	},
	{
		/* Scalar L1 Data Cache per SQC */
		.cache_size = 16,
		.cache_level = 1,
		.flags = (CRAT_CACHE_FLAGS_ENABLED |
				CRAT_CACHE_FLAGS_DATA_CACHE |
				CRAT_CACHE_FLAGS_SIMD_CACHE),
		.num_cu_shared = 2,
	},
	{
		/* GL1 Data Cache per SA */
		.cache_size = 128,
		.cache_level = 1,
		.flags = (CRAT_CACHE_FLAGS_ENABLED |
				CRAT_CACHE_FLAGS_DATA_CACHE |
				CRAT_CACHE_FLAGS_SIMD_CACHE),
		.num_cu_shared = 8,
	},
	{
		/* L2 Data Cache per GPU (Total Tex Cache) */
		.cache_size = 1024,
		.cache_level = 2,
		.flags = (CRAT_CACHE_FLAGS_ENABLED |
				CRAT_CACHE_FLAGS_DATA_CACHE |
				CRAT_CACHE_FLAGS_SIMD_CACHE),
		.num_cu_shared = 8,
	},
	{
		/* L3 Data Cache per GPU */
		.cache_size = 16*1024,
		.cache_level = 3,
		.flags = (CRAT_CACHE_FLAGS_ENABLED |
				CRAT_CACHE_FLAGS_DATA_CACHE |
				CRAT_CACHE_FLAGS_SIMD_CACHE),
		.num_cu_shared = 8,
	},
};

static struct kfd_gpu_cache_info yellow_carp_cache_info[] = {
	{
		/* TCP L1 Cache per CU */
		.cache_size = 16,
		.cache_level = 1,
		.flags = (CRAT_CACHE_FLAGS_ENABLED |
				CRAT_CACHE_FLAGS_DATA_CACHE |
				CRAT_CACHE_FLAGS_SIMD_CACHE),
		.num_cu_shared = 1,
	},
	{
		/* Scalar L1 Instruction Cache per SQC */
		.cache_size = 32,
		.cache_level = 1,
		.flags = (CRAT_CACHE_FLAGS_ENABLED |
				CRAT_CACHE_FLAGS_INST_CACHE |
				CRAT_CACHE_FLAGS_SIMD_CACHE),
		.num_cu_shared = 2,
	},
	{
		/* Scalar L1 Data Cache per SQC */
		.cache_size = 16,
		.cache_level = 1,
		.flags = (CRAT_CACHE_FLAGS_ENABLED |
				CRAT_CACHE_FLAGS_DATA_CACHE |
				CRAT_CACHE_FLAGS_SIMD_CACHE),
		.num_cu_shared = 2,
	},
	{
		/* GL1 Data Cache per SA */
		.cache_size = 128,
		.cache_level = 1,
		.flags = (CRAT_CACHE_FLAGS_ENABLED |
				CRAT_CACHE_FLAGS_DATA_CACHE |
				CRAT_CACHE_FLAGS_SIMD_CACHE),
		.num_cu_shared = 6,
	},
	{
		/* L2 Data Cache per GPU (Total Tex Cache) */
		.cache_size = 2048,
		.cache_level = 2,
		.flags = (CRAT_CACHE_FLAGS_ENABLED |
				CRAT_CACHE_FLAGS_DATA_CACHE |
				CRAT_CACHE_FLAGS_SIMD_CACHE),
		.num_cu_shared = 6,
	},
};

static void kfd_populated_cu_info_cpu(struct kfd_topology_device *dev,
		struct crat_subtype_computeunit *cu)
{
	dev->node_props.cpu_cores_count = cu->num_cpu_cores;
	dev->node_props.cpu_core_id_base = cu->processor_id_low;
	if (cu->hsa_capability & CRAT_CU_FLAGS_IOMMU_PRESENT)
		dev->node_props.capability |= HSA_CAP_ATS_PRESENT;

	pr_debug("CU CPU: cores=%d id_base=%d\n", cu->num_cpu_cores,
			cu->processor_id_low);
}

static void kfd_populated_cu_info_gpu(struct kfd_topology_device *dev,
		struct crat_subtype_computeunit *cu)
{
	dev->node_props.simd_id_base = cu->processor_id_low;
	dev->node_props.simd_count = cu->num_simd_cores;
	dev->node_props.lds_size_in_kb = cu->lds_size_in_kb;
	dev->node_props.max_waves_per_simd = cu->max_waves_simd;
	dev->node_props.wave_front_size = cu->wave_front_size;
	dev->node_props.array_count = cu->array_count;
	dev->node_props.cu_per_simd_array = cu->num_cu_per_array;
	dev->node_props.simd_per_cu = cu->num_simd_per_cu;
	dev->node_props.max_slots_scratch_cu = cu->max_slots_scatch_cu;
	if (cu->hsa_capability & CRAT_CU_FLAGS_HOT_PLUGGABLE)
		dev->node_props.capability |= HSA_CAP_HOT_PLUGGABLE;
	pr_debug("CU GPU: id_base=%d\n", cu->processor_id_low);
}

/* kfd_parse_subtype_cu - parse compute unit subtypes and attach it to correct
 * topology device present in the device_list
 */
static int kfd_parse_subtype_cu(struct crat_subtype_computeunit *cu,
				struct list_head *device_list)
{
	struct kfd_topology_device *dev;

	pr_debug("Found CU entry in CRAT table with proximity_domain=%d caps=%x\n",
			cu->proximity_domain, cu->hsa_capability);
	list_for_each_entry(dev, device_list, list) {
		if (cu->proximity_domain == dev->proximity_domain) {
			if (cu->flags & CRAT_CU_FLAGS_CPU_PRESENT)
				kfd_populated_cu_info_cpu(dev, cu);

			if (cu->flags & CRAT_CU_FLAGS_GPU_PRESENT)
				kfd_populated_cu_info_gpu(dev, cu);
			break;
		}
	}

	return 0;
}

static struct kfd_mem_properties *
find_subtype_mem(uint32_t heap_type, uint32_t flags, uint32_t width,
		struct kfd_topology_device *dev)
{
	struct kfd_mem_properties *props;

	list_for_each_entry(props, &dev->mem_props, list) {
		if (props->heap_type == heap_type
				&& props->flags == flags
				&& props->width == width)
			return props;
	}

	return NULL;
}
/* kfd_parse_subtype_mem - parse memory subtypes and attach it to correct
 * topology device present in the device_list
 */
static int kfd_parse_subtype_mem(struct crat_subtype_memory *mem,
				struct list_head *device_list)
{
	struct kfd_mem_properties *props;
	struct kfd_topology_device *dev;
	uint32_t heap_type;
	uint64_t size_in_bytes;
	uint32_t flags = 0;
	uint32_t width;

	pr_debug("Found memory entry in CRAT table with proximity_domain=%d\n",
			mem->proximity_domain);
	list_for_each_entry(dev, device_list, list) {
		if (mem->proximity_domain == dev->proximity_domain) {
			/* We're on GPU node */
			if (dev->node_props.cpu_cores_count == 0) {
				/* APU */
				if (mem->visibility_type == 0)
					heap_type =
						HSA_MEM_HEAP_TYPE_FB_PRIVATE;
				/* dGPU */
				else
					heap_type = mem->visibility_type;
			} else
				heap_type = HSA_MEM_HEAP_TYPE_SYSTEM;

			if (mem->flags & CRAT_MEM_FLAGS_HOT_PLUGGABLE)
				flags |= HSA_MEM_FLAGS_HOT_PLUGGABLE;
			if (mem->flags & CRAT_MEM_FLAGS_NON_VOLATILE)
				flags |= HSA_MEM_FLAGS_NON_VOLATILE;

			size_in_bytes =
				((uint64_t)mem->length_high << 32) +
							mem->length_low;
			width = mem->width;

			/* Multiple banks of the same type are aggregated into
			 * one. User mode doesn't care about multiple physical
			 * memory segments. It's managed as a single virtual
			 * heap for user mode.
			 */
			props = find_subtype_mem(heap_type, flags, width, dev);
			if (props) {
				props->size_in_bytes += size_in_bytes;
				break;
			}

			props = kfd_alloc_struct(props);
			if (!props)
				return -ENOMEM;

			props->heap_type = heap_type;
			props->flags = flags;
			props->size_in_bytes = size_in_bytes;
			props->width = width;

			dev->node_props.mem_banks_count++;
			list_add_tail(&props->list, &dev->mem_props);

			break;
		}
	}

	return 0;
}

/* kfd_parse_subtype_cache - parse cache subtypes and attach it to correct
 * topology device present in the device_list
 */
static int kfd_parse_subtype_cache(struct crat_subtype_cache *cache,
			struct list_head *device_list)
{
	struct kfd_cache_properties *props;
	struct kfd_topology_device *dev;
	uint32_t id;
	uint32_t total_num_of_cu;

	id = cache->processor_id_low;

	pr_debug("Found cache entry in CRAT table with processor_id=%d\n", id);
	list_for_each_entry(dev, device_list, list) {
		total_num_of_cu = (dev->node_props.array_count *
					dev->node_props.cu_per_simd_array);

		/* Cache infomration in CRAT doesn't have proximity_domain
		 * information as it is associated with a CPU core or GPU
		 * Compute Unit. So map the cache using CPU core Id or SIMD
		 * (GPU) ID.
		 * TODO: This works because currently we can safely assume that
		 *  Compute Units are parsed before caches are parsed. In
		 *  future, remove this dependency
		 */
		if ((id >= dev->node_props.cpu_core_id_base &&
			id <= dev->node_props.cpu_core_id_base +
				dev->node_props.cpu_cores_count) ||
			(id >= dev->node_props.simd_id_base &&
			id < dev->node_props.simd_id_base +
				total_num_of_cu)) {
			props = kfd_alloc_struct(props);
			if (!props)
				return -ENOMEM;

			props->processor_id_low = id;
			props->cache_level = cache->cache_level;
			props->cache_size = cache->cache_size;
			props->cacheline_size = cache->cache_line_size;
			props->cachelines_per_tag = cache->lines_per_tag;
			props->cache_assoc = cache->associativity;
			props->cache_latency = cache->cache_latency;
			memcpy(props->sibling_map, cache->sibling_map,
					sizeof(props->sibling_map));

			if (cache->flags & CRAT_CACHE_FLAGS_DATA_CACHE)
				props->cache_type |= HSA_CACHE_TYPE_DATA;
			if (cache->flags & CRAT_CACHE_FLAGS_INST_CACHE)
				props->cache_type |= HSA_CACHE_TYPE_INSTRUCTION;
			if (cache->flags & CRAT_CACHE_FLAGS_CPU_CACHE)
				props->cache_type |= HSA_CACHE_TYPE_CPU;
			if (cache->flags & CRAT_CACHE_FLAGS_SIMD_CACHE)
				props->cache_type |= HSA_CACHE_TYPE_HSACU;

			dev->cache_count++;
			dev->node_props.caches_count++;
			list_add_tail(&props->list, &dev->cache_props);

			break;
		}
	}

	return 0;
}

/* kfd_parse_subtype_iolink - parse iolink subtypes and attach it to correct
 * topology device present in the device_list
 */
static int kfd_parse_subtype_iolink(struct crat_subtype_iolink *iolink,
					struct list_head *device_list)
{
	struct kfd_iolink_properties *props = NULL, *props2;
	struct kfd_topology_device *dev, *to_dev;
	uint32_t id_from;
	uint32_t id_to;

	id_from = iolink->proximity_domain_from;
	id_to = iolink->proximity_domain_to;

	pr_debug("Found IO link entry in CRAT table with id_from=%d, id_to %d\n",
			id_from, id_to);
	list_for_each_entry(dev, device_list, list) {
		if (id_from == dev->proximity_domain) {
			props = kfd_alloc_struct(props);
			if (!props)
				return -ENOMEM;

			props->node_from = id_from;
			props->node_to = id_to;
			props->ver_maj = iolink->version_major;
			props->ver_min = iolink->version_minor;
			props->iolink_type = iolink->io_interface_type;

			if (props->iolink_type == CRAT_IOLINK_TYPE_PCIEXPRESS)
				props->weight = 20;
			else if (props->iolink_type == CRAT_IOLINK_TYPE_XGMI)
				props->weight = 15 * iolink->num_hops_xgmi;
			else
				props->weight = node_distance(id_from, id_to);

			props->min_latency = iolink->minimum_latency;
			props->max_latency = iolink->maximum_latency;
			props->min_bandwidth = iolink->minimum_bandwidth_mbs;
			props->max_bandwidth = iolink->maximum_bandwidth_mbs;
			props->rec_transfer_size =
					iolink->recommended_transfer_size;

			dev->node_props.io_links_count++;
			list_add_tail(&props->list, &dev->io_link_props);
			break;
		}
	}

	/* CPU topology is created before GPUs are detected, so CPU->GPU
	 * links are not built at that time. If a PCIe type is discovered, it
	 * means a GPU is detected and we are adding GPU->CPU to the topology.
	 * At this time, also add the corresponded CPU->GPU link if GPU
	 * is large bar.
	 * For xGMI, we only added the link with one direction in the crat
	 * table, add corresponded reversed direction link now.
	 */
	if (props && (iolink->flags & CRAT_IOLINK_FLAGS_BI_DIRECTIONAL)) {
		to_dev = kfd_topology_device_by_proximity_domain_no_lock(id_to);
		if (!to_dev)
			return -ENODEV;
		/* same everything but the other direction */
		props2 = kmemdup(props, sizeof(*props2), GFP_KERNEL);
		if (!props2)
			return -ENOMEM;

		props2->node_from = id_to;
		props2->node_to = id_from;
		props2->kobj = NULL;
		to_dev->node_props.io_links_count++;
		list_add_tail(&props2->list, &to_dev->io_link_props);
	}

	return 0;
}

/* kfd_parse_subtype - parse subtypes and attach it to correct topology device
 * present in the device_list
 *	@sub_type_hdr - subtype section of crat_image
 *	@device_list - list of topology devices present in this crat_image
 */
static int kfd_parse_subtype(struct crat_subtype_generic *sub_type_hdr,
				struct list_head *device_list)
{
	struct crat_subtype_computeunit *cu;
	struct crat_subtype_memory *mem;
	struct crat_subtype_cache *cache;
	struct crat_subtype_iolink *iolink;
	int ret = 0;

	switch (sub_type_hdr->type) {
	case CRAT_SUBTYPE_COMPUTEUNIT_AFFINITY:
		cu = (struct crat_subtype_computeunit *)sub_type_hdr;
		ret = kfd_parse_subtype_cu(cu, device_list);
		break;
	case CRAT_SUBTYPE_MEMORY_AFFINITY:
		mem = (struct crat_subtype_memory *)sub_type_hdr;
		ret = kfd_parse_subtype_mem(mem, device_list);
		break;
	case CRAT_SUBTYPE_CACHE_AFFINITY:
		cache = (struct crat_subtype_cache *)sub_type_hdr;
		ret = kfd_parse_subtype_cache(cache, device_list);
		break;
	case CRAT_SUBTYPE_TLB_AFFINITY:
		/*
		 * For now, nothing to do here
		 */
		pr_debug("Found TLB entry in CRAT table (not processing)\n");
		break;
	case CRAT_SUBTYPE_CCOMPUTE_AFFINITY:
		/*
		 * For now, nothing to do here
		 */
		pr_debug("Found CCOMPUTE entry in CRAT table (not processing)\n");
		break;
	case CRAT_SUBTYPE_IOLINK_AFFINITY:
		iolink = (struct crat_subtype_iolink *)sub_type_hdr;
		ret = kfd_parse_subtype_iolink(iolink, device_list);
		break;
	default:
		pr_warn("Unknown subtype %d in CRAT\n",
				sub_type_hdr->type);
	}

	return ret;
}

/* kfd_parse_crat_table - parse CRAT table. For each node present in CRAT
 * create a kfd_topology_device and add in to device_list. Also parse
 * CRAT subtypes and attach it to appropriate kfd_topology_device
 *	@crat_image - input image containing CRAT
 *	@device_list - [OUT] list of kfd_topology_device generated after
 *		       parsing crat_image
 *	@proximity_domain - Proximity domain of the first device in the table
 *
 *	Return - 0 if successful else -ve value
 */
int kfd_parse_crat_table(void *crat_image, struct list_head *device_list,
			 uint32_t proximity_domain)
{
	struct kfd_topology_device *top_dev = NULL;
	struct crat_subtype_generic *sub_type_hdr;
	uint16_t node_id;
	int ret = 0;
	struct crat_header *crat_table = (struct crat_header *)crat_image;
	uint16_t num_nodes;
	uint32_t image_len;

	if (!crat_image)
		return -EINVAL;

	if (!list_empty(device_list)) {
		pr_warn("Error device list should be empty\n");
		return -EINVAL;
	}

	num_nodes = crat_table->num_domains;
	image_len = crat_table->length;

	pr_debug("Parsing CRAT table with %d nodes\n", num_nodes);

	for (node_id = 0; node_id < num_nodes; node_id++) {
		top_dev = kfd_create_topology_device(device_list);
		if (!top_dev)
			break;
		top_dev->proximity_domain = proximity_domain++;
	}

	if (!top_dev) {
		ret = -ENOMEM;
		goto err;
	}

	memcpy(top_dev->oem_id, crat_table->oem_id, CRAT_OEMID_LENGTH);
	memcpy(top_dev->oem_table_id, crat_table->oem_table_id,
			CRAT_OEMTABLEID_LENGTH);
	top_dev->oem_revision = crat_table->oem_revision;

	sub_type_hdr = (struct crat_subtype_generic *)(crat_table+1);
	while ((char *)sub_type_hdr + sizeof(struct crat_subtype_generic) <
			((char *)crat_image) + image_len) {
		if (sub_type_hdr->flags & CRAT_SUBTYPE_FLAGS_ENABLED) {
			ret = kfd_parse_subtype(sub_type_hdr, device_list);
			if (ret)
				break;
		}

		sub_type_hdr = (typeof(sub_type_hdr))((char *)sub_type_hdr +
				sub_type_hdr->length);
	}

err:
	if (ret)
		kfd_release_topology_device_list(device_list);

	return ret;
}

/* Helper function. See kfd_fill_gpu_cache_info for parameter description */
static int fill_in_l1_pcache(struct crat_subtype_cache *pcache,
				struct kfd_gpu_cache_info *pcache_info,
				struct kfd_cu_info *cu_info,
				int mem_available,
				int cu_bitmask,
				int cache_type, unsigned int cu_processor_id,
				int cu_block)
{
	unsigned int cu_sibling_map_mask;
	int first_active_cu;

	/* First check if enough memory is available */
	if (sizeof(struct crat_subtype_cache) > mem_available)
		return -ENOMEM;

	cu_sibling_map_mask = cu_bitmask;
	cu_sibling_map_mask >>= cu_block;
	cu_sibling_map_mask &=
		((1 << pcache_info[cache_type].num_cu_shared) - 1);
	first_active_cu = ffs(cu_sibling_map_mask);

	/* CU could be inactive. In case of shared cache find the first active
	 * CU. and incase of non-shared cache check if the CU is inactive. If
	 * inactive active skip it
	 */
	if (first_active_cu) {
		memset(pcache, 0, sizeof(struct crat_subtype_cache));
		pcache->type = CRAT_SUBTYPE_CACHE_AFFINITY;
		pcache->length = sizeof(struct crat_subtype_cache);
		pcache->flags = pcache_info[cache_type].flags;
		pcache->processor_id_low = cu_processor_id
					 + (first_active_cu - 1);
		pcache->cache_level = pcache_info[cache_type].cache_level;
		pcache->cache_size = pcache_info[cache_type].cache_size;

		/* Sibling map is w.r.t processor_id_low, so shift out
		 * inactive CU
		 */
		cu_sibling_map_mask =
			cu_sibling_map_mask >> (first_active_cu - 1);

		pcache->sibling_map[0] = (uint8_t)(cu_sibling_map_mask & 0xFF);
		pcache->sibling_map[1] =
				(uint8_t)((cu_sibling_map_mask >> 8) & 0xFF);
		pcache->sibling_map[2] =
				(uint8_t)((cu_sibling_map_mask >> 16) & 0xFF);
		pcache->sibling_map[3] =
				(uint8_t)((cu_sibling_map_mask >> 24) & 0xFF);
		return 0;
	}
	return 1;
}

/* Helper function. See kfd_fill_gpu_cache_info for parameter description */
static int fill_in_l2_l3_pcache(struct crat_subtype_cache *pcache,
				struct kfd_gpu_cache_info *pcache_info,
				struct kfd_cu_info *cu_info,
				int mem_available,
				int cache_type, unsigned int cu_processor_id)
{
	unsigned int cu_sibling_map_mask;
	int first_active_cu;
	int i, j, k;

	/* First check if enough memory is available */
	if (sizeof(struct crat_subtype_cache) > mem_available)
		return -ENOMEM;

	cu_sibling_map_mask = cu_info->cu_bitmap[0][0];
	cu_sibling_map_mask &=
		((1 << pcache_info[cache_type].num_cu_shared) - 1);
	first_active_cu = ffs(cu_sibling_map_mask);

	/* CU could be inactive. In case of shared cache find the first active
	 * CU. and incase of non-shared cache check if the CU is inactive. If
	 * inactive active skip it
	 */
	if (first_active_cu) {
		memset(pcache, 0, sizeof(struct crat_subtype_cache));
		pcache->type = CRAT_SUBTYPE_CACHE_AFFINITY;
		pcache->length = sizeof(struct crat_subtype_cache);
		pcache->flags = pcache_info[cache_type].flags;
		pcache->processor_id_low = cu_processor_id
					 + (first_active_cu - 1);
		pcache->cache_level = pcache_info[cache_type].cache_level;
		pcache->cache_size = pcache_info[cache_type].cache_size;

		/* Sibling map is w.r.t processor_id_low, so shift out
		 * inactive CU
		 */
		cu_sibling_map_mask =
			cu_sibling_map_mask >> (first_active_cu - 1);
		k = 0;
		for (i = 0; i < cu_info->num_shader_engines; i++) {
			for (j = 0; j < cu_info->num_shader_arrays_per_engine;
				j++) {
				pcache->sibling_map[k] =
				 (uint8_t)(cu_sibling_map_mask & 0xFF);
				pcache->sibling_map[k+1] =
				 (uint8_t)((cu_sibling_map_mask >> 8) & 0xFF);
				pcache->sibling_map[k+2] =
				 (uint8_t)((cu_sibling_map_mask >> 16) & 0xFF);
				pcache->sibling_map[k+3] =
				 (uint8_t)((cu_sibling_map_mask >> 24) & 0xFF);
				k += 4;
				cu_sibling_map_mask =
					cu_info->cu_bitmap[i % 4][j + i / 4];
				cu_sibling_map_mask &= (
				 (1 << pcache_info[cache_type].num_cu_shared)
				 - 1);
			}
		}
		return 0;
	}
	return 1;
}

#define KFD_MAX_CACHE_TYPES 6

static int kfd_fill_gpu_cache_info_from_gfx_config(struct kfd_dev *kdev,
						   struct kfd_gpu_cache_info *pcache_info)
{
	struct amdgpu_device *adev = kdev->adev;
	int i = 0;

	/* TCP L1 Cache per CU */
	if (adev->gfx.config.gc_tcp_l1_size) {
		pcache_info[i].cache_size = adev->gfx.config.gc_tcp_l1_size;
		pcache_info[i].cache_level = 1;
		pcache_info[i].flags = (CRAT_CACHE_FLAGS_ENABLED |
					CRAT_CACHE_FLAGS_DATA_CACHE |
					CRAT_CACHE_FLAGS_SIMD_CACHE);
		pcache_info[0].num_cu_shared = adev->gfx.config.gc_num_tcp_per_wpg / 2;
		i++;
	}
	/* Scalar L1 Instruction Cache per SQC */
	if (adev->gfx.config.gc_l1_instruction_cache_size_per_sqc) {
		pcache_info[i].cache_size =
			adev->gfx.config.gc_l1_instruction_cache_size_per_sqc;
		pcache_info[i].cache_level = 1;
		pcache_info[i].flags = (CRAT_CACHE_FLAGS_ENABLED |
					CRAT_CACHE_FLAGS_INST_CACHE |
					CRAT_CACHE_FLAGS_SIMD_CACHE);
		pcache_info[i].num_cu_shared = adev->gfx.config.gc_num_sqc_per_wgp * 2;
		i++;
	}
	/* Scalar L1 Data Cache per SQC */
	if (adev->gfx.config.gc_l1_data_cache_size_per_sqc) {
		pcache_info[i].cache_size = adev->gfx.config.gc_l1_data_cache_size_per_sqc;
		pcache_info[i].cache_level = 1;
		pcache_info[i].flags = (CRAT_CACHE_FLAGS_ENABLED |
					CRAT_CACHE_FLAGS_DATA_CACHE |
					CRAT_CACHE_FLAGS_SIMD_CACHE);
		pcache_info[i].num_cu_shared = adev->gfx.config.gc_num_sqc_per_wgp * 2;
		i++;
	}
	/* GL1 Data Cache per SA */
	if (adev->gfx.config.gc_gl1c_per_sa &&
	    adev->gfx.config.gc_gl1c_size_per_instance) {
		pcache_info[i].cache_size = adev->gfx.config.gc_gl1c_per_sa *
			adev->gfx.config.gc_gl1c_size_per_instance;
		pcache_info[i].cache_level = 1;
		pcache_info[i].flags = (CRAT_CACHE_FLAGS_ENABLED |
					CRAT_CACHE_FLAGS_DATA_CACHE |
					CRAT_CACHE_FLAGS_SIMD_CACHE);
		pcache_info[i].num_cu_shared = adev->gfx.config.max_cu_per_sh;
		i++;
	}
	/* L2 Data Cache per GPU (Total Tex Cache) */
	if (adev->gfx.config.gc_gl2c_per_gpu) {
		pcache_info[i].cache_size = adev->gfx.config.gc_gl2c_per_gpu;
		pcache_info[i].cache_level = 2;
		pcache_info[i].flags = (CRAT_CACHE_FLAGS_ENABLED |
					CRAT_CACHE_FLAGS_DATA_CACHE |
					CRAT_CACHE_FLAGS_SIMD_CACHE);
		pcache_info[i].num_cu_shared = adev->gfx.config.max_cu_per_sh;
		i++;
	}
	/* L3 Data Cache per GPU */
	if (adev->gmc.mall_size) {
		pcache_info[i].cache_size = adev->gmc.mall_size / 1024;
		pcache_info[i].cache_level = 3;
		pcache_info[i].flags = (CRAT_CACHE_FLAGS_ENABLED |
					CRAT_CACHE_FLAGS_DATA_CACHE |
					CRAT_CACHE_FLAGS_SIMD_CACHE);
		pcache_info[i].num_cu_shared = adev->gfx.config.max_cu_per_sh;
		i++;
	}
	return i;
}

/* kfd_fill_gpu_cache_info - Fill GPU cache info using kfd_gpu_cache_info
 * tables
 *
 *	@kdev - [IN] GPU device
 *	@gpu_processor_id - [IN] GPU processor ID to which these caches
 *			    associate
 *	@available_size - [IN] Amount of memory available in pcache
 *	@cu_info - [IN] Compute Unit info obtained from KGD
 *	@pcache - [OUT] memory into which cache data is to be filled in.
 *	@size_filled - [OUT] amount of data used up in pcache.
 *	@num_of_entries - [OUT] number of caches added
 */
static int kfd_fill_gpu_cache_info(struct kfd_dev *kdev,
			int gpu_processor_id,
			int available_size,
			struct kfd_cu_info *cu_info,
			struct crat_subtype_cache *pcache,
			int *size_filled,
			int *num_of_entries)
{
	struct kfd_gpu_cache_info *pcache_info;
	struct kfd_gpu_cache_info cache_info[KFD_MAX_CACHE_TYPES];
	int num_of_cache_types = 0;
	int i, j, k;
	int ct = 0;
	int mem_available = available_size;
	unsigned int cu_processor_id;
	int ret;
	unsigned int num_cu_shared;

	switch (kdev->adev->asic_type) {
	case CHIP_KAVERI:
		pcache_info = kaveri_cache_info;
		num_of_cache_types = ARRAY_SIZE(kaveri_cache_info);
		break;
	case CHIP_HAWAII:
		pcache_info = hawaii_cache_info;
		num_of_cache_types = ARRAY_SIZE(hawaii_cache_info);
		break;
	case CHIP_CARRIZO:
		pcache_info = carrizo_cache_info;
		num_of_cache_types = ARRAY_SIZE(carrizo_cache_info);
		break;
	case CHIP_TONGA:
		pcache_info = tonga_cache_info;
		num_of_cache_types = ARRAY_SIZE(tonga_cache_info);
		break;
	case CHIP_FIJI:
		pcache_info = fiji_cache_info;
		num_of_cache_types = ARRAY_SIZE(fiji_cache_info);
		break;
	case CHIP_POLARIS10:
		pcache_info = polaris10_cache_info;
		num_of_cache_types = ARRAY_SIZE(polaris10_cache_info);
		break;
	case CHIP_POLARIS11:
		pcache_info = polaris11_cache_info;
		num_of_cache_types = ARRAY_SIZE(polaris11_cache_info);
		break;
	case CHIP_POLARIS12:
		pcache_info = polaris12_cache_info;
		num_of_cache_types = ARRAY_SIZE(polaris12_cache_info);
		break;
	case CHIP_VEGAM:
		pcache_info = vegam_cache_info;
		num_of_cache_types = ARRAY_SIZE(vegam_cache_info);
		break;
	default:
		switch (KFD_GC_VERSION(kdev)) {
		case IP_VERSION(9, 0, 1):
			pcache_info = vega10_cache_info;
			num_of_cache_types = ARRAY_SIZE(vega10_cache_info);
			break;
		case IP_VERSION(9, 2, 1):
			pcache_info = vega12_cache_info;
			num_of_cache_types = ARRAY_SIZE(vega12_cache_info);
			break;
		case IP_VERSION(9, 4, 0):
		case IP_VERSION(9, 4, 1):
			pcache_info = vega20_cache_info;
			num_of_cache_types = ARRAY_SIZE(vega20_cache_info);
			break;
		case IP_VERSION(9, 4, 2):
			pcache_info = aldebaran_cache_info;
			num_of_cache_types = ARRAY_SIZE(aldebaran_cache_info);
			break;
		case IP_VERSION(9, 1, 0):
		case IP_VERSION(9, 2, 2):
			pcache_info = raven_cache_info;
			num_of_cache_types = ARRAY_SIZE(raven_cache_info);
			break;
		case IP_VERSION(9, 3, 0):
			pcache_info = renoir_cache_info;
			num_of_cache_types = ARRAY_SIZE(renoir_cache_info);
			break;
		case IP_VERSION(10, 1, 10):
		case IP_VERSION(10, 1, 2):
		case IP_VERSION(10, 1, 3):
		case IP_VERSION(10, 1, 4):
			pcache_info = navi10_cache_info;
			num_of_cache_types = ARRAY_SIZE(navi10_cache_info);
			break;
		case IP_VERSION(10, 1, 1):
			pcache_info = navi14_cache_info;
			num_of_cache_types = ARRAY_SIZE(navi14_cache_info);
			break;
		case IP_VERSION(10, 3, 0):
			pcache_info = sienna_cichlid_cache_info;
			num_of_cache_types = ARRAY_SIZE(sienna_cichlid_cache_info);
			break;
		case IP_VERSION(10, 3, 2):
			pcache_info = navy_flounder_cache_info;
			num_of_cache_types = ARRAY_SIZE(navy_flounder_cache_info);
			break;
		case IP_VERSION(10, 3, 4):
			pcache_info = dimgrey_cavefish_cache_info;
			num_of_cache_types = ARRAY_SIZE(dimgrey_cavefish_cache_info);
			break;
		case IP_VERSION(10, 3, 1):
			pcache_info = vangogh_cache_info;
			num_of_cache_types = ARRAY_SIZE(vangogh_cache_info);
			break;
		case IP_VERSION(10, 3, 5):
			pcache_info = beige_goby_cache_info;
			num_of_cache_types = ARRAY_SIZE(beige_goby_cache_info);
			break;
		case IP_VERSION(10, 3, 3):
		case IP_VERSION(10, 3, 6): /* TODO: Double check these on production silicon */
		case IP_VERSION(10, 3, 7): /* TODO: Double check these on production silicon */
			pcache_info = yellow_carp_cache_info;
			num_of_cache_types = ARRAY_SIZE(yellow_carp_cache_info);
			break;
		case IP_VERSION(11, 0, 0):
		case IP_VERSION(11, 0, 1):
		case IP_VERSION(11, 0, 2):
<<<<<<< HEAD
=======
		case IP_VERSION(11, 0, 3):
>>>>>>> 7365df19
			pcache_info = cache_info;
			num_of_cache_types =
				kfd_fill_gpu_cache_info_from_gfx_config(kdev, pcache_info);
			break;
		default:
			return -EINVAL;
		}
	}

	*size_filled = 0;
	*num_of_entries = 0;

	/* For each type of cache listed in the kfd_gpu_cache_info table,
	 * go through all available Compute Units.
	 * The [i,j,k] loop will
	 *		if kfd_gpu_cache_info.num_cu_shared = 1
	 *			will parse through all available CU
	 *		If (kfd_gpu_cache_info.num_cu_shared != 1)
	 *			then it will consider only one CU from
	 *			the shared unit
	 */

	for (ct = 0; ct < num_of_cache_types; ct++) {
	  cu_processor_id = gpu_processor_id;
	  if (pcache_info[ct].cache_level == 1) {
	    for (i = 0; i < cu_info->num_shader_engines; i++) {
	      for (j = 0; j < cu_info->num_shader_arrays_per_engine; j++) {
	        for (k = 0; k < cu_info->num_cu_per_sh;
		  k += pcache_info[ct].num_cu_shared) {
		  ret = fill_in_l1_pcache(pcache,
					pcache_info,
					cu_info,
					mem_available,
					cu_info->cu_bitmap[i % 4][j + i / 4],
					ct,
					cu_processor_id,
					k);

		  if (ret < 0)
			break;

		  if (!ret) {
				pcache++;
				(*num_of_entries)++;
				mem_available -= sizeof(*pcache);
				(*size_filled) += sizeof(*pcache);
		  }

		  /* Move to next CU block */
		  num_cu_shared = ((k + pcache_info[ct].num_cu_shared) <=
					cu_info->num_cu_per_sh) ?
					pcache_info[ct].num_cu_shared :
					(cu_info->num_cu_per_sh - k);
		  cu_processor_id += num_cu_shared;
		}
	      }
	    }
	  } else {
			ret = fill_in_l2_l3_pcache(pcache,
				pcache_info,
				cu_info,
				mem_available,
				ct,
				cu_processor_id);

			if (ret < 0)
				break;

			if (!ret) {
				pcache++;
				(*num_of_entries)++;
				mem_available -= sizeof(*pcache);
				(*size_filled) += sizeof(*pcache);
			}
	  }
	}

	pr_debug("Added [%d] GPU cache entries\n", *num_of_entries);

	return 0;
}

static bool kfd_ignore_crat(void)
{
	bool ret;

	if (ignore_crat)
		return true;

#ifndef KFD_SUPPORT_IOMMU_V2
	ret = true;
#else
	ret = false;
#endif

	return ret;
}

/*
 * kfd_create_crat_image_acpi - Allocates memory for CRAT image and
 * copies CRAT from ACPI (if available).
 * NOTE: Call kfd_destroy_crat_image to free CRAT image memory
 *
 *	@crat_image: CRAT read from ACPI. If no CRAT in ACPI then
 *		     crat_image will be NULL
 *	@size: [OUT] size of crat_image
 *
 *	Return 0 if successful else return error code
 */
int kfd_create_crat_image_acpi(void **crat_image, size_t *size)
{
	struct acpi_table_header *crat_table;
	acpi_status status;
	void *pcrat_image;
	int rc = 0;

	if (!crat_image)
		return -EINVAL;

	*crat_image = NULL;

	if (kfd_ignore_crat()) {
		pr_info("CRAT table disabled by module option\n");
		return -ENODATA;
	}

	/* Fetch the CRAT table from ACPI */
	status = acpi_get_table(CRAT_SIGNATURE, 0, &crat_table);
	if (status == AE_NOT_FOUND) {
		pr_info("CRAT table not found\n");
		return -ENODATA;
	} else if (ACPI_FAILURE(status)) {
		const char *err = acpi_format_exception(status);

		pr_err("CRAT table error: %s\n", err);
		return -EINVAL;
	}

	pcrat_image = kvmalloc(crat_table->length, GFP_KERNEL);
	if (!pcrat_image) {
		rc = -ENOMEM;
		goto out;
	}

	memcpy(pcrat_image, crat_table, crat_table->length);
	*crat_image = pcrat_image;
	*size = crat_table->length;
out:
	acpi_put_table(crat_table);
	return rc;
}

/* Memory required to create Virtual CRAT.
 * Since there is no easy way to predict the amount of memory required, the
 * following amount is allocated for GPU Virtual CRAT. This is
 * expected to cover all known conditions. But to be safe additional check
 * is put in the code to ensure we don't overwrite.
 */
#define VCRAT_SIZE_FOR_GPU	(4 * PAGE_SIZE)

/* kfd_fill_cu_for_cpu - Fill in Compute info for the given CPU NUMA node
 *
 *	@numa_node_id: CPU NUMA node id
 *	@avail_size: Available size in the memory
 *	@sub_type_hdr: Memory into which compute info will be filled in
 *
 *	Return 0 if successful else return -ve value
 */
static int kfd_fill_cu_for_cpu(int numa_node_id, int *avail_size,
				int proximity_domain,
				struct crat_subtype_computeunit *sub_type_hdr)
{
	const struct cpumask *cpumask;

	*avail_size -= sizeof(struct crat_subtype_computeunit);
	if (*avail_size < 0)
		return -ENOMEM;

	memset(sub_type_hdr, 0, sizeof(struct crat_subtype_computeunit));

	/* Fill in subtype header data */
	sub_type_hdr->type = CRAT_SUBTYPE_COMPUTEUNIT_AFFINITY;
	sub_type_hdr->length = sizeof(struct crat_subtype_computeunit);
	sub_type_hdr->flags = CRAT_SUBTYPE_FLAGS_ENABLED;

	cpumask = cpumask_of_node(numa_node_id);

	/* Fill in CU data */
	sub_type_hdr->flags |= CRAT_CU_FLAGS_CPU_PRESENT;
	sub_type_hdr->proximity_domain = proximity_domain;
	sub_type_hdr->processor_id_low = kfd_numa_node_to_apic_id(numa_node_id);
	if (sub_type_hdr->processor_id_low == -1)
		return -EINVAL;

	sub_type_hdr->num_cpu_cores = cpumask_weight(cpumask);

	return 0;
}

/* kfd_fill_mem_info_for_cpu - Fill in Memory info for the given CPU NUMA node
 *
 *	@numa_node_id: CPU NUMA node id
 *	@avail_size: Available size in the memory
 *	@sub_type_hdr: Memory into which compute info will be filled in
 *
 *	Return 0 if successful else return -ve value
 */
static int kfd_fill_mem_info_for_cpu(int numa_node_id, int *avail_size,
			int proximity_domain,
			struct crat_subtype_memory *sub_type_hdr)
{
	uint64_t mem_in_bytes = 0;
	pg_data_t *pgdat;
	int zone_type;

	*avail_size -= sizeof(struct crat_subtype_memory);
	if (*avail_size < 0)
		return -ENOMEM;

	memset(sub_type_hdr, 0, sizeof(struct crat_subtype_memory));

	/* Fill in subtype header data */
	sub_type_hdr->type = CRAT_SUBTYPE_MEMORY_AFFINITY;
	sub_type_hdr->length = sizeof(struct crat_subtype_memory);
	sub_type_hdr->flags = CRAT_SUBTYPE_FLAGS_ENABLED;

	/* Fill in Memory Subunit data */

	/* Unlike si_meminfo, si_meminfo_node is not exported. So
	 * the following lines are duplicated from si_meminfo_node
	 * function
	 */
	pgdat = NODE_DATA(numa_node_id);
	for (zone_type = 0; zone_type < MAX_NR_ZONES; zone_type++)
		mem_in_bytes += zone_managed_pages(&pgdat->node_zones[zone_type]);
	mem_in_bytes <<= PAGE_SHIFT;

	sub_type_hdr->length_low = lower_32_bits(mem_in_bytes);
	sub_type_hdr->length_high = upper_32_bits(mem_in_bytes);
	sub_type_hdr->proximity_domain = proximity_domain;

	return 0;
}

#ifdef CONFIG_X86_64
static int kfd_fill_iolink_info_for_cpu(int numa_node_id, int *avail_size,
				uint32_t *num_entries,
				struct crat_subtype_iolink *sub_type_hdr)
{
	int nid;
	struct cpuinfo_x86 *c = &cpu_data(0);
	uint8_t link_type;

	if (c->x86_vendor == X86_VENDOR_AMD)
		link_type = CRAT_IOLINK_TYPE_HYPERTRANSPORT;
	else
		link_type = CRAT_IOLINK_TYPE_QPI_1_1;

	*num_entries = 0;

	/* Create IO links from this node to other CPU nodes */
	for_each_online_node(nid) {
		if (nid == numa_node_id) /* node itself */
			continue;

		*avail_size -= sizeof(struct crat_subtype_iolink);
		if (*avail_size < 0)
			return -ENOMEM;

		memset(sub_type_hdr, 0, sizeof(struct crat_subtype_iolink));

		/* Fill in subtype header data */
		sub_type_hdr->type = CRAT_SUBTYPE_IOLINK_AFFINITY;
		sub_type_hdr->length = sizeof(struct crat_subtype_iolink);
		sub_type_hdr->flags = CRAT_SUBTYPE_FLAGS_ENABLED;

		/* Fill in IO link data */
		sub_type_hdr->proximity_domain_from = numa_node_id;
		sub_type_hdr->proximity_domain_to = nid;
		sub_type_hdr->io_interface_type = link_type;

		(*num_entries)++;
		sub_type_hdr++;
	}

	return 0;
}
#endif

/* kfd_create_vcrat_image_cpu - Create Virtual CRAT for CPU
 *
 *	@pcrat_image: Fill in VCRAT for CPU
 *	@size:	[IN] allocated size of crat_image.
 *		[OUT] actual size of data filled in crat_image
 */
static int kfd_create_vcrat_image_cpu(void *pcrat_image, size_t *size)
{
	struct crat_header *crat_table = (struct crat_header *)pcrat_image;
	struct acpi_table_header *acpi_table;
	acpi_status status;
	struct crat_subtype_generic *sub_type_hdr;
	int avail_size = *size;
	int numa_node_id;
#ifdef CONFIG_X86_64
	uint32_t entries = 0;
#endif
	int ret = 0;

	if (!pcrat_image)
		return -EINVAL;

	/* Fill in CRAT Header.
	 * Modify length and total_entries as subunits are added.
	 */
	avail_size -= sizeof(struct crat_header);
	if (avail_size < 0)
		return -ENOMEM;

	memset(crat_table, 0, sizeof(struct crat_header));
	memcpy(&crat_table->signature, CRAT_SIGNATURE,
			sizeof(crat_table->signature));
	crat_table->length = sizeof(struct crat_header);

	status = acpi_get_table("DSDT", 0, &acpi_table);
	if (status != AE_OK)
		pr_warn("DSDT table not found for OEM information\n");
	else {
		crat_table->oem_revision = acpi_table->revision;
		memcpy(crat_table->oem_id, acpi_table->oem_id,
				CRAT_OEMID_LENGTH);
		memcpy(crat_table->oem_table_id, acpi_table->oem_table_id,
				CRAT_OEMTABLEID_LENGTH);
		acpi_put_table(acpi_table);
	}
	crat_table->total_entries = 0;
	crat_table->num_domains = 0;

	sub_type_hdr = (struct crat_subtype_generic *)(crat_table+1);

	for_each_online_node(numa_node_id) {
		if (kfd_numa_node_to_apic_id(numa_node_id) == -1)
			continue;

		/* Fill in Subtype: Compute Unit */
		ret = kfd_fill_cu_for_cpu(numa_node_id, &avail_size,
			crat_table->num_domains,
			(struct crat_subtype_computeunit *)sub_type_hdr);
		if (ret < 0)
			return ret;
		crat_table->length += sub_type_hdr->length;
		crat_table->total_entries++;

		sub_type_hdr = (typeof(sub_type_hdr))((char *)sub_type_hdr +
			sub_type_hdr->length);

		/* Fill in Subtype: Memory */
		ret = kfd_fill_mem_info_for_cpu(numa_node_id, &avail_size,
			crat_table->num_domains,
			(struct crat_subtype_memory *)sub_type_hdr);
		if (ret < 0)
			return ret;
		crat_table->length += sub_type_hdr->length;
		crat_table->total_entries++;

		sub_type_hdr = (typeof(sub_type_hdr))((char *)sub_type_hdr +
			sub_type_hdr->length);

		/* Fill in Subtype: IO Link */
#ifdef CONFIG_X86_64
		ret = kfd_fill_iolink_info_for_cpu(numa_node_id, &avail_size,
				&entries,
				(struct crat_subtype_iolink *)sub_type_hdr);
		if (ret < 0)
			return ret;

		if (entries) {
			crat_table->length += (sub_type_hdr->length * entries);
			crat_table->total_entries += entries;

			sub_type_hdr = (typeof(sub_type_hdr))((char *)sub_type_hdr +
					sub_type_hdr->length * entries);
		}
#else
		pr_info("IO link not available for non x86 platforms\n");
#endif

		crat_table->num_domains++;
	}

	/* TODO: Add cache Subtype for CPU.
	 * Currently, CPU cache information is available in function
	 * detect_cache_attributes(cpu) defined in the file
	 * ./arch/x86/kernel/cpu/intel_cacheinfo.c. This function is not
	 * exported and to get the same information the code needs to be
	 * duplicated.
	 */

	*size = crat_table->length;
	pr_info("Virtual CRAT table created for CPU\n");

	return 0;
}

static int kfd_fill_gpu_memory_affinity(int *avail_size,
		struct kfd_dev *kdev, uint8_t type, uint64_t size,
		struct crat_subtype_memory *sub_type_hdr,
		uint32_t proximity_domain,
		const struct kfd_local_mem_info *local_mem_info)
{
	*avail_size -= sizeof(struct crat_subtype_memory);
	if (*avail_size < 0)
		return -ENOMEM;

	memset((void *)sub_type_hdr, 0, sizeof(struct crat_subtype_memory));
	sub_type_hdr->type = CRAT_SUBTYPE_MEMORY_AFFINITY;
	sub_type_hdr->length = sizeof(struct crat_subtype_memory);
	sub_type_hdr->flags |= CRAT_SUBTYPE_FLAGS_ENABLED;

	sub_type_hdr->proximity_domain = proximity_domain;

	pr_debug("Fill gpu memory affinity - type 0x%x size 0x%llx\n",
			type, size);

	sub_type_hdr->length_low = lower_32_bits(size);
	sub_type_hdr->length_high = upper_32_bits(size);

	sub_type_hdr->width = local_mem_info->vram_width;
	sub_type_hdr->visibility_type = type;

	return 0;
}

#ifdef CONFIG_ACPI_NUMA
static void kfd_find_numa_node_in_srat(struct kfd_dev *kdev)
{
	struct acpi_table_header *table_header = NULL;
	struct acpi_subtable_header *sub_header = NULL;
	unsigned long table_end, subtable_len;
	u32 pci_id = pci_domain_nr(kdev->pdev->bus) << 16 |
			pci_dev_id(kdev->pdev);
	u32 bdf;
	acpi_status status;
	struct acpi_srat_cpu_affinity *cpu;
	struct acpi_srat_generic_affinity *gpu;
	int pxm = 0, max_pxm = 0;
	int numa_node = NUMA_NO_NODE;
	bool found = false;

	/* Fetch the SRAT table from ACPI */
	status = acpi_get_table(ACPI_SIG_SRAT, 0, &table_header);
	if (status == AE_NOT_FOUND) {
		pr_warn("SRAT table not found\n");
		return;
	} else if (ACPI_FAILURE(status)) {
		const char *err = acpi_format_exception(status);
		pr_err("SRAT table error: %s\n", err);
		return;
	}

	table_end = (unsigned long)table_header + table_header->length;

	/* Parse all entries looking for a match. */
	sub_header = (struct acpi_subtable_header *)
			((unsigned long)table_header +
			sizeof(struct acpi_table_srat));
	subtable_len = sub_header->length;

	while (((unsigned long)sub_header) + subtable_len  < table_end) {
		/*
		 * If length is 0, break from this loop to avoid
		 * infinite loop.
		 */
		if (subtable_len == 0) {
			pr_err("SRAT invalid zero length\n");
			break;
		}

		switch (sub_header->type) {
		case ACPI_SRAT_TYPE_CPU_AFFINITY:
			cpu = (struct acpi_srat_cpu_affinity *)sub_header;
			pxm = *((u32 *)cpu->proximity_domain_hi) << 8 |
					cpu->proximity_domain_lo;
			if (pxm > max_pxm)
				max_pxm = pxm;
			break;
		case ACPI_SRAT_TYPE_GENERIC_AFFINITY:
			gpu = (struct acpi_srat_generic_affinity *)sub_header;
			bdf = *((u16 *)(&gpu->device_handle[0])) << 16 |
					*((u16 *)(&gpu->device_handle[2]));
			if (bdf == pci_id) {
				found = true;
				numa_node = pxm_to_node(gpu->proximity_domain);
			}
			break;
		default:
			break;
		}

		if (found)
			break;

		sub_header = (struct acpi_subtable_header *)
				((unsigned long)sub_header + subtable_len);
		subtable_len = sub_header->length;
	}

	acpi_put_table(table_header);

	/* Workaround bad cpu-gpu binding case */
	if (found && (numa_node < 0 ||
			numa_node > pxm_to_node(max_pxm)))
		numa_node = 0;

	if (numa_node != NUMA_NO_NODE)
		set_dev_node(&kdev->pdev->dev, numa_node);
}
#endif

/* kfd_fill_gpu_direct_io_link - Fill in direct io link from GPU
 * to its NUMA node
 *	@avail_size: Available size in the memory
 *	@kdev - [IN] GPU device
 *	@sub_type_hdr: Memory into which io link info will be filled in
 *	@proximity_domain - proximity domain of the GPU node
 *
 *	Return 0 if successful else return -ve value
 */
static int kfd_fill_gpu_direct_io_link_to_cpu(int *avail_size,
			struct kfd_dev *kdev,
			struct crat_subtype_iolink *sub_type_hdr,
			uint32_t proximity_domain)
{
	*avail_size -= sizeof(struct crat_subtype_iolink);
	if (*avail_size < 0)
		return -ENOMEM;

	memset((void *)sub_type_hdr, 0, sizeof(struct crat_subtype_iolink));

	/* Fill in subtype header data */
	sub_type_hdr->type = CRAT_SUBTYPE_IOLINK_AFFINITY;
	sub_type_hdr->length = sizeof(struct crat_subtype_iolink);
	sub_type_hdr->flags |= CRAT_SUBTYPE_FLAGS_ENABLED;
	if (kfd_dev_is_large_bar(kdev))
		sub_type_hdr->flags |= CRAT_IOLINK_FLAGS_BI_DIRECTIONAL;

	/* Fill in IOLINK subtype.
	 * TODO: Fill-in other fields of iolink subtype
	 */
	if (kdev->adev->gmc.xgmi.connected_to_cpu) {
		/*
		 * with host gpu xgmi link, host can access gpu memory whether
		 * or not pcie bar type is large, so always create bidirectional
		 * io link.
		 */
		sub_type_hdr->flags |= CRAT_IOLINK_FLAGS_BI_DIRECTIONAL;
		sub_type_hdr->io_interface_type = CRAT_IOLINK_TYPE_XGMI;
		sub_type_hdr->num_hops_xgmi = 1;
		if (KFD_GC_VERSION(kdev) == IP_VERSION(9, 4, 2)) {
			sub_type_hdr->minimum_bandwidth_mbs =
					amdgpu_amdkfd_get_xgmi_bandwidth_mbytes(
							kdev->adev, NULL, true);
			sub_type_hdr->maximum_bandwidth_mbs =
					sub_type_hdr->minimum_bandwidth_mbs;
		}
	} else {
		sub_type_hdr->io_interface_type = CRAT_IOLINK_TYPE_PCIEXPRESS;
		sub_type_hdr->minimum_bandwidth_mbs =
				amdgpu_amdkfd_get_pcie_bandwidth_mbytes(kdev->adev, true);
		sub_type_hdr->maximum_bandwidth_mbs =
				amdgpu_amdkfd_get_pcie_bandwidth_mbytes(kdev->adev, false);
	}

	sub_type_hdr->proximity_domain_from = proximity_domain;

#ifdef CONFIG_ACPI_NUMA
	if (kdev->pdev->dev.numa_node == NUMA_NO_NODE)
		kfd_find_numa_node_in_srat(kdev);
#endif
#ifdef CONFIG_NUMA
	if (kdev->pdev->dev.numa_node == NUMA_NO_NODE)
		sub_type_hdr->proximity_domain_to = 0;
	else
		sub_type_hdr->proximity_domain_to = kdev->pdev->dev.numa_node;
#else
	sub_type_hdr->proximity_domain_to = 0;
#endif
	return 0;
}

static int kfd_fill_gpu_xgmi_link_to_gpu(int *avail_size,
			struct kfd_dev *kdev,
			struct kfd_dev *peer_kdev,
			struct crat_subtype_iolink *sub_type_hdr,
			uint32_t proximity_domain_from,
			uint32_t proximity_domain_to)
{
	*avail_size -= sizeof(struct crat_subtype_iolink);
	if (*avail_size < 0)
		return -ENOMEM;

	memset((void *)sub_type_hdr, 0, sizeof(struct crat_subtype_iolink));

	sub_type_hdr->type = CRAT_SUBTYPE_IOLINK_AFFINITY;
	sub_type_hdr->length = sizeof(struct crat_subtype_iolink);
	sub_type_hdr->flags |= CRAT_SUBTYPE_FLAGS_ENABLED |
			       CRAT_IOLINK_FLAGS_BI_DIRECTIONAL;

	sub_type_hdr->io_interface_type = CRAT_IOLINK_TYPE_XGMI;
	sub_type_hdr->proximity_domain_from = proximity_domain_from;
	sub_type_hdr->proximity_domain_to = proximity_domain_to;
	sub_type_hdr->num_hops_xgmi =
		amdgpu_amdkfd_get_xgmi_hops_count(kdev->adev, peer_kdev->adev);
	sub_type_hdr->maximum_bandwidth_mbs =
		amdgpu_amdkfd_get_xgmi_bandwidth_mbytes(kdev->adev, peer_kdev->adev, false);
	sub_type_hdr->minimum_bandwidth_mbs = sub_type_hdr->maximum_bandwidth_mbs ?
		amdgpu_amdkfd_get_xgmi_bandwidth_mbytes(kdev->adev, NULL, true) : 0;

	return 0;
}

/* kfd_create_vcrat_image_gpu - Create Virtual CRAT for CPU
 *
 *	@pcrat_image: Fill in VCRAT for GPU
 *	@size:	[IN] allocated size of crat_image.
 *		[OUT] actual size of data filled in crat_image
 */
static int kfd_create_vcrat_image_gpu(void *pcrat_image,
				      size_t *size, struct kfd_dev *kdev,
				      uint32_t proximity_domain)
{
	struct crat_header *crat_table = (struct crat_header *)pcrat_image;
	struct crat_subtype_generic *sub_type_hdr;
	struct kfd_local_mem_info local_mem_info;
	struct kfd_topology_device *peer_dev;
	struct crat_subtype_computeunit *cu;
	struct kfd_cu_info cu_info;
	int avail_size = *size;
	uint32_t total_num_of_cu;
	int num_of_cache_entries = 0;
	int cache_mem_filled = 0;
	uint32_t nid = 0;
	int ret = 0;

	if (!pcrat_image || avail_size < VCRAT_SIZE_FOR_GPU)
		return -EINVAL;

	/* Fill the CRAT Header.
	 * Modify length and total_entries as subunits are added.
	 */
	avail_size -= sizeof(struct crat_header);
	if (avail_size < 0)
		return -ENOMEM;

	memset(crat_table, 0, sizeof(struct crat_header));

	memcpy(&crat_table->signature, CRAT_SIGNATURE,
			sizeof(crat_table->signature));
	/* Change length as we add more subtypes*/
	crat_table->length = sizeof(struct crat_header);
	crat_table->num_domains = 1;
	crat_table->total_entries = 0;

	/* Fill in Subtype: Compute Unit
	 * First fill in the sub type header and then sub type data
	 */
	avail_size -= sizeof(struct crat_subtype_computeunit);
	if (avail_size < 0)
		return -ENOMEM;

	sub_type_hdr = (struct crat_subtype_generic *)(crat_table + 1);
	memset(sub_type_hdr, 0, sizeof(struct crat_subtype_computeunit));

	sub_type_hdr->type = CRAT_SUBTYPE_COMPUTEUNIT_AFFINITY;
	sub_type_hdr->length = sizeof(struct crat_subtype_computeunit);
	sub_type_hdr->flags = CRAT_SUBTYPE_FLAGS_ENABLED;

	/* Fill CU subtype data */
	cu = (struct crat_subtype_computeunit *)sub_type_hdr;
	cu->flags |= CRAT_CU_FLAGS_GPU_PRESENT;
	cu->proximity_domain = proximity_domain;

	amdgpu_amdkfd_get_cu_info(kdev->adev, &cu_info);
	cu->num_simd_per_cu = cu_info.simd_per_cu;
	cu->num_simd_cores = cu_info.simd_per_cu * cu_info.cu_active_number;
	cu->max_waves_simd = cu_info.max_waves_per_simd;

	cu->wave_front_size = cu_info.wave_front_size;
	cu->array_count = cu_info.num_shader_arrays_per_engine *
		cu_info.num_shader_engines;
	total_num_of_cu = (cu->array_count * cu_info.num_cu_per_sh);
	cu->processor_id_low = get_and_inc_gpu_processor_id(total_num_of_cu);
	cu->num_cu_per_array = cu_info.num_cu_per_sh;
	cu->max_slots_scatch_cu = cu_info.max_scratch_slots_per_cu;
	cu->num_banks = cu_info.num_shader_engines;
	cu->lds_size_in_kb = cu_info.lds_size;

	cu->hsa_capability = 0;

	/* Check if this node supports IOMMU. During parsing this flag will
	 * translate to HSA_CAP_ATS_PRESENT
	 */
	if (!kfd_iommu_check_device(kdev))
		cu->hsa_capability |= CRAT_CU_FLAGS_IOMMU_PRESENT;

	crat_table->length += sub_type_hdr->length;
	crat_table->total_entries++;

	/* Fill in Subtype: Memory. Only on systems with large BAR (no
	 * private FB), report memory as public. On other systems
	 * report the total FB size (public+private) as a single
	 * private heap.
	 */
	local_mem_info = kdev->local_mem_info;
	sub_type_hdr = (typeof(sub_type_hdr))((char *)sub_type_hdr +
			sub_type_hdr->length);

	if (debug_largebar)
		local_mem_info.local_mem_size_private = 0;

	if (local_mem_info.local_mem_size_private == 0)
		ret = kfd_fill_gpu_memory_affinity(&avail_size,
				kdev, HSA_MEM_HEAP_TYPE_FB_PUBLIC,
				local_mem_info.local_mem_size_public,
				(struct crat_subtype_memory *)sub_type_hdr,
				proximity_domain,
				&local_mem_info);
	else
		ret = kfd_fill_gpu_memory_affinity(&avail_size,
				kdev, HSA_MEM_HEAP_TYPE_FB_PRIVATE,
				local_mem_info.local_mem_size_public +
				local_mem_info.local_mem_size_private,
				(struct crat_subtype_memory *)sub_type_hdr,
				proximity_domain,
				&local_mem_info);
	if (ret < 0)
		return ret;

	crat_table->length += sizeof(struct crat_subtype_memory);
	crat_table->total_entries++;

	/* TODO: Fill in cache information. This information is NOT readily
	 * available in KGD
	 */
	sub_type_hdr = (typeof(sub_type_hdr))((char *)sub_type_hdr +
		sub_type_hdr->length);
	ret = kfd_fill_gpu_cache_info(kdev, cu->processor_id_low,
				avail_size,
				&cu_info,
				(struct crat_subtype_cache *)sub_type_hdr,
				&cache_mem_filled,
				&num_of_cache_entries);

	if (ret < 0)
		return ret;

	crat_table->length += cache_mem_filled;
	crat_table->total_entries += num_of_cache_entries;
	avail_size -= cache_mem_filled;

	/* Fill in Subtype: IO_LINKS
	 *  Only direct links are added here which is Link from GPU to
	 *  its NUMA node. Indirect links are added by userspace.
	 */
	sub_type_hdr = (typeof(sub_type_hdr))((char *)sub_type_hdr +
		cache_mem_filled);
	ret = kfd_fill_gpu_direct_io_link_to_cpu(&avail_size, kdev,
		(struct crat_subtype_iolink *)sub_type_hdr, proximity_domain);

	if (ret < 0)
		return ret;

	crat_table->length += sub_type_hdr->length;
	crat_table->total_entries++;


	/* Fill in Subtype: IO_LINKS
	 * Direct links from GPU to other GPUs through xGMI.
	 * We will loop GPUs that already be processed (with lower value
	 * of proximity_domain), add the link for the GPUs with same
	 * hive id (from this GPU to other GPU) . The reversed iolink
	 * (from other GPU to this GPU) will be added
	 * in kfd_parse_subtype_iolink.
	 */
	if (kdev->hive_id) {
		for (nid = 0; nid < proximity_domain; ++nid) {
			peer_dev = kfd_topology_device_by_proximity_domain_no_lock(nid);
			if (!peer_dev->gpu)
				continue;
			if (peer_dev->gpu->hive_id != kdev->hive_id)
				continue;
			sub_type_hdr = (typeof(sub_type_hdr))(
				(char *)sub_type_hdr +
				sizeof(struct crat_subtype_iolink));
			ret = kfd_fill_gpu_xgmi_link_to_gpu(
				&avail_size, kdev, peer_dev->gpu,
				(struct crat_subtype_iolink *)sub_type_hdr,
				proximity_domain, nid);
			if (ret < 0)
				return ret;
			crat_table->length += sub_type_hdr->length;
			crat_table->total_entries++;
		}
	}
	*size = crat_table->length;
	pr_info("Virtual CRAT table created for GPU\n");

	return ret;
}

/* kfd_create_crat_image_virtual - Allocates memory for CRAT image and
 *		creates a Virtual CRAT (VCRAT) image
 *
 * NOTE: Call kfd_destroy_crat_image to free CRAT image memory
 *
 *	@crat_image: VCRAT image created because ACPI does not have a
 *		     CRAT for this device
 *	@size: [OUT] size of virtual crat_image
 *	@flags:	COMPUTE_UNIT_CPU - Create VCRAT for CPU device
 *		COMPUTE_UNIT_GPU - Create VCRAT for GPU
 *		(COMPUTE_UNIT_CPU | COMPUTE_UNIT_GPU) - Create VCRAT for APU
 *			-- this option is not currently implemented.
 *			The assumption is that all AMD APUs will have CRAT
 *	@kdev: Valid kfd_device required if flags contain COMPUTE_UNIT_GPU
 *
 *	Return 0 if successful else return -ve value
 */
int kfd_create_crat_image_virtual(void **crat_image, size_t *size,
				  int flags, struct kfd_dev *kdev,
				  uint32_t proximity_domain)
{
	void *pcrat_image = NULL;
	int ret = 0, num_nodes;
	size_t dyn_size;

	if (!crat_image)
		return -EINVAL;

	*crat_image = NULL;

	/* Allocate the CPU Virtual CRAT size based on the number of online
	 * nodes. Allocate VCRAT_SIZE_FOR_GPU for GPU virtual CRAT image.
	 * This should cover all the current conditions. A check is put not
	 * to overwrite beyond allocated size for GPUs
	 */
	switch (flags) {
	case COMPUTE_UNIT_CPU:
		num_nodes = num_online_nodes();
		dyn_size = sizeof(struct crat_header) +
			num_nodes * (sizeof(struct crat_subtype_computeunit) +
			sizeof(struct crat_subtype_memory) +
			(num_nodes - 1) * sizeof(struct crat_subtype_iolink));
		pcrat_image = kvmalloc(dyn_size, GFP_KERNEL);
		if (!pcrat_image)
			return -ENOMEM;
		*size = dyn_size;
		pr_debug("CRAT size is %ld", dyn_size);
		ret = kfd_create_vcrat_image_cpu(pcrat_image, size);
		break;
	case COMPUTE_UNIT_GPU:
		if (!kdev)
			return -EINVAL;
		pcrat_image = kvmalloc(VCRAT_SIZE_FOR_GPU, GFP_KERNEL);
		if (!pcrat_image)
			return -ENOMEM;
		*size = VCRAT_SIZE_FOR_GPU;
		ret = kfd_create_vcrat_image_gpu(pcrat_image, size, kdev,
						 proximity_domain);
		break;
	case (COMPUTE_UNIT_CPU | COMPUTE_UNIT_GPU):
		/* TODO: */
		ret = -EINVAL;
		pr_err("VCRAT not implemented for APU\n");
		break;
	default:
		ret = -EINVAL;
	}

	if (!ret)
		*crat_image = pcrat_image;
	else
		kvfree(pcrat_image);

	return ret;
}


/* kfd_destroy_crat_image
 *
 *	@crat_image: [IN] - crat_image from kfd_create_crat_image_xxx(..)
 *
 */
void kfd_destroy_crat_image(void *crat_image)
{
	kvfree(crat_image);
}<|MERGE_RESOLUTION|>--- conflicted
+++ resolved
@@ -1522,10 +1522,7 @@
 		case IP_VERSION(11, 0, 0):
 		case IP_VERSION(11, 0, 1):
 		case IP_VERSION(11, 0, 2):
-<<<<<<< HEAD
-=======
 		case IP_VERSION(11, 0, 3):
->>>>>>> 7365df19
 			pcache_info = cache_info;
 			num_of_cache_types =
 				kfd_fill_gpu_cache_info_from_gfx_config(kdev, pcache_info);
