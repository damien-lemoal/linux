/* SPDX-License-Identifier: GPL-2.0-or-later */
/*
 *  linux/drivers/char/serial_core.h
 *
 *  Copyright (C) 2000 Deep Blue Solutions Ltd.
 */
#ifndef LINUX_SERIAL_CORE_H
#define LINUX_SERIAL_CORE_H

#include <linux/bitops.h>
#include <linux/compiler.h>
#include <linux/console.h>
#include <linux/interrupt.h>
#include <linux/circ_buf.h>
#include <linux/spinlock.h>
#include <linux/sched.h>
#include <linux/tty.h>
#include <linux/mutex.h>
#include <linux/sysrq.h>
#include <uapi/linux/serial_core.h>

#ifdef CONFIG_SERIAL_CORE_CONSOLE
#define uart_console(port) \
	((port)->cons && (port)->cons->index == (port)->line)
#else
#define uart_console(port)      ({ (void)port; 0; })
#endif

struct uart_port;
struct serial_struct;
struct device;
struct gpio_desc;

/**
 * struct uart_ops -- interface between serial_core and the driver
 *
 * This structure describes all the operations that can be done on the
 * physical hardware.
 *
 * @tx_empty: ``unsigned int ()(struct uart_port *port)``
 *
 *	This function tests whether the transmitter fifo and shifter for the
 *	@port is empty. If it is empty, this function should return
 *	%TIOCSER_TEMT, otherwise return 0. If the port does not support this
 *	operation, then it should return %TIOCSER_TEMT.
 *
 *	Locking: none.
 *	Interrupts: caller dependent.
 *	This call must not sleep
 *
 * @set_mctrl: ``void ()(struct uart_port *port, unsigned int mctrl)``
 *
 *	This function sets the modem control lines for @port to the state
 *	described by @mctrl. The relevant bits of @mctrl are:
 *
 *		- %TIOCM_RTS	RTS signal.
 *		- %TIOCM_DTR	DTR signal.
 *		- %TIOCM_OUT1	OUT1 signal.
 *		- %TIOCM_OUT2	OUT2 signal.
 *		- %TIOCM_LOOP	Set the port into loopback mode.
 *
 *	If the appropriate bit is set, the signal should be driven
 *	active.  If the bit is clear, the signal should be driven
 *	inactive.
 *
 *	Locking: @port->lock taken.
 *	Interrupts: locally disabled.
 *	This call must not sleep
 *
 * @get_mctrl: ``unsigned int ()(struct uart_port *port)``
 *
 *	Returns the current state of modem control inputs of @port. The state
 *	of the outputs should not be returned, since the core keeps track of
 *	their state. The state information should include:
 *
 *		- %TIOCM_CAR	state of DCD signal
 *		- %TIOCM_CTS	state of CTS signal
 *		- %TIOCM_DSR	state of DSR signal
 *		- %TIOCM_RI	state of RI signal
 *
 *	The bit is set if the signal is currently driven active.  If
 *	the port does not support CTS, DCD or DSR, the driver should
 *	indicate that the signal is permanently active. If RI is
 *	not available, the signal should not be indicated as active.
 *
 *	Locking: @port->lock taken.
 *	Interrupts: locally disabled.
 *	This call must not sleep
 *
 * @stop_tx: ``void ()(struct uart_port *port)``
 *
 *	Stop transmitting characters. This might be due to the CTS line
 *	becoming inactive or the tty layer indicating we want to stop
 *	transmission due to an %XOFF character.
 *
 *	The driver should stop transmitting characters as soon as possible.
 *
 *	Locking: @port->lock taken.
 *	Interrupts: locally disabled.
 *	This call must not sleep
 *
 * @start_tx: ``void ()(struct uart_port *port)``
 *
 *	Start transmitting characters.
 *
 *	Locking: @port->lock taken.
 *	Interrupts: locally disabled.
 *	This call must not sleep
 *
 * @throttle: ``void ()(struct uart_port *port)``
 *
 *	Notify the serial driver that input buffers for the line discipline are
 *	close to full, and it should somehow signal that no more characters
 *	should be sent to the serial port.
 *	This will be called only if hardware assisted flow control is enabled.
 *
 *	Locking: serialized with @unthrottle() and termios modification by the
 *	tty layer.
 *
 * @unthrottle: ``void ()(struct uart_port *port)``
 *
 *	Notify the serial driver that characters can now be sent to the serial
 *	port without fear of overrunning the input buffers of the line
 *	disciplines.
 *
 *	This will be called only if hardware assisted flow control is enabled.
 *
 *	Locking: serialized with @throttle() and termios modification by the
 *	tty layer.
 *
 * @send_xchar: ``void ()(struct uart_port *port, char ch)``
 *
 *	Transmit a high priority character, even if the port is stopped. This
 *	is used to implement XON/XOFF flow control and tcflow(). If the serial
 *	driver does not implement this function, the tty core will append the
 *	character to the circular buffer and then call start_tx() / stop_tx()
 *	to flush the data out.
 *
 *	Do not transmit if @ch == '\0' (%__DISABLED_CHAR).
 *
 *	Locking: none.
 *	Interrupts: caller dependent.
 *
 * @start_rx: ``void ()(struct uart_port *port)``
 *
 *	Start receiving characters.
 *
 *	Locking: @port->lock taken.
 *	Interrupts: locally disabled.
 *	This call must not sleep
 *
 * @stop_rx: ``void ()(struct uart_port *port)``
 *
 *	Stop receiving characters; the @port is in the process of being closed.
 *
 *	Locking: @port->lock taken.
 *	Interrupts: locally disabled.
 *	This call must not sleep
 *
 * @enable_ms: ``void ()(struct uart_port *port)``
 *
 *	Enable the modem status interrupts.
 *
 *	This method may be called multiple times. Modem status interrupts
 *	should be disabled when the @shutdown() method is called.
 *
 *	Locking: @port->lock taken.
 *	Interrupts: locally disabled.
 *	This call must not sleep
 *
 * @break_ctl: ``void ()(struct uart_port *port, int ctl)``
 *
 *	Control the transmission of a break signal. If @ctl is nonzero, the
 *	break signal should be transmitted. The signal should be terminated
 *	when another call is made with a zero @ctl.
 *
 *	Locking: caller holds tty_port->mutex
 *
 * @startup: ``int ()(struct uart_port *port)``
 *
 *	Grab any interrupt resources and initialise any low level driver state.
 *	Enable the port for reception. It should not activate RTS nor DTR;
 *	this will be done via a separate call to @set_mctrl().
 *
 *	This method will only be called when the port is initially opened.
 *
 *	Locking: port_sem taken.
 *	Interrupts: globally disabled.
 *
 * @shutdown: ``void ()(struct uart_port *port)``
 *
 *	Disable the @port, disable any break condition that may be in effect,
 *	and free any interrupt resources. It should not disable RTS nor DTR;
 *	this will have already been done via a separate call to @set_mctrl().
 *
 *	Drivers must not access @port->state once this call has completed.
 *
 *	This method will only be called when there are no more users of this
 *	@port.
 *
 *	Locking: port_sem taken.
 *	Interrupts: caller dependent.
 *
 * @flush_buffer: ``void ()(struct uart_port *port)``
 *
 *	Flush any write buffers, reset any DMA state and stop any ongoing DMA
 *	transfers.
 *
 *	This will be called whenever the @port->state->xmit circular buffer is
 *	cleared.
 *
 *	Locking: @port->lock taken.
 *	Interrupts: locally disabled.
 *	This call must not sleep
 *
 * @set_termios: ``void ()(struct uart_port *port, struct ktermios *new,
 *			struct ktermios *old)``
 *
 *	Change the @port parameters, including word length, parity, stop bits.
 *	Update @port->read_status_mask and @port->ignore_status_mask to
 *	indicate the types of events we are interested in receiving. Relevant
 *	ktermios::c_cflag bits are:
 *
 *	- %CSIZE - word size
 *	- %CSTOPB - 2 stop bits
 *	- %PARENB - parity enable
 *	- %PARODD - odd parity (when %PARENB is in force)
 *	- %ADDRB - address bit (changed through uart_port::rs485_config()).
 *	- %CREAD - enable reception of characters (if not set, still receive
 *	  characters from the port, but throw them away).
 *	- %CRTSCTS - if set, enable CTS status change reporting.
 *	- %CLOCAL - if not set, enable modem status change reporting.
 *
 *	Relevant ktermios::c_iflag bits are:
 *
 *	- %INPCK - enable frame and parity error events to be passed to the TTY
 *	  layer.
 *	- %BRKINT / %PARMRK - both of these enable break events to be passed to
 *	  the TTY layer.
 *	- %IGNPAR - ignore parity and framing errors.
 *	- %IGNBRK - ignore break errors. If %IGNPAR is also set, ignore overrun
 *	  errors as well.
 *
 *	The interaction of the ktermios::c_iflag bits is as follows (parity
 *	error given as an example):
 *
 *	============ ======= ======= =========================================
 *	Parity error INPCK   IGNPAR
 *	============ ======= ======= =========================================
 *	n/a	     0	     n/a     character received, marked as %TTY_NORMAL
 *	None	     1	     n/a     character received, marked as %TTY_NORMAL
 *	Yes	     1	     0	     character received, marked as %TTY_PARITY
 *	Yes	     1	     1	     character discarded
 *	============ ======= ======= =========================================
 *
 *	Other flags may be used (eg, xon/xoff characters) if your hardware
 *	supports hardware "soft" flow control.
 *
 *	Locking: caller holds tty_port->mutex
 *	Interrupts: caller dependent.
 *	This call must not sleep
 *
 * @set_ldisc: ``void ()(struct uart_port *port, struct ktermios *termios)``
 *
 *	Notifier for discipline change. See
 *	Documentation/driver-api/tty/tty_ldisc.rst.
 *
 *	Locking: caller holds tty_port->mutex
 *
 * @pm: ``void ()(struct uart_port *port, unsigned int state,
 *		 unsigned int oldstate)``
 *
 *	Perform any power management related activities on the specified @port.
 *	@state indicates the new state (defined by enum uart_pm_state),
 *	@oldstate indicates the previous state.
 *
 *	This function should not be used to grab any resources.
 *
 *	This will be called when the @port is initially opened and finally
 *	closed, except when the @port is also the system console. This will
 *	occur even if %CONFIG_PM is not set.
 *
 *	Locking: none.
 *	Interrupts: caller dependent.
 *
 * @type: ``const char *()(struct uart_port *port)``
 *
 *	Return a pointer to a string constant describing the specified @port,
 *	or return %NULL, in which case the string 'unknown' is substituted.
 *
 *	Locking: none.
 *	Interrupts: caller dependent.
 *
 * @release_port: ``void ()(struct uart_port *port)``
 *
 *	Release any memory and IO region resources currently in use by the
 *	@port.
 *
 *	Locking: none.
 *	Interrupts: caller dependent.
 *
 * @request_port: ``int ()(struct uart_port *port)``
 *
 *	Request any memory and IO region resources required by the port. If any
 *	fail, no resources should be registered when this function returns, and
 *	it should return -%EBUSY on failure.
 *
 *	Locking: none.
 *	Interrupts: caller dependent.
 *
 * @config_port: ``void ()(struct uart_port *port, int type)``
 *
 *	Perform any autoconfiguration steps required for the @port. @type
 *	contains a bit mask of the required configuration. %UART_CONFIG_TYPE
 *	indicates that the port requires detection and identification.
 *	@port->type should be set to the type found, or %PORT_UNKNOWN if no
 *	port was detected.
 *
 *	%UART_CONFIG_IRQ indicates autoconfiguration of the interrupt signal,
 *	which should be probed using standard kernel autoprobing techniques.
 *	This is not necessary on platforms where ports have interrupts
 *	internally hard wired (eg, system on a chip implementations).
 *
 *	Locking: none.
 *	Interrupts: caller dependent.
 *
 * @verify_port: ``int ()(struct uart_port *port,
 *			struct serial_struct *serinfo)``
 *
 *	Verify the new serial port information contained within @serinfo is
 *	suitable for this port type.
 *
 *	Locking: none.
 *	Interrupts: caller dependent.
 *
 * @ioctl: ``int ()(struct uart_port *port, unsigned int cmd,
 *		unsigned long arg)``
 *
 *	Perform any port specific IOCTLs. IOCTL commands must be defined using
 *	the standard numbering system found in <asm/ioctl.h>.
 *
 *	Locking: none.
 *	Interrupts: caller dependent.
 *
 * @poll_init: ``int ()(struct uart_port *port)``
 *
 *	Called by kgdb to perform the minimal hardware initialization needed to
 *	support @poll_put_char() and @poll_get_char(). Unlike @startup(), this
 *	should not request interrupts.
 *
 *	Locking: %tty_mutex and tty_port->mutex taken.
 *	Interrupts: n/a.
 *
 * @poll_put_char: ``void ()(struct uart_port *port, unsigned char ch)``
 *
 *	Called by kgdb to write a single character @ch directly to the serial
 *	@port. It can and should block until there is space in the TX FIFO.
 *
 *	Locking: none.
 *	Interrupts: caller dependent.
 *	This call must not sleep
 *
 * @poll_get_char: ``int ()(struct uart_port *port)``
 *
 *	Called by kgdb to read a single character directly from the serial
 *	port. If data is available, it should be returned; otherwise the
 *	function should return %NO_POLL_CHAR immediately.
 *
 *	Locking: none.
 *	Interrupts: caller dependent.
 *	This call must not sleep
 */
struct uart_ops {
	unsigned int	(*tx_empty)(struct uart_port *);
	void		(*set_mctrl)(struct uart_port *, unsigned int mctrl);
	unsigned int	(*get_mctrl)(struct uart_port *);
	void		(*stop_tx)(struct uart_port *);
	void		(*start_tx)(struct uart_port *);
	void		(*throttle)(struct uart_port *);
	void		(*unthrottle)(struct uart_port *);
	void		(*send_xchar)(struct uart_port *, char ch);
	void		(*stop_rx)(struct uart_port *);
	void		(*start_rx)(struct uart_port *);
	void		(*enable_ms)(struct uart_port *);
	void		(*break_ctl)(struct uart_port *, int ctl);
	int		(*startup)(struct uart_port *);
	void		(*shutdown)(struct uart_port *);
	void		(*flush_buffer)(struct uart_port *);
	void		(*set_termios)(struct uart_port *, struct ktermios *new,
				       const struct ktermios *old);
	void		(*set_ldisc)(struct uart_port *, struct ktermios *);
	void		(*pm)(struct uart_port *, unsigned int state,
			      unsigned int oldstate);
	const char	*(*type)(struct uart_port *);
	void		(*release_port)(struct uart_port *);
	int		(*request_port)(struct uart_port *);
	void		(*config_port)(struct uart_port *, int);
	int		(*verify_port)(struct uart_port *, struct serial_struct *);
	int		(*ioctl)(struct uart_port *, unsigned int, unsigned long);
#ifdef CONFIG_CONSOLE_POLL
	int		(*poll_init)(struct uart_port *);
	void		(*poll_put_char)(struct uart_port *, unsigned char);
	int		(*poll_get_char)(struct uart_port *);
#endif
};

#define NO_POLL_CHAR		0x00ff0000
#define UART_CONFIG_TYPE	(1 << 0)
#define UART_CONFIG_IRQ		(1 << 1)

struct uart_icount {
	__u32	cts;
	__u32	dsr;
	__u32	rng;
	__u32	dcd;
	__u32	rx;
	__u32	tx;
	__u32	frame;
	__u32	overrun;
	__u32	parity;
	__u32	brk;
	__u32	buf_overrun;
};

typedef u64 __bitwise upf_t;
typedef unsigned int __bitwise upstat_t;

struct uart_port {
	spinlock_t		lock;			/* port lock */
	unsigned long		iobase;			/* in/out[bwl] */
	unsigned char __iomem	*membase;		/* read/write[bwl] */
	unsigned int		(*serial_in)(struct uart_port *, int);
	void			(*serial_out)(struct uart_port *, int, int);
	void			(*set_termios)(struct uart_port *,
				               struct ktermios *new,
				               const struct ktermios *old);
	void			(*set_ldisc)(struct uart_port *,
					     struct ktermios *);
	unsigned int		(*get_mctrl)(struct uart_port *);
	void			(*set_mctrl)(struct uart_port *, unsigned int);
	unsigned int		(*get_divisor)(struct uart_port *,
					       unsigned int baud,
					       unsigned int *frac);
	void			(*set_divisor)(struct uart_port *,
					       unsigned int baud,
					       unsigned int quot,
					       unsigned int quot_frac);
	int			(*startup)(struct uart_port *port);
	void			(*shutdown)(struct uart_port *port);
	void			(*throttle)(struct uart_port *port);
	void			(*unthrottle)(struct uart_port *port);
	int			(*handle_irq)(struct uart_port *);
	void			(*pm)(struct uart_port *, unsigned int state,
				      unsigned int old);
	void			(*handle_break)(struct uart_port *);
	int			(*rs485_config)(struct uart_port *,
						struct ktermios *termios,
						struct serial_rs485 *rs485);
	int			(*iso7816_config)(struct uart_port *,
						  struct serial_iso7816 *iso7816);
	unsigned int		irq;			/* irq number */
	unsigned long		irqflags;		/* irq flags  */
	unsigned int		uartclk;		/* base uart clock */
	unsigned int		fifosize;		/* tx fifo size */
	unsigned char		x_char;			/* xon/xoff char */
	unsigned char		regshift;		/* reg offset shift */
	unsigned char		iotype;			/* io access style */
	unsigned char		quirks;			/* internal quirks */

#define UPIO_PORT		(SERIAL_IO_PORT)	/* 8b I/O port access */
#define UPIO_HUB6		(SERIAL_IO_HUB6)	/* Hub6 ISA card */
#define UPIO_MEM		(SERIAL_IO_MEM)		/* driver-specific */
#define UPIO_MEM32		(SERIAL_IO_MEM32)	/* 32b little endian */
#define UPIO_AU			(SERIAL_IO_AU)		/* Au1x00 and RT288x type IO */
#define UPIO_TSI		(SERIAL_IO_TSI)		/* Tsi108/109 type IO */
#define UPIO_MEM32BE		(SERIAL_IO_MEM32BE)	/* 32b big endian */
#define UPIO_MEM16		(SERIAL_IO_MEM16)	/* 16b little endian */

	/* quirks must be updated while holding port mutex */
#define UPQ_NO_TXEN_TEST	BIT(0)

	unsigned int		read_status_mask;	/* driver specific */
	unsigned int		ignore_status_mask;	/* driver specific */
	struct uart_state	*state;			/* pointer to parent state */
	struct uart_icount	icount;			/* statistics */

	struct console		*cons;			/* struct console, if any */
	/* flags must be updated while holding port mutex */
	upf_t			flags;

	/*
	 * These flags must be equivalent to the flags defined in
	 * include/uapi/linux/tty_flags.h which are the userspace definitions
	 * assigned from the serial_struct flags in uart_set_info()
	 * [for bit definitions in the UPF_CHANGE_MASK]
	 *
	 * Bits [0..ASYNCB_LAST_USER] are userspace defined/visible/changeable
	 * The remaining bits are serial-core specific and not modifiable by
	 * userspace.
	 */
#define UPF_FOURPORT		((__force upf_t) ASYNC_FOURPORT       /* 1  */ )
#define UPF_SAK			((__force upf_t) ASYNC_SAK            /* 2  */ )
#define UPF_SPD_HI		((__force upf_t) ASYNC_SPD_HI         /* 4  */ )
#define UPF_SPD_VHI		((__force upf_t) ASYNC_SPD_VHI        /* 5  */ )
#define UPF_SPD_CUST		((__force upf_t) ASYNC_SPD_CUST   /* 0x0030 */ )
#define UPF_SPD_WARP		((__force upf_t) ASYNC_SPD_WARP   /* 0x1010 */ )
#define UPF_SPD_MASK		((__force upf_t) ASYNC_SPD_MASK   /* 0x1030 */ )
#define UPF_SKIP_TEST		((__force upf_t) ASYNC_SKIP_TEST      /* 6  */ )
#define UPF_AUTO_IRQ		((__force upf_t) ASYNC_AUTO_IRQ       /* 7  */ )
#define UPF_HARDPPS_CD		((__force upf_t) ASYNC_HARDPPS_CD     /* 11 */ )
#define UPF_SPD_SHI		((__force upf_t) ASYNC_SPD_SHI        /* 12 */ )
#define UPF_LOW_LATENCY		((__force upf_t) ASYNC_LOW_LATENCY    /* 13 */ )
#define UPF_BUGGY_UART		((__force upf_t) ASYNC_BUGGY_UART     /* 14 */ )
#define UPF_MAGIC_MULTIPLIER	((__force upf_t) ASYNC_MAGIC_MULTIPLIER /* 16 */ )

#define UPF_NO_THRE_TEST	((__force upf_t) BIT_ULL(19))
/* Port has hardware-assisted h/w flow control */
#define UPF_AUTO_CTS		((__force upf_t) BIT_ULL(20))
#define UPF_AUTO_RTS		((__force upf_t) BIT_ULL(21))
#define UPF_HARD_FLOW		((__force upf_t) (UPF_AUTO_CTS | UPF_AUTO_RTS))
/* Port has hardware-assisted s/w flow control */
#define UPF_SOFT_FLOW		((__force upf_t) BIT_ULL(22))
#define UPF_CONS_FLOW		((__force upf_t) BIT_ULL(23))
#define UPF_SHARE_IRQ		((__force upf_t) BIT_ULL(24))
#define UPF_EXAR_EFR		((__force upf_t) BIT_ULL(25))
#define UPF_BUG_THRE		((__force upf_t) BIT_ULL(26))
/* The exact UART type is known and should not be probed.  */
#define UPF_FIXED_TYPE		((__force upf_t) BIT_ULL(27))
#define UPF_BOOT_AUTOCONF	((__force upf_t) BIT_ULL(28))
#define UPF_FIXED_PORT		((__force upf_t) BIT_ULL(29))
#define UPF_DEAD		((__force upf_t) BIT_ULL(30))
#define UPF_IOREMAP		((__force upf_t) BIT_ULL(31))
#define UPF_FULL_PROBE		((__force upf_t) BIT_ULL(32))

#define __UPF_CHANGE_MASK	0x17fff
#define UPF_CHANGE_MASK		((__force upf_t) __UPF_CHANGE_MASK)
#define UPF_USR_MASK		((__force upf_t) (UPF_SPD_MASK|UPF_LOW_LATENCY))

#if __UPF_CHANGE_MASK > ASYNC_FLAGS
#error Change mask not equivalent to userspace-visible bit defines
#endif

	/*
	 * Must hold termios_rwsem, port mutex and port lock to change;
	 * can hold any one lock to read.
	 */
	upstat_t		status;

#define UPSTAT_CTS_ENABLE	((__force upstat_t) (1 << 0))
#define UPSTAT_DCD_ENABLE	((__force upstat_t) (1 << 1))
#define UPSTAT_AUTORTS		((__force upstat_t) (1 << 2))
#define UPSTAT_AUTOCTS		((__force upstat_t) (1 << 3))
#define UPSTAT_AUTOXOFF		((__force upstat_t) (1 << 4))
#define UPSTAT_SYNC_FIFO	((__force upstat_t) (1 << 5))

	int			hw_stopped;		/* sw-assisted CTS flow state */
	unsigned int		mctrl;			/* current modem ctrl settings */
<<<<<<< HEAD
	unsigned int		timeout;		/* character-based timeout */
=======
>>>>>>> 7365df19
	unsigned int		frame_time;		/* frame timing in ns */
	unsigned int		type;			/* port type */
	const struct uart_ops	*ops;
	unsigned int		custom_divisor;
	unsigned int		line;			/* port index */
	unsigned int		minor;
	resource_size_t		mapbase;		/* for ioremap */
	resource_size_t		mapsize;
	struct device		*dev;			/* parent device */

	unsigned long		sysrq;			/* sysrq timeout */
	unsigned int		sysrq_ch;		/* char for sysrq */
	unsigned char		has_sysrq;
	unsigned char		sysrq_seq;		/* index in sysrq_toggle_seq */

	unsigned char		hub6;			/* this should be in the 8250 driver */
	unsigned char		suspended;
	unsigned char		console_reinit;
	const char		*name;			/* port name */
	struct attribute_group	*attr_group;		/* port specific attributes */
	const struct attribute_group **tty_groups;	/* all attributes (serial core use only) */
	struct serial_rs485     rs485;
	struct serial_rs485	rs485_supported;	/* Supported mask for serial_rs485 */
	struct gpio_desc	*rs485_term_gpio;	/* enable RS485 bus termination */
	struct serial_iso7816   iso7816;
	void			*private_data;		/* generic platform data pointer */
};

static inline int serial_port_in(struct uart_port *up, int offset)
{
	return up->serial_in(up, offset);
}

static inline void serial_port_out(struct uart_port *up, int offset, int value)
{
	up->serial_out(up, offset, value);
}

/**
 * enum uart_pm_state - power states for UARTs
 * @UART_PM_STATE_ON: UART is powered, up and operational
 * @UART_PM_STATE_OFF: UART is powered off
 * @UART_PM_STATE_UNDEFINED: sentinel
 */
enum uart_pm_state {
	UART_PM_STATE_ON = 0,
	UART_PM_STATE_OFF = 3, /* number taken from ACPI */
	UART_PM_STATE_UNDEFINED,
};

/*
 * This is the state information which is persistent across opens.
 */
struct uart_state {
	struct tty_port		port;

	enum uart_pm_state	pm_state;
	struct circ_buf		xmit;

	atomic_t		refcount;
	wait_queue_head_t	remove_wait;
	struct uart_port	*uart_port;
};

#define UART_XMIT_SIZE	PAGE_SIZE


/* number of characters left in xmit buffer before we ask for more */
#define WAKEUP_CHARS		256

/**
 * uart_xmit_advance - Advance xmit buffer and account Tx'ed chars
 * @up: uart_port structure describing the port
 * @chars: number of characters sent
 *
 * This function advances the tail of circular xmit buffer by the number of
 * @chars transmitted and handles accounting of transmitted bytes (into
 * @up's icount.tx).
 */
static inline void uart_xmit_advance(struct uart_port *up, unsigned int chars)
{
	struct circ_buf *xmit = &up->state->xmit;

	xmit->tail = (xmit->tail + chars) & (UART_XMIT_SIZE - 1);
	up->icount.tx += chars;
}

struct module;
struct tty_driver;

struct uart_driver {
	struct module		*owner;
	const char		*driver_name;
	const char		*dev_name;
	int			 major;
	int			 minor;
	int			 nr;
	struct console		*cons;

	/*
	 * these are private; the low level driver should not
	 * touch these; they should be initialised to NULL
	 */
	struct uart_state	*state;
	struct tty_driver	*tty_driver;
};

void uart_write_wakeup(struct uart_port *port);

/*
 * Baud rate helpers.
 */
void uart_update_timeout(struct uart_port *port, unsigned int cflag,
			 unsigned int baud);
unsigned int uart_get_baud_rate(struct uart_port *port, struct ktermios *termios,
				const struct ktermios *old, unsigned int min,
				unsigned int max);
unsigned int uart_get_divisor(struct uart_port *port, unsigned int baud);

/*
 * Calculates FIFO drain time.
 */
static inline unsigned long uart_fifo_timeout(struct uart_port *port)
{
	u64 fifo_timeout = (u64)READ_ONCE(port->frame_time) * port->fifosize;

	/* Add .02 seconds of slop */
	fifo_timeout += 20 * NSEC_PER_MSEC;

	return max(nsecs_to_jiffies(fifo_timeout), 1UL);
}

/* Base timer interval for polling */
static inline int uart_poll_timeout(struct uart_port *port)
{
	int timeout = uart_fifo_timeout(port);

	return timeout > 6 ? (timeout / 2 - 2) : 1;
}

/*
 * Console helpers.
 */
struct earlycon_device {
	struct console *con;
	struct uart_port port;
	char options[16];		/* e.g., 115200n8 */
	unsigned int baud;
};

struct earlycon_id {
	char	name[15];
	char	name_term;	/* In case compiler didn't '\0' term name */
	char	compatible[128];
	int	(*setup)(struct earlycon_device *, const char *options);
};

extern const struct earlycon_id __earlycon_table[];
extern const struct earlycon_id __earlycon_table_end[];

#if defined(CONFIG_SERIAL_EARLYCON) && !defined(MODULE)
#define EARLYCON_USED_OR_UNUSED	__used
#else
#define EARLYCON_USED_OR_UNUSED	__maybe_unused
#endif

#define OF_EARLYCON_DECLARE(_name, compat, fn)				\
	static const struct earlycon_id __UNIQUE_ID(__earlycon_##_name) \
		EARLYCON_USED_OR_UNUSED  __section("__earlycon_table")  \
		__aligned(__alignof__(struct earlycon_id))		\
		= { .name = __stringify(_name),				\
		    .compatible = compat,				\
		    .setup = fn }

#define EARLYCON_DECLARE(_name, fn)	OF_EARLYCON_DECLARE(_name, "", fn)

extern int of_setup_earlycon(const struct earlycon_id *match,
			     unsigned long node,
			     const char *options);

#ifdef CONFIG_SERIAL_EARLYCON
extern bool earlycon_acpi_spcr_enable __initdata;
int setup_earlycon(char *buf);
#else
static const bool earlycon_acpi_spcr_enable EARLYCON_USED_OR_UNUSED;
static inline int setup_earlycon(char *buf) { return 0; }
#endif

static inline bool uart_console_enabled(struct uart_port *port)
{
	return uart_console(port) && (port->cons->flags & CON_ENABLED);
}

struct uart_port *uart_get_console(struct uart_port *ports, int nr,
				   struct console *c);
int uart_parse_earlycon(char *p, unsigned char *iotype, resource_size_t *addr,
			char **options);
void uart_parse_options(const char *options, int *baud, int *parity, int *bits,
			int *flow);
int uart_set_options(struct uart_port *port, struct console *co, int baud,
		     int parity, int bits, int flow);
struct tty_driver *uart_console_device(struct console *co, int *index);
void uart_console_write(struct uart_port *port, const char *s,
			unsigned int count,
			void (*putchar)(struct uart_port *, unsigned char));

/*
 * Port/driver registration/removal
 */
int uart_register_driver(struct uart_driver *uart);
void uart_unregister_driver(struct uart_driver *uart);
int uart_add_one_port(struct uart_driver *reg, struct uart_port *port);
int uart_remove_one_port(struct uart_driver *reg, struct uart_port *port);
bool uart_match_port(const struct uart_port *port1,
		const struct uart_port *port2);

/*
 * Power Management
 */
int uart_suspend_port(struct uart_driver *reg, struct uart_port *port);
int uart_resume_port(struct uart_driver *reg, struct uart_port *port);

#define uart_circ_empty(circ)		((circ)->head == (circ)->tail)
#define uart_circ_clear(circ)		((circ)->head = (circ)->tail = 0)

#define uart_circ_chars_pending(circ)	\
	(CIRC_CNT((circ)->head, (circ)->tail, UART_XMIT_SIZE))

#define uart_circ_chars_free(circ)	\
	(CIRC_SPACE((circ)->head, (circ)->tail, UART_XMIT_SIZE))

static inline int uart_tx_stopped(struct uart_port *port)
{
	struct tty_struct *tty = port->state->port.tty;
	if ((tty && tty->flow.stopped) || port->hw_stopped)
		return 1;
	return 0;
}

static inline bool uart_cts_enabled(struct uart_port *uport)
{
	return !!(uport->status & UPSTAT_CTS_ENABLE);
}

static inline bool uart_softcts_mode(struct uart_port *uport)
{
	upstat_t mask = UPSTAT_CTS_ENABLE | UPSTAT_AUTOCTS;

	return ((uport->status & mask) == UPSTAT_CTS_ENABLE);
}

/*
 * The following are helper functions for the low level drivers.
 */

extern void uart_handle_dcd_change(struct uart_port *uport,
		unsigned int status);
extern void uart_handle_cts_change(struct uart_port *uport,
		unsigned int status);

extern void uart_insert_char(struct uart_port *port, unsigned int status,
		 unsigned int overrun, unsigned int ch, unsigned int flag);

void uart_xchar_out(struct uart_port *uport, int offset);

#ifdef CONFIG_MAGIC_SYSRQ_SERIAL
#define SYSRQ_TIMEOUT	(HZ * 5)

bool uart_try_toggle_sysrq(struct uart_port *port, unsigned int ch);

static inline int uart_handle_sysrq_char(struct uart_port *port, unsigned int ch)
{
	if (!port->sysrq)
		return 0;

	if (ch && time_before(jiffies, port->sysrq)) {
		if (sysrq_mask()) {
			handle_sysrq(ch);
			port->sysrq = 0;
			return 1;
		}
		if (uart_try_toggle_sysrq(port, ch))
			return 1;
	}
	port->sysrq = 0;

	return 0;
}

static inline int uart_prepare_sysrq_char(struct uart_port *port, unsigned int ch)
{
	if (!port->sysrq)
		return 0;

	if (ch && time_before(jiffies, port->sysrq)) {
		if (sysrq_mask()) {
			port->sysrq_ch = ch;
			port->sysrq = 0;
			return 1;
		}
		if (uart_try_toggle_sysrq(port, ch))
			return 1;
	}
	port->sysrq = 0;

	return 0;
}

static inline void uart_unlock_and_check_sysrq(struct uart_port *port)
{
	int sysrq_ch;

	if (!port->has_sysrq) {
		spin_unlock(&port->lock);
		return;
	}

	sysrq_ch = port->sysrq_ch;
	port->sysrq_ch = 0;

	spin_unlock(&port->lock);

	if (sysrq_ch)
		handle_sysrq(sysrq_ch);
}

static inline void uart_unlock_and_check_sysrq_irqrestore(struct uart_port *port,
		unsigned long flags)
{
	int sysrq_ch;

	if (!port->has_sysrq) {
		spin_unlock_irqrestore(&port->lock, flags);
		return;
	}

	sysrq_ch = port->sysrq_ch;
	port->sysrq_ch = 0;

	spin_unlock_irqrestore(&port->lock, flags);

	if (sysrq_ch)
		handle_sysrq(sysrq_ch);
}
#else	/* CONFIG_MAGIC_SYSRQ_SERIAL */
static inline int uart_handle_sysrq_char(struct uart_port *port, unsigned int ch)
{
	return 0;
}
static inline int uart_prepare_sysrq_char(struct uart_port *port, unsigned int ch)
{
	return 0;
}
static inline void uart_unlock_and_check_sysrq(struct uart_port *port)
{
	spin_unlock(&port->lock);
}
static inline void uart_unlock_and_check_sysrq_irqrestore(struct uart_port *port,
		unsigned long flags)
{
	spin_unlock_irqrestore(&port->lock, flags);
}
#endif	/* CONFIG_MAGIC_SYSRQ_SERIAL */

/*
 * We do the SysRQ and SAK checking like this...
 */
static inline int uart_handle_break(struct uart_port *port)
{
	struct uart_state *state = port->state;

	if (port->handle_break)
		port->handle_break(port);

#ifdef CONFIG_MAGIC_SYSRQ_SERIAL
	if (port->has_sysrq && uart_console(port)) {
		if (!port->sysrq) {
			port->sysrq = jiffies + SYSRQ_TIMEOUT;
			return 1;
		}
		port->sysrq = 0;
	}
#endif
	if (port->flags & UPF_SAK)
		do_SAK(state->port.tty);
	return 0;
}

/*
 *	UART_ENABLE_MS - determine if port should enable modem status irqs
 */
#define UART_ENABLE_MS(port,cflag)	((port)->flags & UPF_HARDPPS_CD || \
					 (cflag) & CRTSCTS || \
					 !((cflag) & CLOCAL))

int uart_get_rs485_mode(struct uart_port *port);
#endif /* LINUX_SERIAL_CORE_H */<|MERGE_RESOLUTION|>--- conflicted
+++ resolved
@@ -555,10 +555,6 @@
 
 	int			hw_stopped;		/* sw-assisted CTS flow state */
 	unsigned int		mctrl;			/* current modem ctrl settings */
-<<<<<<< HEAD
-	unsigned int		timeout;		/* character-based timeout */
-=======
->>>>>>> 7365df19
 	unsigned int		frame_time;		/* frame timing in ns */
 	unsigned int		type;			/* port type */
 	const struct uart_ops	*ops;
