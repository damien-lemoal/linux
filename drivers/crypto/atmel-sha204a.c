--- conflicted
+++ resolved
@@ -122,19 +122,10 @@
 
 	if (atomic_read(&i2c_priv->tfm_count)) {
 		dev_emerg(&client->dev, "Device is busy, will remove it anyhow\n");
-<<<<<<< HEAD
-		return 0;
-	}
-
-	kfree((void *)i2c_priv->hwrng.priv);
-
-	return 0;
-=======
 		return;
 	}
 
 	kfree((void *)i2c_priv->hwrng.priv);
->>>>>>> 7365df19
 }
 
 static const struct of_device_id atmel_sha204a_dt_ids[] = {
