// SPDX-License-Identifier: GPL-2.0 OR BSD-3-Clause
/* Copyright(c) 2019-2020  Realtek Corporation
 */

#include "cam.h"
#include "chan.h"
#include "debug.h"
#include "efuse.h"
#include "fw.h"
#include "mac.h"
#include "pci.h"
#include "ps.h"
#include "reg.h"
#include "util.h"

static const u32 rtw89_mac_mem_base_addrs_ax[RTW89_MAC_MEM_NUM] = {
	[RTW89_MAC_MEM_AXIDMA]	        = AXIDMA_BASE_ADDR,
	[RTW89_MAC_MEM_SHARED_BUF]	= SHARED_BUF_BASE_ADDR,
	[RTW89_MAC_MEM_DMAC_TBL]	= DMAC_TBL_BASE_ADDR,
	[RTW89_MAC_MEM_SHCUT_MACHDR]	= SHCUT_MACHDR_BASE_ADDR,
	[RTW89_MAC_MEM_STA_SCHED]	= STA_SCHED_BASE_ADDR,
	[RTW89_MAC_MEM_RXPLD_FLTR_CAM]	= RXPLD_FLTR_CAM_BASE_ADDR,
	[RTW89_MAC_MEM_SECURITY_CAM]	= SECURITY_CAM_BASE_ADDR,
	[RTW89_MAC_MEM_WOW_CAM]		= WOW_CAM_BASE_ADDR,
	[RTW89_MAC_MEM_CMAC_TBL]	= CMAC_TBL_BASE_ADDR,
	[RTW89_MAC_MEM_ADDR_CAM]	= ADDR_CAM_BASE_ADDR,
	[RTW89_MAC_MEM_BA_CAM]		= BA_CAM_BASE_ADDR,
	[RTW89_MAC_MEM_BCN_IE_CAM0]	= BCN_IE_CAM0_BASE_ADDR,
	[RTW89_MAC_MEM_BCN_IE_CAM1]	= BCN_IE_CAM1_BASE_ADDR,
	[RTW89_MAC_MEM_TXD_FIFO_0]	= TXD_FIFO_0_BASE_ADDR,
	[RTW89_MAC_MEM_TXD_FIFO_1]	= TXD_FIFO_1_BASE_ADDR,
	[RTW89_MAC_MEM_TXDATA_FIFO_0]	= TXDATA_FIFO_0_BASE_ADDR,
	[RTW89_MAC_MEM_TXDATA_FIFO_1]	= TXDATA_FIFO_1_BASE_ADDR,
	[RTW89_MAC_MEM_CPU_LOCAL]	= CPU_LOCAL_BASE_ADDR,
	[RTW89_MAC_MEM_BSSID_CAM]	= BSSID_CAM_BASE_ADDR,
	[RTW89_MAC_MEM_TXD_FIFO_0_V1]	= TXD_FIFO_0_BASE_ADDR_V1,
	[RTW89_MAC_MEM_TXD_FIFO_1_V1]	= TXD_FIFO_1_BASE_ADDR_V1,
};

static void rtw89_mac_mem_write(struct rtw89_dev *rtwdev, u32 offset,
				u32 val, enum rtw89_mac_mem_sel sel)
{
	const struct rtw89_mac_gen_def *mac = rtwdev->chip->mac_def;
	u32 addr = mac->mem_base_addrs[sel] + offset;

	rtw89_write32(rtwdev, mac->filter_model_addr, addr);
	rtw89_write32(rtwdev, mac->indir_access_addr, val);
}

static u32 rtw89_mac_mem_read(struct rtw89_dev *rtwdev, u32 offset,
			      enum rtw89_mac_mem_sel sel)
{
	const struct rtw89_mac_gen_def *mac = rtwdev->chip->mac_def;
	u32 addr = mac->mem_base_addrs[sel] + offset;

	rtw89_write32(rtwdev, mac->filter_model_addr, addr);
	return rtw89_read32(rtwdev, mac->indir_access_addr);
}

static int rtw89_mac_check_mac_en_ax(struct rtw89_dev *rtwdev, u8 mac_idx,
				     enum rtw89_mac_hwmod_sel sel)
{
	u32 val, r_val;

	if (sel == RTW89_DMAC_SEL) {
		r_val = rtw89_read32(rtwdev, R_AX_DMAC_FUNC_EN);
		val = (B_AX_MAC_FUNC_EN | B_AX_DMAC_FUNC_EN);
	} else if (sel == RTW89_CMAC_SEL && mac_idx == 0) {
		r_val = rtw89_read32(rtwdev, R_AX_CMAC_FUNC_EN);
		val = B_AX_CMAC_EN;
	} else if (sel == RTW89_CMAC_SEL && mac_idx == 1) {
		r_val = rtw89_read32(rtwdev, R_AX_SYS_ISO_CTRL_EXTEND);
		val = B_AX_CMAC1_FEN;
	} else {
		return -EINVAL;
	}
	if (r_val == RTW89_R32_EA || r_val == RTW89_R32_DEAD ||
	    (val & r_val) != val)
		return -EFAULT;

	return 0;
}

int rtw89_mac_write_lte(struct rtw89_dev *rtwdev, const u32 offset, u32 val)
{
	u8 lte_ctrl;
	int ret;

	ret = read_poll_timeout(rtw89_read8, lte_ctrl, (lte_ctrl & BIT(5)) != 0,
				50, 50000, false, rtwdev, R_AX_LTE_CTRL + 3);
	if (ret)
		rtw89_err(rtwdev, "[ERR]lte not ready(W)\n");

	rtw89_write32(rtwdev, R_AX_LTE_WDATA, val);
	rtw89_write32(rtwdev, R_AX_LTE_CTRL, 0xC00F0000 | offset);

	return ret;
}

int rtw89_mac_read_lte(struct rtw89_dev *rtwdev, const u32 offset, u32 *val)
{
	u8 lte_ctrl;
	int ret;

	ret = read_poll_timeout(rtw89_read8, lte_ctrl, (lte_ctrl & BIT(5)) != 0,
				50, 50000, false, rtwdev, R_AX_LTE_CTRL + 3);
	if (ret)
		rtw89_err(rtwdev, "[ERR]lte not ready(W)\n");

	rtw89_write32(rtwdev, R_AX_LTE_CTRL, 0x800F0000 | offset);
	*val = rtw89_read32(rtwdev, R_AX_LTE_RDATA);

	return ret;
}

int rtw89_mac_dle_dfi_cfg(struct rtw89_dev *rtwdev, struct rtw89_mac_dle_dfi_ctrl *ctrl)
{
	u32 ctrl_reg, data_reg, ctrl_data;
	u32 val;
	int ret;

	switch (ctrl->type) {
	case DLE_CTRL_TYPE_WDE:
		ctrl_reg = R_AX_WDE_DBG_FUN_INTF_CTL;
		data_reg = R_AX_WDE_DBG_FUN_INTF_DATA;
		ctrl_data = FIELD_PREP(B_AX_WDE_DFI_TRGSEL_MASK, ctrl->target) |
			    FIELD_PREP(B_AX_WDE_DFI_ADDR_MASK, ctrl->addr) |
			    B_AX_WDE_DFI_ACTIVE;
		break;
	case DLE_CTRL_TYPE_PLE:
		ctrl_reg = R_AX_PLE_DBG_FUN_INTF_CTL;
		data_reg = R_AX_PLE_DBG_FUN_INTF_DATA;
		ctrl_data = FIELD_PREP(B_AX_PLE_DFI_TRGSEL_MASK, ctrl->target) |
			    FIELD_PREP(B_AX_PLE_DFI_ADDR_MASK, ctrl->addr) |
			    B_AX_PLE_DFI_ACTIVE;
		break;
	default:
		rtw89_warn(rtwdev, "[ERR] dfi ctrl type %d\n", ctrl->type);
		return -EINVAL;
	}

	rtw89_write32(rtwdev, ctrl_reg, ctrl_data);

	ret = read_poll_timeout_atomic(rtw89_read32, val, !(val & B_AX_WDE_DFI_ACTIVE),
				       1, 1000, false, rtwdev, ctrl_reg);
	if (ret) {
		rtw89_warn(rtwdev, "[ERR] dle dfi ctrl 0x%X set 0x%X timeout\n",
			   ctrl_reg, ctrl_data);
		return ret;
	}

	ctrl->out_data = rtw89_read32(rtwdev, data_reg);
	return 0;
}

int rtw89_mac_dle_dfi_quota_cfg(struct rtw89_dev *rtwdev,
				struct rtw89_mac_dle_dfi_quota *quota)
{
	struct rtw89_mac_dle_dfi_ctrl ctrl;
	int ret;

	ctrl.type = quota->dle_type;
	ctrl.target = DLE_DFI_TYPE_QUOTA;
	ctrl.addr = quota->qtaid;
	ret = rtw89_mac_dle_dfi_cfg(rtwdev, &ctrl);
	if (ret) {
		rtw89_warn(rtwdev, "[ERR] dle dfi quota %d\n", ret);
		return ret;
	}

	quota->rsv_pgnum = FIELD_GET(B_AX_DLE_RSV_PGNUM, ctrl.out_data);
	quota->use_pgnum = FIELD_GET(B_AX_DLE_USE_PGNUM, ctrl.out_data);
	return 0;
}

int rtw89_mac_dle_dfi_qempty_cfg(struct rtw89_dev *rtwdev,
				 struct rtw89_mac_dle_dfi_qempty *qempty)
{
	struct rtw89_mac_dle_dfi_ctrl ctrl;
	u32 ret;

	ctrl.type = qempty->dle_type;
	ctrl.target = DLE_DFI_TYPE_QEMPTY;
	ctrl.addr = qempty->grpsel;
	ret = rtw89_mac_dle_dfi_cfg(rtwdev, &ctrl);
	if (ret) {
		rtw89_warn(rtwdev, "[ERR] dle dfi qempty %d\n", ret);
		return ret;
	}

	qempty->qempty = FIELD_GET(B_AX_DLE_QEMPTY_GRP, ctrl.out_data);
	return 0;
}

static void dump_err_status_dispatcher_ax(struct rtw89_dev *rtwdev)
{
	rtw89_info(rtwdev, "R_AX_HOST_DISPATCHER_ALWAYS_IMR=0x%08x ",
		   rtw89_read32(rtwdev, R_AX_HOST_DISPATCHER_ERR_IMR));
	rtw89_info(rtwdev, "R_AX_HOST_DISPATCHER_ALWAYS_ISR=0x%08x\n",
		   rtw89_read32(rtwdev, R_AX_HOST_DISPATCHER_ERR_ISR));
	rtw89_info(rtwdev, "R_AX_CPU_DISPATCHER_ALWAYS_IMR=0x%08x ",
		   rtw89_read32(rtwdev, R_AX_CPU_DISPATCHER_ERR_IMR));
	rtw89_info(rtwdev, "R_AX_CPU_DISPATCHER_ALWAYS_ISR=0x%08x\n",
		   rtw89_read32(rtwdev, R_AX_CPU_DISPATCHER_ERR_ISR));
	rtw89_info(rtwdev, "R_AX_OTHER_DISPATCHER_ALWAYS_IMR=0x%08x ",
		   rtw89_read32(rtwdev, R_AX_OTHER_DISPATCHER_ERR_IMR));
	rtw89_info(rtwdev, "R_AX_OTHER_DISPATCHER_ALWAYS_ISR=0x%08x\n",
		   rtw89_read32(rtwdev, R_AX_OTHER_DISPATCHER_ERR_ISR));
}

static void rtw89_mac_dump_qta_lost_ax(struct rtw89_dev *rtwdev)
{
	struct rtw89_mac_dle_dfi_qempty qempty;
	struct rtw89_mac_dle_dfi_quota quota;
	struct rtw89_mac_dle_dfi_ctrl ctrl;
	u32 val, not_empty, i;
	int ret;

	qempty.dle_type = DLE_CTRL_TYPE_PLE;
	qempty.grpsel = 0;
	qempty.qempty = ~(u32)0;
	ret = rtw89_mac_dle_dfi_qempty_cfg(rtwdev, &qempty);
	if (ret)
		rtw89_warn(rtwdev, "%s: query DLE fail\n", __func__);
	else
		rtw89_info(rtwdev, "DLE group0 empty: 0x%x\n", qempty.qempty);

	for (not_empty = ~qempty.qempty, i = 0; not_empty != 0; not_empty >>= 1, i++) {
		if (!(not_empty & BIT(0)))
			continue;
		ctrl.type = DLE_CTRL_TYPE_PLE;
		ctrl.target = DLE_DFI_TYPE_QLNKTBL;
		ctrl.addr = (QLNKTBL_ADDR_INFO_SEL_0 ? QLNKTBL_ADDR_INFO_SEL : 0) |
			    u32_encode_bits(i, QLNKTBL_ADDR_TBL_IDX_MASK);
		ret = rtw89_mac_dle_dfi_cfg(rtwdev, &ctrl);
		if (ret)
			rtw89_warn(rtwdev, "%s: query DLE fail\n", __func__);
		else
			rtw89_info(rtwdev, "qidx%d pktcnt = %d\n", i,
				   u32_get_bits(ctrl.out_data,
						QLNKTBL_DATA_SEL1_PKT_CNT_MASK));
	}

	quota.dle_type = DLE_CTRL_TYPE_PLE;
	quota.qtaid = 6;
	ret = rtw89_mac_dle_dfi_quota_cfg(rtwdev, &quota);
	if (ret)
		rtw89_warn(rtwdev, "%s: query DLE fail\n", __func__);
	else
		rtw89_info(rtwdev, "quota6 rsv/use: 0x%x/0x%x\n",
			   quota.rsv_pgnum, quota.use_pgnum);

	val = rtw89_read32(rtwdev, R_AX_PLE_QTA6_CFG);
	rtw89_info(rtwdev, "[PLE][CMAC0_RX]min_pgnum=0x%x\n",
		   u32_get_bits(val, B_AX_PLE_Q6_MIN_SIZE_MASK));
	rtw89_info(rtwdev, "[PLE][CMAC0_RX]max_pgnum=0x%x\n",
		   u32_get_bits(val, B_AX_PLE_Q6_MAX_SIZE_MASK));
	val = rtw89_read32(rtwdev, R_AX_RX_FLTR_OPT);
	rtw89_info(rtwdev, "[PLE][CMAC0_RX]B_AX_RX_MPDU_MAX_LEN=0x%x\n",
		   u32_get_bits(val, B_AX_RX_MPDU_MAX_LEN_MASK));
	rtw89_info(rtwdev, "R_AX_RSP_CHK_SIG=0x%08x\n",
		   rtw89_read32(rtwdev, R_AX_RSP_CHK_SIG));
	rtw89_info(rtwdev, "R_AX_TRXPTCL_RESP_0=0x%08x\n",
		   rtw89_read32(rtwdev, R_AX_TRXPTCL_RESP_0));
	rtw89_info(rtwdev, "R_AX_CCA_CONTROL=0x%08x\n",
		   rtw89_read32(rtwdev, R_AX_CCA_CONTROL));

	if (!rtw89_mac_check_mac_en(rtwdev, RTW89_MAC_1, RTW89_CMAC_SEL)) {
		quota.dle_type = DLE_CTRL_TYPE_PLE;
		quota.qtaid = 7;
		ret = rtw89_mac_dle_dfi_quota_cfg(rtwdev, &quota);
		if (ret)
			rtw89_warn(rtwdev, "%s: query DLE fail\n", __func__);
		else
			rtw89_info(rtwdev, "quota7 rsv/use: 0x%x/0x%x\n",
				   quota.rsv_pgnum, quota.use_pgnum);

		val = rtw89_read32(rtwdev, R_AX_PLE_QTA7_CFG);
		rtw89_info(rtwdev, "[PLE][CMAC1_RX]min_pgnum=0x%x\n",
			   u32_get_bits(val, B_AX_PLE_Q7_MIN_SIZE_MASK));
		rtw89_info(rtwdev, "[PLE][CMAC1_RX]max_pgnum=0x%x\n",
			   u32_get_bits(val, B_AX_PLE_Q7_MAX_SIZE_MASK));
		val = rtw89_read32(rtwdev, R_AX_RX_FLTR_OPT_C1);
		rtw89_info(rtwdev, "[PLE][CMAC1_RX]B_AX_RX_MPDU_MAX_LEN=0x%x\n",
			   u32_get_bits(val, B_AX_RX_MPDU_MAX_LEN_MASK));
		rtw89_info(rtwdev, "R_AX_RSP_CHK_SIG_C1=0x%08x\n",
			   rtw89_read32(rtwdev, R_AX_RSP_CHK_SIG_C1));
		rtw89_info(rtwdev, "R_AX_TRXPTCL_RESP_0_C1=0x%08x\n",
			   rtw89_read32(rtwdev, R_AX_TRXPTCL_RESP_0_C1));
		rtw89_info(rtwdev, "R_AX_CCA_CONTROL_C1=0x%08x\n",
			   rtw89_read32(rtwdev, R_AX_CCA_CONTROL_C1));
	}

	rtw89_info(rtwdev, "R_AX_DLE_EMPTY0=0x%08x\n",
		   rtw89_read32(rtwdev, R_AX_DLE_EMPTY0));
	rtw89_info(rtwdev, "R_AX_DLE_EMPTY1=0x%08x\n",
		   rtw89_read32(rtwdev, R_AX_DLE_EMPTY1));

	dump_err_status_dispatcher_ax(rtwdev);
}

void rtw89_mac_dump_l0_to_l1(struct rtw89_dev *rtwdev,
			     enum mac_ax_err_info err)
{
	const struct rtw89_mac_gen_def *mac = rtwdev->chip->mac_def;
	u32 dbg, event;

	dbg = rtw89_read32(rtwdev, R_AX_SER_DBG_INFO);
	event = u32_get_bits(dbg, B_AX_L0_TO_L1_EVENT_MASK);

	switch (event) {
	case MAC_AX_L0_TO_L1_RX_QTA_LOST:
		rtw89_info(rtwdev, "quota lost!\n");
		mac->dump_qta_lost(rtwdev);
		break;
	default:
		break;
	}
}

void rtw89_mac_dump_dmac_err_status(struct rtw89_dev *rtwdev)
{
	const struct rtw89_chip_info *chip = rtwdev->chip;
	u32 dmac_err;
	int i, ret;

	ret = rtw89_mac_check_mac_en(rtwdev, 0, RTW89_DMAC_SEL);
	if (ret) {
		rtw89_warn(rtwdev, "[DMAC] : DMAC not enabled\n");
		return;
	}

	dmac_err = rtw89_read32(rtwdev, R_AX_DMAC_ERR_ISR);
	rtw89_info(rtwdev, "R_AX_DMAC_ERR_ISR=0x%08x\n", dmac_err);
	rtw89_info(rtwdev, "R_AX_DMAC_ERR_IMR=0x%08x\n",
		   rtw89_read32(rtwdev, R_AX_DMAC_ERR_IMR));

	if (dmac_err) {
		rtw89_info(rtwdev, "R_AX_WDE_ERR_FLAG_CFG=0x%08x\n",
			   rtw89_read32(rtwdev, R_AX_WDE_ERR_FLAG_CFG_NUM1));
		rtw89_info(rtwdev, "R_AX_PLE_ERR_FLAG_CFG=0x%08x\n",
			   rtw89_read32(rtwdev, R_AX_PLE_ERR_FLAG_CFG_NUM1));
		if (chip->chip_id == RTL8852C) {
			rtw89_info(rtwdev, "R_AX_PLE_ERRFLAG_MSG=0x%08x\n",
				   rtw89_read32(rtwdev, R_AX_PLE_ERRFLAG_MSG));
			rtw89_info(rtwdev, "R_AX_WDE_ERRFLAG_MSG=0x%08x\n",
				   rtw89_read32(rtwdev, R_AX_WDE_ERRFLAG_MSG));
			rtw89_info(rtwdev, "R_AX_PLE_DBGERR_LOCKEN=0x%08x\n",
				   rtw89_read32(rtwdev, R_AX_PLE_DBGERR_LOCKEN));
			rtw89_info(rtwdev, "R_AX_PLE_DBGERR_STS=0x%08x\n",
				   rtw89_read32(rtwdev, R_AX_PLE_DBGERR_STS));
		}
	}

	if (dmac_err & B_AX_WDRLS_ERR_FLAG) {
		rtw89_info(rtwdev, "R_AX_WDRLS_ERR_IMR=0x%08x\n",
			   rtw89_read32(rtwdev, R_AX_WDRLS_ERR_IMR));
		rtw89_info(rtwdev, "R_AX_WDRLS_ERR_ISR=0x%08x\n",
			   rtw89_read32(rtwdev, R_AX_WDRLS_ERR_ISR));
		if (chip->chip_id == RTL8852C)
			rtw89_info(rtwdev, "R_AX_RPQ_RXBD_IDX=0x%08x\n",
				   rtw89_read32(rtwdev, R_AX_RPQ_RXBD_IDX_V1));
		else
			rtw89_info(rtwdev, "R_AX_RPQ_RXBD_IDX=0x%08x\n",
				   rtw89_read32(rtwdev, R_AX_RPQ_RXBD_IDX));
	}

	if (dmac_err & B_AX_WSEC_ERR_FLAG) {
		if (chip->chip_id == RTL8852C) {
			rtw89_info(rtwdev, "R_AX_SEC_ERR_IMR=0x%08x\n",
				   rtw89_read32(rtwdev, R_AX_SEC_ERROR_FLAG_IMR));
			rtw89_info(rtwdev, "R_AX_SEC_ERR_ISR=0x%08x\n",
				   rtw89_read32(rtwdev, R_AX_SEC_ERROR_FLAG));
			rtw89_info(rtwdev, "R_AX_SEC_ENG_CTRL=0x%08x\n",
				   rtw89_read32(rtwdev, R_AX_SEC_ENG_CTRL));
			rtw89_info(rtwdev, "R_AX_SEC_MPDU_PROC=0x%08x\n",
				   rtw89_read32(rtwdev, R_AX_SEC_MPDU_PROC));
			rtw89_info(rtwdev, "R_AX_SEC_CAM_ACCESS=0x%08x\n",
				   rtw89_read32(rtwdev, R_AX_SEC_CAM_ACCESS));
			rtw89_info(rtwdev, "R_AX_SEC_CAM_RDATA=0x%08x\n",
				   rtw89_read32(rtwdev, R_AX_SEC_CAM_RDATA));
			rtw89_info(rtwdev, "R_AX_SEC_DEBUG1=0x%08x\n",
				   rtw89_read32(rtwdev, R_AX_SEC_DEBUG1));
			rtw89_info(rtwdev, "R_AX_SEC_TX_DEBUG=0x%08x\n",
				   rtw89_read32(rtwdev, R_AX_SEC_TX_DEBUG));
			rtw89_info(rtwdev, "R_AX_SEC_RX_DEBUG=0x%08x\n",
				   rtw89_read32(rtwdev, R_AX_SEC_RX_DEBUG));

			rtw89_write32_mask(rtwdev, R_AX_DBG_CTRL,
					   B_AX_DBG_SEL0, 0x8B);
			rtw89_write32_mask(rtwdev, R_AX_DBG_CTRL,
					   B_AX_DBG_SEL1, 0x8B);
			rtw89_write32_mask(rtwdev, R_AX_SYS_STATUS1,
					   B_AX_SEL_0XC0_MASK, 1);
			for (i = 0; i < 0x10; i++) {
				rtw89_write32_mask(rtwdev, R_AX_SEC_ENG_CTRL,
						   B_AX_SEC_DBG_PORT_FIELD_MASK, i);
				rtw89_info(rtwdev, "sel=%x,R_AX_SEC_DEBUG2=0x%08x\n",
					   i, rtw89_read32(rtwdev, R_AX_SEC_DEBUG2));
			}
		} else if (chip->chip_id == RTL8922A) {
			rtw89_info(rtwdev, "R_BE_SEC_ERROR_FLAG=0x%08x\n",
				   rtw89_read32(rtwdev, R_BE_SEC_ERROR_FLAG));
			rtw89_info(rtwdev, "R_BE_SEC_ERROR_IMR=0x%08x\n",
				   rtw89_read32(rtwdev, R_BE_SEC_ERROR_IMR));
			rtw89_info(rtwdev, "R_BE_SEC_ENG_CTRL=0x%08x\n",
				   rtw89_read32(rtwdev, R_BE_SEC_ENG_CTRL));
			rtw89_info(rtwdev, "R_BE_SEC_MPDU_PROC=0x%08x\n",
				   rtw89_read32(rtwdev, R_BE_SEC_MPDU_PROC));
			rtw89_info(rtwdev, "R_BE_SEC_CAM_ACCESS=0x%08x\n",
				   rtw89_read32(rtwdev, R_BE_SEC_CAM_ACCESS));
			rtw89_info(rtwdev, "R_BE_SEC_CAM_RDATA=0x%08x\n",
				   rtw89_read32(rtwdev, R_BE_SEC_CAM_RDATA));
			rtw89_info(rtwdev, "R_BE_SEC_DEBUG2=0x%08x\n",
				   rtw89_read32(rtwdev, R_BE_SEC_DEBUG2));
		} else {
			rtw89_info(rtwdev, "R_AX_SEC_ERR_IMR_ISR=0x%08x\n",
				   rtw89_read32(rtwdev, R_AX_SEC_DEBUG));
			rtw89_info(rtwdev, "R_AX_SEC_ENG_CTRL=0x%08x\n",
				   rtw89_read32(rtwdev, R_AX_SEC_ENG_CTRL));
			rtw89_info(rtwdev, "R_AX_SEC_MPDU_PROC=0x%08x\n",
				   rtw89_read32(rtwdev, R_AX_SEC_MPDU_PROC));
			rtw89_info(rtwdev, "R_AX_SEC_CAM_ACCESS=0x%08x\n",
				   rtw89_read32(rtwdev, R_AX_SEC_CAM_ACCESS));
			rtw89_info(rtwdev, "R_AX_SEC_CAM_RDATA=0x%08x\n",
				   rtw89_read32(rtwdev, R_AX_SEC_CAM_RDATA));
			rtw89_info(rtwdev, "R_AX_SEC_CAM_WDATA=0x%08x\n",
				   rtw89_read32(rtwdev, R_AX_SEC_CAM_WDATA));
			rtw89_info(rtwdev, "R_AX_SEC_TX_DEBUG=0x%08x\n",
				   rtw89_read32(rtwdev, R_AX_SEC_TX_DEBUG));
			rtw89_info(rtwdev, "R_AX_SEC_RX_DEBUG=0x%08x\n",
				   rtw89_read32(rtwdev, R_AX_SEC_RX_DEBUG));
			rtw89_info(rtwdev, "R_AX_SEC_TRX_PKT_CNT=0x%08x\n",
				   rtw89_read32(rtwdev, R_AX_SEC_TRX_PKT_CNT));
			rtw89_info(rtwdev, "R_AX_SEC_TRX_BLK_CNT=0x%08x\n",
				   rtw89_read32(rtwdev, R_AX_SEC_TRX_BLK_CNT));
		}
	}

	if (dmac_err & B_AX_MPDU_ERR_FLAG) {
		rtw89_info(rtwdev, "R_AX_MPDU_TX_ERR_IMR=0x%08x\n",
			   rtw89_read32(rtwdev, R_AX_MPDU_TX_ERR_IMR));
		rtw89_info(rtwdev, "R_AX_MPDU_TX_ERR_ISR=0x%08x\n",
			   rtw89_read32(rtwdev, R_AX_MPDU_TX_ERR_ISR));
		rtw89_info(rtwdev, "R_AX_MPDU_RX_ERR_IMR=0x%08x\n",
			   rtw89_read32(rtwdev, R_AX_MPDU_RX_ERR_IMR));
		rtw89_info(rtwdev, "R_AX_MPDU_RX_ERR_ISR=0x%08x\n",
			   rtw89_read32(rtwdev, R_AX_MPDU_RX_ERR_ISR));
	}

	if (dmac_err & B_AX_STA_SCHEDULER_ERR_FLAG) {
		if (chip->chip_id == RTL8922A) {
			rtw89_info(rtwdev, "R_BE_INTERRUPT_MASK_REG=0x%08x\n",
				   rtw89_read32(rtwdev, R_BE_INTERRUPT_MASK_REG));
			rtw89_info(rtwdev, "R_BE_INTERRUPT_STS_REG=0x%08x\n",
				   rtw89_read32(rtwdev, R_BE_INTERRUPT_STS_REG));
		} else {
			rtw89_info(rtwdev, "R_AX_STA_SCHEDULER_ERR_IMR=0x%08x\n",
				   rtw89_read32(rtwdev, R_AX_STA_SCHEDULER_ERR_IMR));
			rtw89_info(rtwdev, "R_AX_STA_SCHEDULER_ERR_ISR=0x%08x\n",
				   rtw89_read32(rtwdev, R_AX_STA_SCHEDULER_ERR_ISR));
		}
	}

	if (dmac_err & B_AX_WDE_DLE_ERR_FLAG) {
		rtw89_info(rtwdev, "R_AX_WDE_ERR_IMR=0x%08x\n",
			   rtw89_read32(rtwdev, R_AX_WDE_ERR_IMR));
		rtw89_info(rtwdev, "R_AX_WDE_ERR_ISR=0x%08x\n",
			   rtw89_read32(rtwdev, R_AX_WDE_ERR_ISR));
		rtw89_info(rtwdev, "R_AX_PLE_ERR_IMR=0x%08x\n",
			   rtw89_read32(rtwdev, R_AX_PLE_ERR_IMR));
		rtw89_info(rtwdev, "R_AX_PLE_ERR_FLAG_ISR=0x%08x\n",
			   rtw89_read32(rtwdev, R_AX_PLE_ERR_FLAG_ISR));
	}

	if (dmac_err & B_AX_TXPKTCTRL_ERR_FLAG) {
		if (chip->chip_id == RTL8852C || chip->chip_id == RTL8922A) {
			rtw89_info(rtwdev, "R_AX_TXPKTCTL_B0_ERRFLAG_IMR=0x%08x\n",
				   rtw89_read32(rtwdev, R_AX_TXPKTCTL_B0_ERRFLAG_IMR));
			rtw89_info(rtwdev, "R_AX_TXPKTCTL_B0_ERRFLAG_ISR=0x%08x\n",
				   rtw89_read32(rtwdev, R_AX_TXPKTCTL_B0_ERRFLAG_ISR));
			rtw89_info(rtwdev, "R_AX_TXPKTCTL_B1_ERRFLAG_IMR=0x%08x\n",
				   rtw89_read32(rtwdev, R_AX_TXPKTCTL_B1_ERRFLAG_IMR));
			rtw89_info(rtwdev, "R_AX_TXPKTCTL_B1_ERRFLAG_ISR=0x%08x\n",
				   rtw89_read32(rtwdev, R_AX_TXPKTCTL_B1_ERRFLAG_ISR));
		} else {
			rtw89_info(rtwdev, "R_AX_TXPKTCTL_ERR_IMR_ISR=0x%08x\n",
				   rtw89_read32(rtwdev, R_AX_TXPKTCTL_ERR_IMR_ISR));
			rtw89_info(rtwdev, "R_AX_TXPKTCTL_ERR_IMR_ISR_B1=0x%08x\n",
				   rtw89_read32(rtwdev, R_AX_TXPKTCTL_ERR_IMR_ISR_B1));
		}
	}

	if (dmac_err & B_AX_PLE_DLE_ERR_FLAG) {
		rtw89_info(rtwdev, "R_AX_WDE_ERR_IMR=0x%08x\n",
			   rtw89_read32(rtwdev, R_AX_WDE_ERR_IMR));
		rtw89_info(rtwdev, "R_AX_WDE_ERR_ISR=0x%08x\n",
			   rtw89_read32(rtwdev, R_AX_WDE_ERR_ISR));
		rtw89_info(rtwdev, "R_AX_PLE_ERR_IMR=0x%08x\n",
			   rtw89_read32(rtwdev, R_AX_PLE_ERR_IMR));
		rtw89_info(rtwdev, "R_AX_PLE_ERR_FLAG_ISR=0x%08x\n",
			   rtw89_read32(rtwdev, R_AX_PLE_ERR_FLAG_ISR));
		rtw89_info(rtwdev, "R_AX_WD_CPUQ_OP_0=0x%08x\n",
			   rtw89_read32(rtwdev, R_AX_WD_CPUQ_OP_0));
		rtw89_info(rtwdev, "R_AX_WD_CPUQ_OP_1=0x%08x\n",
			   rtw89_read32(rtwdev, R_AX_WD_CPUQ_OP_1));
		rtw89_info(rtwdev, "R_AX_WD_CPUQ_OP_2=0x%08x\n",
			   rtw89_read32(rtwdev, R_AX_WD_CPUQ_OP_2));
		rtw89_info(rtwdev, "R_AX_PL_CPUQ_OP_0=0x%08x\n",
			   rtw89_read32(rtwdev, R_AX_PL_CPUQ_OP_0));
		rtw89_info(rtwdev, "R_AX_PL_CPUQ_OP_1=0x%08x\n",
			   rtw89_read32(rtwdev, R_AX_PL_CPUQ_OP_1));
		rtw89_info(rtwdev, "R_AX_PL_CPUQ_OP_2=0x%08x\n",
			   rtw89_read32(rtwdev, R_AX_PL_CPUQ_OP_2));
		if (chip->chip_id == RTL8922A) {
			rtw89_info(rtwdev, "R_BE_WD_CPUQ_OP_3=0x%08x\n",
				   rtw89_read32(rtwdev, R_BE_WD_CPUQ_OP_3));
			rtw89_info(rtwdev, "R_BE_WD_CPUQ_OP_STATUS=0x%08x\n",
				   rtw89_read32(rtwdev, R_BE_WD_CPUQ_OP_STATUS));
			rtw89_info(rtwdev, "R_BE_PLE_CPUQ_OP_3=0x%08x\n",
				   rtw89_read32(rtwdev, R_BE_PL_CPUQ_OP_3));
			rtw89_info(rtwdev, "R_BE_PL_CPUQ_OP_STATUS=0x%08x\n",
				   rtw89_read32(rtwdev, R_BE_PL_CPUQ_OP_STATUS));
		} else {
			rtw89_info(rtwdev, "R_AX_WD_CPUQ_OP_STATUS=0x%08x\n",
				   rtw89_read32(rtwdev, R_AX_WD_CPUQ_OP_STATUS));
			rtw89_info(rtwdev, "R_AX_PL_CPUQ_OP_STATUS=0x%08x\n",
				   rtw89_read32(rtwdev, R_AX_PL_CPUQ_OP_STATUS));
			if (chip->chip_id == RTL8852C) {
				rtw89_info(rtwdev, "R_AX_RX_CTRL0=0x%08x\n",
					   rtw89_read32(rtwdev, R_AX_RX_CTRL0));
				rtw89_info(rtwdev, "R_AX_RX_CTRL1=0x%08x\n",
					   rtw89_read32(rtwdev, R_AX_RX_CTRL1));
				rtw89_info(rtwdev, "R_AX_RX_CTRL2=0x%08x\n",
					   rtw89_read32(rtwdev, R_AX_RX_CTRL2));
			} else {
				rtw89_info(rtwdev, "R_AX_RXDMA_PKT_INFO_0=0x%08x\n",
					   rtw89_read32(rtwdev, R_AX_RXDMA_PKT_INFO_0));
				rtw89_info(rtwdev, "R_AX_RXDMA_PKT_INFO_1=0x%08x\n",
					   rtw89_read32(rtwdev, R_AX_RXDMA_PKT_INFO_1));
				rtw89_info(rtwdev, "R_AX_RXDMA_PKT_INFO_2=0x%08x\n",
					   rtw89_read32(rtwdev, R_AX_RXDMA_PKT_INFO_2));
			}
		}
	}

	if (dmac_err & B_AX_PKTIN_ERR_FLAG) {
		rtw89_info(rtwdev, "R_AX_PKTIN_ERR_IMR=0x%08x\n",
			   rtw89_read32(rtwdev, R_AX_PKTIN_ERR_IMR));
		rtw89_info(rtwdev, "R_AX_PKTIN_ERR_ISR=0x%08x\n",
			   rtw89_read32(rtwdev, R_AX_PKTIN_ERR_ISR));
	}

	if (dmac_err & B_AX_DISPATCH_ERR_FLAG) {
		if (chip->chip_id == RTL8922A) {
			rtw89_info(rtwdev, "R_BE_DISP_HOST_IMR=0x%08x\n",
				   rtw89_read32(rtwdev, R_BE_DISP_HOST_IMR));
			rtw89_info(rtwdev, "R_BE_DISP_ERROR_ISR1=0x%08x\n",
				   rtw89_read32(rtwdev, R_BE_DISP_ERROR_ISR1));
			rtw89_info(rtwdev, "R_BE_DISP_CPU_IMR=0x%08x\n",
				   rtw89_read32(rtwdev, R_BE_DISP_CPU_IMR));
			rtw89_info(rtwdev, "R_BE_DISP_ERROR_ISR2=0x%08x\n",
				   rtw89_read32(rtwdev, R_BE_DISP_ERROR_ISR2));
			rtw89_info(rtwdev, "R_BE_DISP_OTHER_IMR=0x%08x\n",
				   rtw89_read32(rtwdev, R_BE_DISP_OTHER_IMR));
			rtw89_info(rtwdev, "R_BE_DISP_ERROR_ISR0=0x%08x\n",
				   rtw89_read32(rtwdev, R_BE_DISP_ERROR_ISR0));
		} else {
			rtw89_info(rtwdev, "R_AX_HOST_DISPATCHER_ERR_IMR=0x%08x\n",
				   rtw89_read32(rtwdev, R_AX_HOST_DISPATCHER_ERR_IMR));
			rtw89_info(rtwdev, "R_AX_HOST_DISPATCHER_ERR_ISR=0x%08x\n",
				   rtw89_read32(rtwdev, R_AX_HOST_DISPATCHER_ERR_ISR));
			rtw89_info(rtwdev, "R_AX_CPU_DISPATCHER_ERR_IMR=0x%08x\n",
				   rtw89_read32(rtwdev, R_AX_CPU_DISPATCHER_ERR_IMR));
			rtw89_info(rtwdev, "R_AX_CPU_DISPATCHER_ERR_ISR=0x%08x\n",
				   rtw89_read32(rtwdev, R_AX_CPU_DISPATCHER_ERR_ISR));
			rtw89_info(rtwdev, "R_AX_OTHER_DISPATCHER_ERR_IMR=0x%08x\n",
				   rtw89_read32(rtwdev, R_AX_OTHER_DISPATCHER_ERR_IMR));
			rtw89_info(rtwdev, "R_AX_OTHER_DISPATCHER_ERR_ISR=0x%08x\n",
				   rtw89_read32(rtwdev, R_AX_OTHER_DISPATCHER_ERR_ISR));
		}
	}

	if (dmac_err & B_AX_BBRPT_ERR_FLAG) {
		if (chip->chip_id == RTL8852C || chip->chip_id == RTL8922A) {
			rtw89_info(rtwdev, "R_AX_BBRPT_COM_ERR_IMR=0x%08x\n",
				   rtw89_read32(rtwdev, R_AX_BBRPT_COM_ERR_IMR));
			rtw89_info(rtwdev, "R_AX_BBRPT_COM_ERR_ISR=0x%08x\n",
				   rtw89_read32(rtwdev, R_AX_BBRPT_COM_ERR_ISR));
			rtw89_info(rtwdev, "R_AX_BBRPT_CHINFO_ERR_ISR=0x%08x\n",
				   rtw89_read32(rtwdev, R_AX_BBRPT_CHINFO_ERR_ISR));
			rtw89_info(rtwdev, "R_AX_BBRPT_CHINFO_ERR_IMR=0x%08x\n",
				   rtw89_read32(rtwdev, R_AX_BBRPT_CHINFO_ERR_IMR));
			rtw89_info(rtwdev, "R_AX_BBRPT_DFS_ERR_IMR=0x%08x\n",
				   rtw89_read32(rtwdev, R_AX_BBRPT_DFS_ERR_IMR));
			rtw89_info(rtwdev, "R_AX_BBRPT_DFS_ERR_ISR=0x%08x\n",
				   rtw89_read32(rtwdev, R_AX_BBRPT_DFS_ERR_ISR));
		} else {
			rtw89_info(rtwdev, "R_AX_BBRPT_COM_ERR_IMR_ISR=0x%08x\n",
				   rtw89_read32(rtwdev, R_AX_BBRPT_COM_ERR_IMR_ISR));
			rtw89_info(rtwdev, "R_AX_BBRPT_CHINFO_ERR_ISR=0x%08x\n",
				   rtw89_read32(rtwdev, R_AX_BBRPT_CHINFO_ERR_ISR));
			rtw89_info(rtwdev, "R_AX_BBRPT_CHINFO_ERR_IMR=0x%08x\n",
				   rtw89_read32(rtwdev, R_AX_BBRPT_CHINFO_ERR_IMR));
			rtw89_info(rtwdev, "R_AX_BBRPT_DFS_ERR_IMR=0x%08x\n",
				   rtw89_read32(rtwdev, R_AX_BBRPT_DFS_ERR_IMR));
			rtw89_info(rtwdev, "R_AX_BBRPT_DFS_ERR_ISR=0x%08x\n",
				   rtw89_read32(rtwdev, R_AX_BBRPT_DFS_ERR_ISR));
		}
		if (chip->chip_id == RTL8922A) {
			rtw89_info(rtwdev, "R_BE_LA_ERRFLAG_IMR=0x%08x\n",
				   rtw89_read32(rtwdev, R_BE_LA_ERRFLAG_IMR));
			rtw89_info(rtwdev, "R_BE_LA_ERRFLAG_ISR=0x%08x\n",
				   rtw89_read32(rtwdev, R_BE_LA_ERRFLAG_ISR));
		}
	}

	if (dmac_err & B_AX_HAXIDMA_ERR_FLAG) {
		if (chip->chip_id == RTL8922A) {
			rtw89_info(rtwdev, "R_BE_HAXI_IDCT_MSK=0x%08x\n",
				   rtw89_read32(rtwdev, R_BE_HAXI_IDCT_MSK));
			rtw89_info(rtwdev, "R_BE_HAXI_IDCT=0x%08x\n",
				   rtw89_read32(rtwdev, R_BE_HAXI_IDCT));
		} else if (chip->chip_id == RTL8852C) {
			rtw89_info(rtwdev, "R_AX_HAXIDMA_ERR_IMR=0x%08x\n",
				   rtw89_read32(rtwdev, R_AX_HAXI_IDCT_MSK));
			rtw89_info(rtwdev, "R_AX_HAXIDMA_ERR_ISR=0x%08x\n",
				   rtw89_read32(rtwdev, R_AX_HAXI_IDCT));
		}
	}

	if (dmac_err & B_BE_P_AXIDMA_ERR_INT) {
		rtw89_info(rtwdev, "R_BE_PL_AXIDMA_IDCT_MSK=0x%08x\n",
			   rtw89_mac_mem_read(rtwdev, R_BE_PL_AXIDMA_IDCT_MSK,
					      RTW89_MAC_MEM_AXIDMA));
		rtw89_info(rtwdev, "R_BE_PL_AXIDMA_IDCT=0x%08x\n",
			   rtw89_mac_mem_read(rtwdev, R_BE_PL_AXIDMA_IDCT,
					      RTW89_MAC_MEM_AXIDMA));
	}

	if (dmac_err & B_BE_MLO_ERR_INT) {
		rtw89_info(rtwdev, "R_BE_MLO_ERR_IDCT_IMR=0x%08x\n",
			   rtw89_read32(rtwdev, R_BE_MLO_ERR_IDCT_IMR));
		rtw89_info(rtwdev, "R_BE_PKTIN_ERR_ISR=0x%08x\n",
			   rtw89_read32(rtwdev, R_BE_MLO_ERR_IDCT_ISR));
	}

	if (dmac_err & B_BE_PLRLS_ERR_INT) {
		rtw89_info(rtwdev, "R_BE_PLRLS_ERR_IMR=0x%08x\n",
			   rtw89_read32(rtwdev, R_BE_PLRLS_ERR_IMR));
		rtw89_info(rtwdev, "R_BE_PLRLS_ERR_ISR=0x%08x\n",
			   rtw89_read32(rtwdev, R_BE_PLRLS_ERR_ISR));
	}
}

static void rtw89_mac_dump_cmac_err_status_ax(struct rtw89_dev *rtwdev,
					      u8 band)
{
	const struct rtw89_chip_info *chip = rtwdev->chip;
	u32 offset = 0;
	u32 cmac_err;
	int ret;

	ret = rtw89_mac_check_mac_en(rtwdev, band, RTW89_CMAC_SEL);
	if (ret) {
		if (band)
			rtw89_warn(rtwdev, "[CMAC] : CMAC1 not enabled\n");
		else
			rtw89_warn(rtwdev, "[CMAC] : CMAC0 not enabled\n");
		return;
	}

	if (band)
		offset = RTW89_MAC_AX_BAND_REG_OFFSET;

	cmac_err = rtw89_read32(rtwdev, R_AX_CMAC_ERR_ISR + offset);
	rtw89_info(rtwdev, "R_AX_CMAC_ERR_ISR [%d]=0x%08x\n", band,
		   rtw89_read32(rtwdev, R_AX_CMAC_ERR_ISR + offset));
	rtw89_info(rtwdev, "R_AX_CMAC_FUNC_EN [%d]=0x%08x\n", band,
		   rtw89_read32(rtwdev, R_AX_CMAC_FUNC_EN + offset));
	rtw89_info(rtwdev, "R_AX_CK_EN [%d]=0x%08x\n", band,
		   rtw89_read32(rtwdev, R_AX_CK_EN + offset));

	if (cmac_err & B_AX_SCHEDULE_TOP_ERR_IND) {
		rtw89_info(rtwdev, "R_AX_SCHEDULE_ERR_IMR [%d]=0x%08x\n", band,
			   rtw89_read32(rtwdev, R_AX_SCHEDULE_ERR_IMR + offset));
		rtw89_info(rtwdev, "R_AX_SCHEDULE_ERR_ISR [%d]=0x%08x\n", band,
			   rtw89_read32(rtwdev, R_AX_SCHEDULE_ERR_ISR + offset));
	}

	if (cmac_err & B_AX_PTCL_TOP_ERR_IND) {
		rtw89_info(rtwdev, "R_AX_PTCL_IMR0 [%d]=0x%08x\n", band,
			   rtw89_read32(rtwdev, R_AX_PTCL_IMR0 + offset));
		rtw89_info(rtwdev, "R_AX_PTCL_ISR0 [%d]=0x%08x\n", band,
			   rtw89_read32(rtwdev, R_AX_PTCL_ISR0 + offset));
	}

	if (cmac_err & B_AX_DMA_TOP_ERR_IND) {
		if (chip->chip_id == RTL8852C) {
			rtw89_info(rtwdev, "R_AX_RX_ERR_FLAG [%d]=0x%08x\n", band,
				   rtw89_read32(rtwdev, R_AX_RX_ERR_FLAG + offset));
			rtw89_info(rtwdev, "R_AX_RX_ERR_FLAG_IMR [%d]=0x%08x\n", band,
				   rtw89_read32(rtwdev, R_AX_RX_ERR_FLAG_IMR + offset));
		} else {
			rtw89_info(rtwdev, "R_AX_DLE_CTRL [%d]=0x%08x\n", band,
				   rtw89_read32(rtwdev, R_AX_DLE_CTRL + offset));
		}
	}

	if (cmac_err & B_AX_DMA_TOP_ERR_IND || cmac_err & B_AX_WMAC_RX_ERR_IND) {
		if (chip->chip_id == RTL8852C) {
			rtw89_info(rtwdev, "R_AX_PHYINFO_ERR_ISR [%d]=0x%08x\n", band,
				   rtw89_read32(rtwdev, R_AX_PHYINFO_ERR_ISR + offset));
			rtw89_info(rtwdev, "R_AX_PHYINFO_ERR_IMR [%d]=0x%08x\n", band,
				   rtw89_read32(rtwdev, R_AX_PHYINFO_ERR_IMR + offset));
		} else {
			rtw89_info(rtwdev, "R_AX_PHYINFO_ERR_IMR [%d]=0x%08x\n", band,
				   rtw89_read32(rtwdev, R_AX_PHYINFO_ERR_IMR + offset));
		}
	}

	if (cmac_err & B_AX_TXPWR_CTRL_ERR_IND) {
		rtw89_info(rtwdev, "R_AX_TXPWR_IMR [%d]=0x%08x\n", band,
			   rtw89_read32(rtwdev, R_AX_TXPWR_IMR + offset));
		rtw89_info(rtwdev, "R_AX_TXPWR_ISR [%d]=0x%08x\n", band,
			   rtw89_read32(rtwdev, R_AX_TXPWR_ISR + offset));
	}

	if (cmac_err & B_AX_WMAC_TX_ERR_IND) {
		if (chip->chip_id == RTL8852C) {
			rtw89_info(rtwdev, "R_AX_TRXPTCL_ERROR_INDICA [%d]=0x%08x\n", band,
				   rtw89_read32(rtwdev, R_AX_TRXPTCL_ERROR_INDICA + offset));
			rtw89_info(rtwdev, "R_AX_TRXPTCL_ERROR_INDICA_MASK [%d]=0x%08x\n", band,
				   rtw89_read32(rtwdev, R_AX_TRXPTCL_ERROR_INDICA_MASK + offset));
		} else {
			rtw89_info(rtwdev, "R_AX_TMAC_ERR_IMR_ISR [%d]=0x%08x\n", band,
				   rtw89_read32(rtwdev, R_AX_TMAC_ERR_IMR_ISR + offset));
		}
		rtw89_info(rtwdev, "R_AX_DBGSEL_TRXPTCL [%d]=0x%08x\n", band,
			   rtw89_read32(rtwdev, R_AX_DBGSEL_TRXPTCL + offset));
	}

	rtw89_info(rtwdev, "R_AX_CMAC_ERR_IMR [%d]=0x%08x\n", band,
		   rtw89_read32(rtwdev, R_AX_CMAC_ERR_IMR + offset));
}

static void rtw89_mac_dump_err_status_ax(struct rtw89_dev *rtwdev,
					 enum mac_ax_err_info err)
{
	if (err != MAC_AX_ERR_L1_ERR_DMAC &&
	    err != MAC_AX_ERR_L0_PROMOTE_TO_L1 &&
	    err != MAC_AX_ERR_L0_ERR_CMAC0 &&
	    err != MAC_AX_ERR_L0_ERR_CMAC1 &&
	    err != MAC_AX_ERR_RXI300)
		return;

	rtw89_info(rtwdev, "--->\nerr=0x%x\n", err);
	rtw89_info(rtwdev, "R_AX_SER_DBG_INFO =0x%08x\n",
		   rtw89_read32(rtwdev, R_AX_SER_DBG_INFO));
	rtw89_info(rtwdev, "R_AX_SER_DBG_INFO =0x%08x\n",
		   rtw89_read32(rtwdev, R_AX_SER_DBG_INFO));
	rtw89_info(rtwdev, "DBG Counter 1 (R_AX_DRV_FW_HSK_4)=0x%08x\n",
		   rtw89_read32(rtwdev, R_AX_DRV_FW_HSK_4));
	rtw89_info(rtwdev, "DBG Counter 2 (R_AX_DRV_FW_HSK_5)=0x%08x\n",
		   rtw89_read32(rtwdev, R_AX_DRV_FW_HSK_5));

	rtw89_mac_dump_dmac_err_status(rtwdev);
	rtw89_mac_dump_cmac_err_status_ax(rtwdev, RTW89_MAC_0);
	rtw89_mac_dump_cmac_err_status_ax(rtwdev, RTW89_MAC_1);

	rtwdev->hci.ops->dump_err_status(rtwdev);

	if (err == MAC_AX_ERR_L0_PROMOTE_TO_L1)
		rtw89_mac_dump_l0_to_l1(rtwdev, err);

	rtw89_info(rtwdev, "<---\n");
}

static bool rtw89_mac_suppress_log(struct rtw89_dev *rtwdev, u32 err)
{
	struct rtw89_ser *ser = &rtwdev->ser;
	u32 dmac_err, imr, isr;
	int ret;

	if (rtwdev->chip->chip_id == RTL8852C) {
		ret = rtw89_mac_check_mac_en(rtwdev, 0, RTW89_DMAC_SEL);
		if (ret)
			return true;

		if (err == MAC_AX_ERR_L1_ERR_DMAC) {
			dmac_err = rtw89_read32(rtwdev, R_AX_DMAC_ERR_ISR);
			imr = rtw89_read32(rtwdev, R_AX_TXPKTCTL_B0_ERRFLAG_IMR);
			isr = rtw89_read32(rtwdev, R_AX_TXPKTCTL_B0_ERRFLAG_ISR);

			if ((dmac_err & B_AX_TXPKTCTRL_ERR_FLAG) &&
			    ((isr & imr) & B_AX_B0_ISR_ERR_CMDPSR_FRZTO)) {
				set_bit(RTW89_SER_SUPPRESS_LOG, ser->flags);
				return true;
			}
		} else if (err == MAC_AX_ERR_L1_RESET_DISABLE_DMAC_DONE) {
			if (test_bit(RTW89_SER_SUPPRESS_LOG, ser->flags))
				return true;
		} else if (err == MAC_AX_ERR_L1_RESET_RECOVERY_DONE) {
			if (test_and_clear_bit(RTW89_SER_SUPPRESS_LOG, ser->flags))
				return true;
		}
	}

	return false;
}

u32 rtw89_mac_get_err_status(struct rtw89_dev *rtwdev)
{
	const struct rtw89_mac_gen_def *mac = rtwdev->chip->mac_def;
	u32 err, err_scnr;
	int ret;

	ret = read_poll_timeout(rtw89_read32, err, (err != 0), 1000, 100000,
				false, rtwdev, R_AX_HALT_C2H_CTRL);
	if (ret) {
		rtw89_warn(rtwdev, "Polling FW err status fail\n");
		return ret;
	}

	err = rtw89_read32(rtwdev, R_AX_HALT_C2H);
	rtw89_write32(rtwdev, R_AX_HALT_C2H_CTRL, 0);

	err_scnr = RTW89_ERROR_SCENARIO(err);
	if (err_scnr == RTW89_WCPU_CPU_EXCEPTION)
		err = MAC_AX_ERR_CPU_EXCEPTION;
	else if (err_scnr == RTW89_WCPU_ASSERTION)
		err = MAC_AX_ERR_ASSERTION;
	else if (err_scnr == RTW89_RXI300_ERROR)
		err = MAC_AX_ERR_RXI300;

	if (rtw89_mac_suppress_log(rtwdev, err))
		return err;

	rtw89_fw_st_dbg_dump(rtwdev);
	mac->dump_err_status(rtwdev, err);

	return err;
}
EXPORT_SYMBOL(rtw89_mac_get_err_status);

int rtw89_mac_set_err_status(struct rtw89_dev *rtwdev, u32 err)
{
	struct rtw89_ser *ser = &rtwdev->ser;
	u32 halt;
	int ret = 0;

	if (err > MAC_AX_SET_ERR_MAX) {
		rtw89_err(rtwdev, "Bad set-err-status value 0x%08x\n", err);
		return -EINVAL;
	}

	ret = read_poll_timeout(rtw89_read32, halt, (halt == 0x0), 1000,
				100000, false, rtwdev, R_AX_HALT_H2C_CTRL);
	if (ret) {
		rtw89_err(rtwdev, "FW doesn't receive previous msg\n");
		return -EFAULT;
	}

	rtw89_write32(rtwdev, R_AX_HALT_H2C, err);

	if (ser->prehandle_l1 &&
	    (err == MAC_AX_ERR_L1_DISABLE_EN || err == MAC_AX_ERR_L1_RCVY_EN))
		return 0;

	rtw89_write32(rtwdev, R_AX_HALT_H2C_CTRL, B_AX_HALT_H2C_TRIGGER);

	return 0;
}
EXPORT_SYMBOL(rtw89_mac_set_err_status);

static int hfc_reset_param(struct rtw89_dev *rtwdev)
{
	struct rtw89_hfc_param *param = &rtwdev->mac.hfc_param;
	struct rtw89_hfc_param_ini param_ini = {NULL};
	u8 qta_mode = rtwdev->mac.dle_info.qta_mode;

	switch (rtwdev->hci.type) {
	case RTW89_HCI_TYPE_PCIE:
		param_ini = rtwdev->chip->hfc_param_ini[qta_mode];
		param->en = 0;
		break;
	default:
		return -EINVAL;
	}

	if (param_ini.pub_cfg)
		param->pub_cfg = *param_ini.pub_cfg;

	if (param_ini.prec_cfg)
		param->prec_cfg = *param_ini.prec_cfg;

	if (param_ini.ch_cfg)
		param->ch_cfg = param_ini.ch_cfg;

	memset(&param->ch_info, 0, sizeof(param->ch_info));
	memset(&param->pub_info, 0, sizeof(param->pub_info));
	param->mode = param_ini.mode;

	return 0;
}

static int hfc_ch_cfg_chk(struct rtw89_dev *rtwdev, u8 ch)
{
	struct rtw89_hfc_param *param = &rtwdev->mac.hfc_param;
	const struct rtw89_hfc_ch_cfg *ch_cfg = param->ch_cfg;
	const struct rtw89_hfc_pub_cfg *pub_cfg = &param->pub_cfg;
	const struct rtw89_hfc_prec_cfg *prec_cfg = &param->prec_cfg;

	if (ch >= RTW89_DMA_CH_NUM)
		return -EINVAL;

	if ((ch_cfg[ch].min && ch_cfg[ch].min < prec_cfg->ch011_prec) ||
	    ch_cfg[ch].max > pub_cfg->pub_max)
		return -EINVAL;
	if (ch_cfg[ch].grp >= grp_num)
		return -EINVAL;

	return 0;
}

static int hfc_pub_info_chk(struct rtw89_dev *rtwdev)
{
	struct rtw89_hfc_param *param = &rtwdev->mac.hfc_param;
	const struct rtw89_hfc_pub_cfg *cfg = &param->pub_cfg;
	struct rtw89_hfc_pub_info *info = &param->pub_info;

	if (info->g0_used + info->g1_used + info->pub_aval != cfg->pub_max) {
		if (rtwdev->chip->chip_id == RTL8852A)
			return 0;
		else
			return -EFAULT;
	}

	return 0;
}

static int hfc_pub_cfg_chk(struct rtw89_dev *rtwdev)
{
	struct rtw89_hfc_param *param = &rtwdev->mac.hfc_param;
	const struct rtw89_hfc_pub_cfg *pub_cfg = &param->pub_cfg;

	if (pub_cfg->grp0 + pub_cfg->grp1 != pub_cfg->pub_max)
		return -EFAULT;

	return 0;
}

static int hfc_ch_ctrl(struct rtw89_dev *rtwdev, u8 ch)
{
	const struct rtw89_chip_info *chip = rtwdev->chip;
	const struct rtw89_page_regs *regs = chip->page_regs;
	struct rtw89_hfc_param *param = &rtwdev->mac.hfc_param;
	const struct rtw89_hfc_ch_cfg *cfg = param->ch_cfg;
	int ret = 0;
	u32 val = 0;

	ret = rtw89_mac_check_mac_en(rtwdev, RTW89_MAC_0, RTW89_DMAC_SEL);
	if (ret)
		return ret;

	ret = hfc_ch_cfg_chk(rtwdev, ch);
	if (ret)
		return ret;

	if (ch > RTW89_DMA_B1HI)
		return -EINVAL;

	val = u32_encode_bits(cfg[ch].min, B_AX_MIN_PG_MASK) |
	      u32_encode_bits(cfg[ch].max, B_AX_MAX_PG_MASK) |
	      (cfg[ch].grp ? B_AX_GRP : 0);
	rtw89_write32(rtwdev, regs->ach_page_ctrl + ch * 4, val);

	return 0;
}

static int hfc_upd_ch_info(struct rtw89_dev *rtwdev, u8 ch)
{
	const struct rtw89_chip_info *chip = rtwdev->chip;
	const struct rtw89_page_regs *regs = chip->page_regs;
	struct rtw89_hfc_param *param = &rtwdev->mac.hfc_param;
	struct rtw89_hfc_ch_info *info = param->ch_info;
	const struct rtw89_hfc_ch_cfg *cfg = param->ch_cfg;
	u32 val;
	u32 ret;

	ret = rtw89_mac_check_mac_en(rtwdev, RTW89_MAC_0, RTW89_DMAC_SEL);
	if (ret)
		return ret;

	if (ch > RTW89_DMA_H2C)
		return -EINVAL;

	val = rtw89_read32(rtwdev, regs->ach_page_info + ch * 4);
	info[ch].aval = u32_get_bits(val, B_AX_AVAL_PG_MASK);
	if (ch < RTW89_DMA_H2C)
		info[ch].used = u32_get_bits(val, B_AX_USE_PG_MASK);
	else
		info[ch].used = cfg[ch].min - info[ch].aval;

	return 0;
}

static int hfc_pub_ctrl(struct rtw89_dev *rtwdev)
{
	const struct rtw89_chip_info *chip = rtwdev->chip;
	const struct rtw89_page_regs *regs = chip->page_regs;
	const struct rtw89_hfc_pub_cfg *cfg = &rtwdev->mac.hfc_param.pub_cfg;
	u32 val;
	int ret;

	ret = rtw89_mac_check_mac_en(rtwdev, RTW89_MAC_0, RTW89_DMAC_SEL);
	if (ret)
		return ret;

	ret = hfc_pub_cfg_chk(rtwdev);
	if (ret)
		return ret;

	val = u32_encode_bits(cfg->grp0, B_AX_PUBPG_G0_MASK) |
	      u32_encode_bits(cfg->grp1, B_AX_PUBPG_G1_MASK);
	rtw89_write32(rtwdev, regs->pub_page_ctrl1, val);

	val = u32_encode_bits(cfg->wp_thrd, B_AX_WP_THRD_MASK);
	rtw89_write32(rtwdev, regs->wp_page_ctrl2, val);

	return 0;
}

static void hfc_get_mix_info_ax(struct rtw89_dev *rtwdev)
{
	const struct rtw89_chip_info *chip = rtwdev->chip;
	const struct rtw89_page_regs *regs = chip->page_regs;
	struct rtw89_hfc_param *param = &rtwdev->mac.hfc_param;
	struct rtw89_hfc_pub_cfg *pub_cfg = &param->pub_cfg;
	struct rtw89_hfc_prec_cfg *prec_cfg = &param->prec_cfg;
	struct rtw89_hfc_pub_info *info = &param->pub_info;
	u32 val;

	val = rtw89_read32(rtwdev, regs->pub_page_info1);
	info->g0_used = u32_get_bits(val, B_AX_G0_USE_PG_MASK);
	info->g1_used = u32_get_bits(val, B_AX_G1_USE_PG_MASK);
	val = rtw89_read32(rtwdev, regs->pub_page_info3);
	info->g0_aval = u32_get_bits(val, B_AX_G0_AVAL_PG_MASK);
	info->g1_aval = u32_get_bits(val, B_AX_G1_AVAL_PG_MASK);
	info->pub_aval =
		u32_get_bits(rtw89_read32(rtwdev, regs->pub_page_info2),
			     B_AX_PUB_AVAL_PG_MASK);
	info->wp_aval =
		u32_get_bits(rtw89_read32(rtwdev, regs->wp_page_info1),
			     B_AX_WP_AVAL_PG_MASK);

	val = rtw89_read32(rtwdev, regs->hci_fc_ctrl);
	param->en = val & B_AX_HCI_FC_EN ? 1 : 0;
	param->h2c_en = val & B_AX_HCI_FC_CH12_EN ? 1 : 0;
	param->mode = u32_get_bits(val, B_AX_HCI_FC_MODE_MASK);
	prec_cfg->ch011_full_cond =
		u32_get_bits(val, B_AX_HCI_FC_WD_FULL_COND_MASK);
	prec_cfg->h2c_full_cond =
		u32_get_bits(val, B_AX_HCI_FC_CH12_FULL_COND_MASK);
	prec_cfg->wp_ch07_full_cond =
		u32_get_bits(val, B_AX_HCI_FC_WP_CH07_FULL_COND_MASK);
	prec_cfg->wp_ch811_full_cond =
		u32_get_bits(val, B_AX_HCI_FC_WP_CH811_FULL_COND_MASK);

	val = rtw89_read32(rtwdev, regs->ch_page_ctrl);
	prec_cfg->ch011_prec = u32_get_bits(val, B_AX_PREC_PAGE_CH011_MASK);
	prec_cfg->h2c_prec = u32_get_bits(val, B_AX_PREC_PAGE_CH12_MASK);

	val = rtw89_read32(rtwdev, regs->pub_page_ctrl2);
	pub_cfg->pub_max = u32_get_bits(val, B_AX_PUBPG_ALL_MASK);

	val = rtw89_read32(rtwdev, regs->wp_page_ctrl1);
	prec_cfg->wp_ch07_prec = u32_get_bits(val, B_AX_PREC_PAGE_WP_CH07_MASK);
	prec_cfg->wp_ch811_prec = u32_get_bits(val, B_AX_PREC_PAGE_WP_CH811_MASK);

	val = rtw89_read32(rtwdev, regs->wp_page_ctrl2);
	pub_cfg->wp_thrd = u32_get_bits(val, B_AX_WP_THRD_MASK);

	val = rtw89_read32(rtwdev, regs->pub_page_ctrl1);
	pub_cfg->grp0 = u32_get_bits(val, B_AX_PUBPG_G0_MASK);
	pub_cfg->grp1 = u32_get_bits(val, B_AX_PUBPG_G1_MASK);
}

static int hfc_upd_mix_info(struct rtw89_dev *rtwdev)
{
	const struct rtw89_mac_gen_def *mac = rtwdev->chip->mac_def;
	struct rtw89_hfc_param *param = &rtwdev->mac.hfc_param;
	int ret;

	ret = rtw89_mac_check_mac_en(rtwdev, RTW89_MAC_0, RTW89_DMAC_SEL);
	if (ret)
		return ret;

	mac->hfc_get_mix_info(rtwdev);

	ret = hfc_pub_info_chk(rtwdev);
	if (param->en && ret)
		return ret;

	return 0;
}

static void hfc_h2c_cfg_ax(struct rtw89_dev *rtwdev)
{
	const struct rtw89_chip_info *chip = rtwdev->chip;
	const struct rtw89_page_regs *regs = chip->page_regs;
	struct rtw89_hfc_param *param = &rtwdev->mac.hfc_param;
	const struct rtw89_hfc_prec_cfg *prec_cfg = &param->prec_cfg;
	u32 val;

	val = u32_encode_bits(prec_cfg->h2c_prec, B_AX_PREC_PAGE_CH12_MASK);
	rtw89_write32(rtwdev, regs->ch_page_ctrl, val);

	rtw89_write32_mask(rtwdev, regs->hci_fc_ctrl,
			   B_AX_HCI_FC_CH12_FULL_COND_MASK,
			   prec_cfg->h2c_full_cond);
}

static void hfc_mix_cfg_ax(struct rtw89_dev *rtwdev)
{
	const struct rtw89_chip_info *chip = rtwdev->chip;
	const struct rtw89_page_regs *regs = chip->page_regs;
	struct rtw89_hfc_param *param = &rtwdev->mac.hfc_param;
	const struct rtw89_hfc_pub_cfg *pub_cfg = &param->pub_cfg;
	const struct rtw89_hfc_prec_cfg *prec_cfg = &param->prec_cfg;
	u32 val;

	val = u32_encode_bits(prec_cfg->ch011_prec, B_AX_PREC_PAGE_CH011_MASK) |
	      u32_encode_bits(prec_cfg->h2c_prec, B_AX_PREC_PAGE_CH12_MASK);
	rtw89_write32(rtwdev, regs->ch_page_ctrl, val);

	val = u32_encode_bits(pub_cfg->pub_max, B_AX_PUBPG_ALL_MASK);
	rtw89_write32(rtwdev, regs->pub_page_ctrl2, val);

	val = u32_encode_bits(prec_cfg->wp_ch07_prec,
			      B_AX_PREC_PAGE_WP_CH07_MASK) |
	      u32_encode_bits(prec_cfg->wp_ch811_prec,
			      B_AX_PREC_PAGE_WP_CH811_MASK);
	rtw89_write32(rtwdev, regs->wp_page_ctrl1, val);

	val = u32_replace_bits(rtw89_read32(rtwdev, regs->hci_fc_ctrl),
			       param->mode, B_AX_HCI_FC_MODE_MASK);
	val = u32_replace_bits(val, prec_cfg->ch011_full_cond,
			       B_AX_HCI_FC_WD_FULL_COND_MASK);
	val = u32_replace_bits(val, prec_cfg->h2c_full_cond,
			       B_AX_HCI_FC_CH12_FULL_COND_MASK);
	val = u32_replace_bits(val, prec_cfg->wp_ch07_full_cond,
			       B_AX_HCI_FC_WP_CH07_FULL_COND_MASK);
	val = u32_replace_bits(val, prec_cfg->wp_ch811_full_cond,
			       B_AX_HCI_FC_WP_CH811_FULL_COND_MASK);
	rtw89_write32(rtwdev, regs->hci_fc_ctrl, val);
}

static void hfc_func_en_ax(struct rtw89_dev *rtwdev, bool en, bool h2c_en)
{
	const struct rtw89_chip_info *chip = rtwdev->chip;
	const struct rtw89_page_regs *regs = chip->page_regs;
	struct rtw89_hfc_param *param = &rtwdev->mac.hfc_param;
	u32 val;

	val = rtw89_read32(rtwdev, regs->hci_fc_ctrl);
	param->en = en;
	param->h2c_en = h2c_en;
	val = en ? (val | B_AX_HCI_FC_EN) : (val & ~B_AX_HCI_FC_EN);
	val = h2c_en ? (val | B_AX_HCI_FC_CH12_EN) :
			 (val & ~B_AX_HCI_FC_CH12_EN);
	rtw89_write32(rtwdev, regs->hci_fc_ctrl, val);
}

int rtw89_mac_hfc_init(struct rtw89_dev *rtwdev, bool reset, bool en, bool h2c_en)
{
	const struct rtw89_mac_gen_def *mac = rtwdev->chip->mac_def;
	const struct rtw89_chip_info *chip = rtwdev->chip;
	u32 dma_ch_mask = chip->dma_ch_mask;
	u8 ch;
	u32 ret = 0;

	if (reset)
		ret = hfc_reset_param(rtwdev);
	if (ret)
		return ret;

	ret = rtw89_mac_check_mac_en(rtwdev, RTW89_MAC_0, RTW89_DMAC_SEL);
	if (ret)
		return ret;

	mac->hfc_func_en(rtwdev, false, false);

	if (!en && h2c_en) {
		mac->hfc_h2c_cfg(rtwdev);
		mac->hfc_func_en(rtwdev, en, h2c_en);
		return ret;
	}

	for (ch = RTW89_DMA_ACH0; ch < RTW89_DMA_H2C; ch++) {
		if (dma_ch_mask & BIT(ch))
			continue;
		ret = hfc_ch_ctrl(rtwdev, ch);
		if (ret)
			return ret;
	}

	ret = hfc_pub_ctrl(rtwdev);
	if (ret)
		return ret;

	mac->hfc_mix_cfg(rtwdev);
	if (en || h2c_en) {
		mac->hfc_func_en(rtwdev, en, h2c_en);
		udelay(10);
	}
	for (ch = RTW89_DMA_ACH0; ch < RTW89_DMA_H2C; ch++) {
		if (dma_ch_mask & BIT(ch))
			continue;
		ret = hfc_upd_ch_info(rtwdev, ch);
		if (ret)
			return ret;
	}
	ret = hfc_upd_mix_info(rtwdev);

	return ret;
}

#define PWR_POLL_CNT	2000
static int pwr_cmd_poll(struct rtw89_dev *rtwdev,
			const struct rtw89_pwr_cfg *cfg)
{
	u8 val = 0;
	int ret;
	u32 addr = cfg->base == PWR_INTF_MSK_SDIO ?
		   cfg->addr | SDIO_LOCAL_BASE_ADDR : cfg->addr;

	ret = read_poll_timeout(rtw89_read8, val, !((val ^ cfg->val) & cfg->msk),
				1000, 1000 * PWR_POLL_CNT, false, rtwdev, addr);

	if (!ret)
		return 0;

	rtw89_warn(rtwdev, "[ERR] Polling timeout\n");
	rtw89_warn(rtwdev, "[ERR] addr: %X, %X\n", addr, cfg->addr);
	rtw89_warn(rtwdev, "[ERR] val: %X, %X\n", val, cfg->val);

	return -EBUSY;
}

static int rtw89_mac_sub_pwr_seq(struct rtw89_dev *rtwdev, u8 cv_msk,
				 u8 intf_msk, const struct rtw89_pwr_cfg *cfg)
{
	const struct rtw89_pwr_cfg *cur_cfg;
	u32 addr;
	u8 val;

	for (cur_cfg = cfg; cur_cfg->cmd != PWR_CMD_END; cur_cfg++) {
		if (!(cur_cfg->intf_msk & intf_msk) ||
		    !(cur_cfg->cv_msk & cv_msk))
			continue;

		switch (cur_cfg->cmd) {
		case PWR_CMD_WRITE:
			addr = cur_cfg->addr;

			if (cur_cfg->base == PWR_BASE_SDIO)
				addr |= SDIO_LOCAL_BASE_ADDR;

			val = rtw89_read8(rtwdev, addr);
			val &= ~(cur_cfg->msk);
			val |= (cur_cfg->val & cur_cfg->msk);

			rtw89_write8(rtwdev, addr, val);
			break;
		case PWR_CMD_POLL:
			if (pwr_cmd_poll(rtwdev, cur_cfg))
				return -EBUSY;
			break;
		case PWR_CMD_DELAY:
			if (cur_cfg->val == PWR_DELAY_US)
				udelay(cur_cfg->addr);
			else
				fsleep(cur_cfg->addr * 1000);
			break;
		default:
			return -EINVAL;
		}
	}

	return 0;
}

static int rtw89_mac_pwr_seq(struct rtw89_dev *rtwdev,
			     const struct rtw89_pwr_cfg * const *cfg_seq)
{
	int ret;

	for (; *cfg_seq; cfg_seq++) {
		ret = rtw89_mac_sub_pwr_seq(rtwdev, BIT(rtwdev->hal.cv),
					    PWR_INTF_MSK_PCIE, *cfg_seq);
		if (ret)
			return -EBUSY;
	}

	return 0;
}

static enum rtw89_rpwm_req_pwr_state
rtw89_mac_get_req_pwr_state(struct rtw89_dev *rtwdev)
{
	enum rtw89_rpwm_req_pwr_state state;

	switch (rtwdev->ps_mode) {
	case RTW89_PS_MODE_RFOFF:
		state = RTW89_MAC_RPWM_REQ_PWR_STATE_BAND0_RFOFF;
		break;
	case RTW89_PS_MODE_CLK_GATED:
		state = RTW89_MAC_RPWM_REQ_PWR_STATE_CLK_GATED;
		break;
	case RTW89_PS_MODE_PWR_GATED:
		state = RTW89_MAC_RPWM_REQ_PWR_STATE_PWR_GATED;
		break;
	default:
		state = RTW89_MAC_RPWM_REQ_PWR_STATE_ACTIVE;
		break;
	}
	return state;
}

static void rtw89_mac_send_rpwm(struct rtw89_dev *rtwdev,
				enum rtw89_rpwm_req_pwr_state req_pwr_state,
				bool notify_wake)
{
	u16 request;

	spin_lock_bh(&rtwdev->rpwm_lock);

	request = rtw89_read16(rtwdev, R_AX_RPWM);
	request ^= request | PS_RPWM_TOGGLE;
	request |= req_pwr_state;

	if (notify_wake) {
		request |= PS_RPWM_NOTIFY_WAKE;
	} else {
		rtwdev->mac.rpwm_seq_num = (rtwdev->mac.rpwm_seq_num + 1) &
					    RPWM_SEQ_NUM_MAX;
		request |= FIELD_PREP(PS_RPWM_SEQ_NUM,
				      rtwdev->mac.rpwm_seq_num);

		if (req_pwr_state < RTW89_MAC_RPWM_REQ_PWR_STATE_CLK_GATED)
			request |= PS_RPWM_ACK;
	}
	rtw89_write16(rtwdev, rtwdev->hci.rpwm_addr, request);

	spin_unlock_bh(&rtwdev->rpwm_lock);
}

static int rtw89_mac_check_cpwm_state(struct rtw89_dev *rtwdev,
				      enum rtw89_rpwm_req_pwr_state req_pwr_state)
{
	bool request_deep_mode;
	bool in_deep_mode;
	u8 rpwm_req_num;
	u8 cpwm_rsp_seq;
	u8 cpwm_seq;
	u8 cpwm_status;

	if (req_pwr_state >= RTW89_MAC_RPWM_REQ_PWR_STATE_CLK_GATED)
		request_deep_mode = true;
	else
		request_deep_mode = false;

	if (rtw89_read32_mask(rtwdev, R_AX_LDM, B_AX_EN_32K))
		in_deep_mode = true;
	else
		in_deep_mode = false;

	if (request_deep_mode != in_deep_mode)
		return -EPERM;

	if (request_deep_mode)
		return 0;

	rpwm_req_num = rtwdev->mac.rpwm_seq_num;
	cpwm_rsp_seq = rtw89_read16_mask(rtwdev, rtwdev->hci.cpwm_addr,
					 PS_CPWM_RSP_SEQ_NUM);

	if (rpwm_req_num != cpwm_rsp_seq)
		return -EPERM;

	rtwdev->mac.cpwm_seq_num = (rtwdev->mac.cpwm_seq_num + 1) &
				    CPWM_SEQ_NUM_MAX;

	cpwm_seq = rtw89_read16_mask(rtwdev, rtwdev->hci.cpwm_addr, PS_CPWM_SEQ_NUM);
	if (cpwm_seq != rtwdev->mac.cpwm_seq_num)
		return -EPERM;

	cpwm_status = rtw89_read16_mask(rtwdev, rtwdev->hci.cpwm_addr, PS_CPWM_STATE);
	if (cpwm_status != req_pwr_state)
		return -EPERM;

	return 0;
}

void rtw89_mac_power_mode_change(struct rtw89_dev *rtwdev, bool enter)
{
	enum rtw89_rpwm_req_pwr_state state;
	unsigned long delay = enter ? 10 : 150;
	int ret;
	int i;

	if (enter)
		state = rtw89_mac_get_req_pwr_state(rtwdev);
	else
		state = RTW89_MAC_RPWM_REQ_PWR_STATE_ACTIVE;

	for (i = 0; i < RPWM_TRY_CNT; i++) {
		rtw89_mac_send_rpwm(rtwdev, state, false);
		ret = read_poll_timeout_atomic(rtw89_mac_check_cpwm_state, ret,
					       !ret, delay, 15000, false,
					       rtwdev, state);
		if (!ret)
			break;

		if (i == RPWM_TRY_CNT - 1)
			rtw89_err(rtwdev, "firmware failed to ack for %s ps mode\n",
				  enter ? "entering" : "leaving");
		else
			rtw89_debug(rtwdev, RTW89_DBG_UNEXP,
				    "%d time firmware failed to ack for %s ps mode\n",
				    i + 1, enter ? "entering" : "leaving");
	}
}

void rtw89_mac_notify_wake(struct rtw89_dev *rtwdev)
{
	enum rtw89_rpwm_req_pwr_state state;

	state = rtw89_mac_get_req_pwr_state(rtwdev);
	rtw89_mac_send_rpwm(rtwdev, state, true);
}

static int rtw89_mac_power_switch(struct rtw89_dev *rtwdev, bool on)
{
#define PWR_ACT 1
	const struct rtw89_chip_info *chip = rtwdev->chip;
	const struct rtw89_pwr_cfg * const *cfg_seq;
	int (*cfg_func)(struct rtw89_dev *rtwdev);
	int ret;
	u8 val;

	if (on) {
		cfg_seq = chip->pwr_on_seq;
		cfg_func = chip->ops->pwr_on_func;
	} else {
		cfg_seq = chip->pwr_off_seq;
		cfg_func = chip->ops->pwr_off_func;
	}

	if (test_bit(RTW89_FLAG_FW_RDY, rtwdev->flags))
		__rtw89_leave_ps_mode(rtwdev);

	val = rtw89_read32_mask(rtwdev, R_AX_IC_PWR_STATE, B_AX_WLMAC_PWR_STE_MASK);
	if (on && val == PWR_ACT) {
		rtw89_err(rtwdev, "MAC has already powered on\n");
		return -EBUSY;
	}

	ret = cfg_func ? cfg_func(rtwdev) : rtw89_mac_pwr_seq(rtwdev, cfg_seq);
	if (ret)
		return ret;

	if (on) {
		set_bit(RTW89_FLAG_POWERON, rtwdev->flags);
		set_bit(RTW89_FLAG_DMAC_FUNC, rtwdev->flags);
		set_bit(RTW89_FLAG_CMAC0_FUNC, rtwdev->flags);
		rtw89_write8(rtwdev, R_AX_SCOREBOARD + 3, MAC_AX_NOTIFY_TP_MAJOR);
	} else {
		clear_bit(RTW89_FLAG_POWERON, rtwdev->flags);
		clear_bit(RTW89_FLAG_DMAC_FUNC, rtwdev->flags);
		clear_bit(RTW89_FLAG_CMAC0_FUNC, rtwdev->flags);
		clear_bit(RTW89_FLAG_CMAC1_FUNC, rtwdev->flags);
		clear_bit(RTW89_FLAG_FW_RDY, rtwdev->flags);
		rtw89_write8(rtwdev, R_AX_SCOREBOARD + 3, MAC_AX_NOTIFY_PWR_MAJOR);
		rtw89_set_entity_state(rtwdev, false);
	}

	return 0;
#undef PWR_ACT
}

void rtw89_mac_pwr_off(struct rtw89_dev *rtwdev)
{
	rtw89_mac_power_switch(rtwdev, false);
}

static int cmac_func_en_ax(struct rtw89_dev *rtwdev, u8 mac_idx, bool en)
{
	u32 func_en = 0;
	u32 ck_en = 0;
	u32 c1pc_en = 0;
	u32 addrl_func_en[] = {R_AX_CMAC_FUNC_EN, R_AX_CMAC_FUNC_EN_C1};
	u32 addrl_ck_en[] = {R_AX_CK_EN, R_AX_CK_EN_C1};

	func_en = B_AX_CMAC_EN | B_AX_CMAC_TXEN | B_AX_CMAC_RXEN |
			B_AX_PHYINTF_EN | B_AX_CMAC_DMA_EN | B_AX_PTCLTOP_EN |
			B_AX_SCHEDULER_EN | B_AX_TMAC_EN | B_AX_RMAC_EN |
			B_AX_CMAC_CRPRT;
	ck_en = B_AX_CMAC_CKEN | B_AX_PHYINTF_CKEN | B_AX_CMAC_DMA_CKEN |
		      B_AX_PTCLTOP_CKEN | B_AX_SCHEDULER_CKEN | B_AX_TMAC_CKEN |
		      B_AX_RMAC_CKEN;
	c1pc_en = B_AX_R_SYM_WLCMAC1_PC_EN |
			B_AX_R_SYM_WLCMAC1_P1_PC_EN |
			B_AX_R_SYM_WLCMAC1_P2_PC_EN |
			B_AX_R_SYM_WLCMAC1_P3_PC_EN |
			B_AX_R_SYM_WLCMAC1_P4_PC_EN;

	if (en) {
		if (mac_idx == RTW89_MAC_1) {
			rtw89_write32_set(rtwdev, R_AX_AFE_CTRL1, c1pc_en);
			rtw89_write32_clr(rtwdev, R_AX_SYS_ISO_CTRL_EXTEND,
					  B_AX_R_SYM_ISO_CMAC12PP);
			rtw89_write32_set(rtwdev, R_AX_SYS_ISO_CTRL_EXTEND,
					  B_AX_CMAC1_FEN);
		}
		rtw89_write32_set(rtwdev, addrl_ck_en[mac_idx], ck_en);
		rtw89_write32_set(rtwdev, addrl_func_en[mac_idx], func_en);
	} else {
		rtw89_write32_clr(rtwdev, addrl_func_en[mac_idx], func_en);
		rtw89_write32_clr(rtwdev, addrl_ck_en[mac_idx], ck_en);
		if (mac_idx == RTW89_MAC_1) {
			rtw89_write32_clr(rtwdev, R_AX_SYS_ISO_CTRL_EXTEND,
					  B_AX_CMAC1_FEN);
			rtw89_write32_set(rtwdev, R_AX_SYS_ISO_CTRL_EXTEND,
					  B_AX_R_SYM_ISO_CMAC12PP);
			rtw89_write32_clr(rtwdev, R_AX_AFE_CTRL1, c1pc_en);
		}
	}

	return 0;
}

static int dmac_func_en_ax(struct rtw89_dev *rtwdev)
{
	enum rtw89_core_chip_id chip_id = rtwdev->chip->chip_id;
	u32 val32;

	if (chip_id == RTL8852C)
		val32 = (B_AX_MAC_FUNC_EN | B_AX_DMAC_FUNC_EN |
			 B_AX_MAC_SEC_EN | B_AX_DISPATCHER_EN |
			 B_AX_DLE_CPUIO_EN | B_AX_PKT_IN_EN |
			 B_AX_DMAC_TBL_EN | B_AX_PKT_BUF_EN |
			 B_AX_STA_SCH_EN | B_AX_TXPKT_CTRL_EN |
			 B_AX_WD_RLS_EN | B_AX_MPDU_PROC_EN |
			 B_AX_DMAC_CRPRT | B_AX_H_AXIDMA_EN);
	else
		val32 = (B_AX_MAC_FUNC_EN | B_AX_DMAC_FUNC_EN |
			 B_AX_MAC_SEC_EN | B_AX_DISPATCHER_EN |
			 B_AX_DLE_CPUIO_EN | B_AX_PKT_IN_EN |
			 B_AX_DMAC_TBL_EN | B_AX_PKT_BUF_EN |
			 B_AX_STA_SCH_EN | B_AX_TXPKT_CTRL_EN |
			 B_AX_WD_RLS_EN | B_AX_MPDU_PROC_EN |
			 B_AX_DMAC_CRPRT);
	rtw89_write32(rtwdev, R_AX_DMAC_FUNC_EN, val32);

	val32 = (B_AX_MAC_SEC_CLK_EN | B_AX_DISPATCHER_CLK_EN |
		 B_AX_DLE_CPUIO_CLK_EN | B_AX_PKT_IN_CLK_EN |
		 B_AX_STA_SCH_CLK_EN | B_AX_TXPKT_CTRL_CLK_EN |
		 B_AX_WD_RLS_CLK_EN | B_AX_BBRPT_CLK_EN);
	rtw89_write32(rtwdev, R_AX_DMAC_CLK_EN, val32);

	return 0;
}

static int chip_func_en_ax(struct rtw89_dev *rtwdev)
{
	enum rtw89_core_chip_id chip_id = rtwdev->chip->chip_id;

	if (chip_id == RTL8852A || chip_id == RTL8852B)
		rtw89_write32_set(rtwdev, R_AX_SPS_DIG_ON_CTRL0,
				  B_AX_OCP_L1_MASK);

	return 0;
}

static int sys_init_ax(struct rtw89_dev *rtwdev)
{
	int ret;

	ret = dmac_func_en_ax(rtwdev);
	if (ret)
		return ret;

	ret = cmac_func_en_ax(rtwdev, 0, true);
	if (ret)
		return ret;

	ret = chip_func_en_ax(rtwdev);
	if (ret)
		return ret;

	return ret;
}

const struct rtw89_mac_size_set rtw89_mac_size = {
	.hfc_preccfg_pcie = {2, 40, 0, 0, 1, 0, 0, 0},
	.hfc_prec_cfg_c0 = {2, 32, 0, 0, 0, 0, 0, 0},
	.hfc_prec_cfg_c2 = {0, 256, 0, 0, 0, 0, 0, 0},
	/* PCIE 64 */
	.wde_size0 = {RTW89_WDE_PG_64, 4095, 1,},
	.wde_size0_v1 = {RTW89_WDE_PG_64, 3328, 0, 0,},
	/* DLFW */
	.wde_size4 = {RTW89_WDE_PG_64, 0, 4096,},
	.wde_size4_v1 = {RTW89_WDE_PG_64, 0, 3328, 0,},
	/* PCIE 64 */
	.wde_size6 = {RTW89_WDE_PG_64, 512, 0,},
	/* 8852B PCIE SCC */
	.wde_size7 = {RTW89_WDE_PG_64, 510, 2,},
	/* DLFW */
	.wde_size9 = {RTW89_WDE_PG_64, 0, 1024,},
	/* 8852C DLFW */
	.wde_size18 = {RTW89_WDE_PG_64, 0, 2048,},
	/* 8852C PCIE SCC */
	.wde_size19 = {RTW89_WDE_PG_64, 3328, 0,},
	/* PCIE */
	.ple_size0 = {RTW89_PLE_PG_128, 1520, 16,},
	.ple_size0_v1 = {RTW89_PLE_PG_128, 2688, 240, 212992,},
	.ple_size3_v1 = {RTW89_PLE_PG_128, 2928, 0, 212992,},
	/* DLFW */
	.ple_size4 = {RTW89_PLE_PG_128, 64, 1472,},
	/* PCIE 64 */
	.ple_size6 = {RTW89_PLE_PG_128, 496, 16,},
	/* DLFW */
	.ple_size8 = {RTW89_PLE_PG_128, 64, 960,},
	/* 8852C DLFW */
	.ple_size18 = {RTW89_PLE_PG_128, 2544, 16,},
	/* 8852C PCIE SCC */
	.ple_size19 = {RTW89_PLE_PG_128, 1904, 16,},
	/* PCIE 64 */
	.wde_qt0 = {3792, 196, 0, 107,},
	.wde_qt0_v1 = {3302, 6, 0, 20,},
	/* DLFW */
	.wde_qt4 = {0, 0, 0, 0,},
	/* PCIE 64 */
	.wde_qt6 = {448, 48, 0, 16,},
	/* 8852B PCIE SCC */
	.wde_qt7 = {446, 48, 0, 16,},
	/* 8852C DLFW */
	.wde_qt17 = {0, 0, 0,  0,},
	/* 8852C PCIE SCC */
	.wde_qt18 = {3228, 60, 0, 40,},
	.ple_qt0 = {320, 320, 32, 16, 13, 13, 292, 292, 64, 18, 1, 4, 0,},
	.ple_qt1 = {320, 320, 32, 16, 1316, 1316, 1595, 1595, 1367, 1321, 1, 1307, 0,},
	/* PCIE SCC */
	.ple_qt4 = {264, 0, 16, 20, 26, 13, 356, 0, 32, 40, 8,},
	/* PCIE SCC */
	.ple_qt5 = {264, 0, 32, 20, 64, 13, 1101, 0, 64, 128, 120,},
	.ple_qt9 = {0, 0, 32, 256, 0, 0, 0, 0, 0, 0, 1, 0, 0,},
	/* DLFW */
	.ple_qt13 = {0, 0, 16, 48, 0, 0, 0, 0, 0, 0, 0,},
	/* PCIE 64 */
	.ple_qt18 = {147, 0, 16, 20, 17, 13, 89, 0, 32, 14, 8, 0,},
	/* DLFW 52C */
	.ple_qt44 = {0, 0, 16, 256, 0, 0, 0, 0, 0, 0, 0, 0,},
	/* DLFW 52C */
	.ple_qt45 = {0, 0, 32, 256, 0, 0, 0, 0, 0, 0, 0, 0,},
	/* 8852C PCIE SCC */
	.ple_qt46 = {525, 0, 16, 20, 13, 13, 178, 0, 32, 62, 8, 16,},
	/* 8852C PCIE SCC */
	.ple_qt47 = {525, 0, 32, 20, 1034, 13, 1199, 0, 1053, 62, 160, 1037,},
	/* PCIE 64 */
	.ple_qt58 = {147, 0, 16, 20, 157, 13, 229, 0, 172, 14, 24, 0,},
	/* 8852A PCIE WOW */
	.ple_qt_52a_wow = {264, 0, 32, 20, 64, 13, 1005, 0, 64, 128, 120,},
	/* 8852B PCIE WOW */
	.ple_qt_52b_wow = {147, 0, 16, 20, 157, 13, 133, 0, 172, 14, 24, 0,},
	/* 8851B PCIE WOW */
	.ple_qt_51b_wow = {147, 0, 16, 20, 157, 13, 133, 0, 172, 14, 24, 0,},
	.ple_rsvd_qt0 = {2, 107, 107, 6, 6, 6, 6, 0, 0, 0,},
	.ple_rsvd_qt1 = {0, 0, 0, 0, 0, 0, 0, 0, 0, 0,},
	.rsvd0_size0 = {212992, 0,},
	.rsvd1_size0 = {587776, 2048,},
};
EXPORT_SYMBOL(rtw89_mac_size);

static const struct rtw89_dle_mem *get_dle_mem_cfg(struct rtw89_dev *rtwdev,
						   enum rtw89_qta_mode mode)
{
	struct rtw89_mac_info *mac = &rtwdev->mac;
	const struct rtw89_dle_mem *cfg;

	cfg = &rtwdev->chip->dle_mem[mode];
	if (!cfg)
		return NULL;

	if (cfg->mode != mode) {
		rtw89_warn(rtwdev, "qta mode unmatch!\n");
		return NULL;
	}

	mac->dle_info.rsvd_qt = cfg->rsvd_qt;
	mac->dle_info.ple_pg_size = cfg->ple_size->pge_size;
	mac->dle_info.ple_free_pg = cfg->ple_size->lnk_pge_num;
	mac->dle_info.qta_mode = mode;
	mac->dle_info.c0_rx_qta = cfg->ple_min_qt->cma0_dma;
	mac->dle_info.c1_rx_qta = cfg->ple_min_qt->cma1_dma;

	return cfg;
}

int rtw89_mac_get_dle_rsvd_qt_cfg(struct rtw89_dev *rtwdev,
				  enum rtw89_mac_dle_rsvd_qt_type type,
				  struct rtw89_mac_dle_rsvd_qt_cfg *cfg)
{
	struct rtw89_dle_info *dle_info = &rtwdev->mac.dle_info;
	const struct rtw89_rsvd_quota *rsvd_qt = dle_info->rsvd_qt;

	switch (type) {
	case DLE_RSVD_QT_MPDU_INFO:
		cfg->pktid = dle_info->ple_free_pg;
		cfg->pg_num = rsvd_qt->mpdu_info_tbl;
		break;
	case DLE_RSVD_QT_B0_CSI:
		cfg->pktid = dle_info->ple_free_pg + rsvd_qt->mpdu_info_tbl;
		cfg->pg_num = rsvd_qt->b0_csi;
		break;
	case DLE_RSVD_QT_B1_CSI:
		cfg->pktid = dle_info->ple_free_pg +
			     rsvd_qt->mpdu_info_tbl + rsvd_qt->b0_csi;
		cfg->pg_num = rsvd_qt->b1_csi;
		break;
	case DLE_RSVD_QT_B0_LMR:
		cfg->pktid = dle_info->ple_free_pg +
			     rsvd_qt->mpdu_info_tbl + rsvd_qt->b0_csi + rsvd_qt->b1_csi;
		cfg->pg_num = rsvd_qt->b0_lmr;
		break;
	case DLE_RSVD_QT_B1_LMR:
		cfg->pktid = dle_info->ple_free_pg +
			     rsvd_qt->mpdu_info_tbl + rsvd_qt->b0_csi + rsvd_qt->b1_csi +
			     rsvd_qt->b0_lmr;
		cfg->pg_num = rsvd_qt->b1_lmr;
		break;
	case DLE_RSVD_QT_B0_FTM:
		cfg->pktid = dle_info->ple_free_pg +
			     rsvd_qt->mpdu_info_tbl + rsvd_qt->b0_csi + rsvd_qt->b1_csi +
			     rsvd_qt->b0_lmr + rsvd_qt->b1_lmr;
		cfg->pg_num = rsvd_qt->b0_ftm;
		break;
	case DLE_RSVD_QT_B1_FTM:
		cfg->pktid = dle_info->ple_free_pg +
			     rsvd_qt->mpdu_info_tbl + rsvd_qt->b0_csi + rsvd_qt->b1_csi +
			     rsvd_qt->b0_lmr + rsvd_qt->b1_lmr + rsvd_qt->b0_ftm;
		cfg->pg_num = rsvd_qt->b1_ftm;
		break;
	default:
		return -EINVAL;
	}

	cfg->size = (u32)cfg->pg_num * dle_info->ple_pg_size;

	return 0;
}

static bool mac_is_txq_empty_ax(struct rtw89_dev *rtwdev)
{
	struct rtw89_mac_dle_dfi_qempty qempty;
	u32 grpnum, qtmp, val32, msk32;
	int i, j, ret;

	grpnum = rtwdev->chip->wde_qempty_acq_grpnum;
	qempty.dle_type = DLE_CTRL_TYPE_WDE;

	for (i = 0; i < grpnum; i++) {
		qempty.grpsel = i;
		ret = rtw89_mac_dle_dfi_qempty_cfg(rtwdev, &qempty);
		if (ret) {
			rtw89_warn(rtwdev, "dle dfi acq empty %d\n", ret);
			return false;
		}
		qtmp = qempty.qempty;
		for (j = 0 ; j < QEMP_ACQ_GRP_MACID_NUM; j++) {
			val32 = u32_get_bits(qtmp, QEMP_ACQ_GRP_QSEL_MASK);
			if (val32 != QEMP_ACQ_GRP_QSEL_MASK)
				return false;
			qtmp >>= QEMP_ACQ_GRP_QSEL_SH;
		}
	}

	qempty.grpsel = rtwdev->chip->wde_qempty_mgq_grpsel;
	ret = rtw89_mac_dle_dfi_qempty_cfg(rtwdev, &qempty);
	if (ret) {
		rtw89_warn(rtwdev, "dle dfi mgq empty %d\n", ret);
		return false;
	}
	msk32 = B_CMAC0_MGQ_NORMAL | B_CMAC0_MGQ_NO_PWRSAV | B_CMAC0_CPUMGQ;
	if ((qempty.qempty & msk32) != msk32)
		return false;

	if (rtwdev->dbcc_en) {
		msk32 |= B_CMAC1_MGQ_NORMAL | B_CMAC1_MGQ_NO_PWRSAV | B_CMAC1_CPUMGQ;
		if ((qempty.qempty & msk32) != msk32)
			return false;
	}

	msk32 = B_AX_WDE_EMPTY_QTA_DMAC_WLAN_CPU | B_AX_WDE_EMPTY_QTA_DMAC_DATA_CPU |
		B_AX_PLE_EMPTY_QTA_DMAC_WLAN_CPU | B_AX_PLE_EMPTY_QTA_DMAC_H2C |
		B_AX_WDE_EMPTY_QUE_OTHERS | B_AX_PLE_EMPTY_QUE_DMAC_MPDU_TX |
		B_AX_WDE_EMPTY_QTA_DMAC_CPUIO | B_AX_PLE_EMPTY_QTA_DMAC_CPUIO |
		B_AX_WDE_EMPTY_QUE_DMAC_PKTIN | B_AX_WDE_EMPTY_QTA_DMAC_HIF |
		B_AX_PLE_EMPTY_QUE_DMAC_SEC_TX | B_AX_WDE_EMPTY_QTA_DMAC_PKTIN |
		B_AX_PLE_EMPTY_QTA_DMAC_B0_TXPL | B_AX_PLE_EMPTY_QTA_DMAC_B1_TXPL |
		B_AX_PLE_EMPTY_QTA_DMAC_MPDU_TX;
	val32 = rtw89_read32(rtwdev, R_AX_DLE_EMPTY0);

	return (val32 & msk32) == msk32;
}

static inline u32 dle_used_size(const struct rtw89_dle_mem *cfg)
{
	const struct rtw89_dle_size *wde = cfg->wde_size;
	const struct rtw89_dle_size *ple = cfg->ple_size;
	u32 used;

	used = wde->pge_size * (wde->lnk_pge_num + wde->unlnk_pge_num) +
	       ple->pge_size * (ple->lnk_pge_num + ple->unlnk_pge_num);

	if (cfg->rsvd0_size && cfg->rsvd1_size) {
		used += cfg->rsvd0_size->size;
		used += cfg->rsvd1_size->size;
	}

	return used;
}

static u32 dle_expected_used_size(struct rtw89_dev *rtwdev,
				  enum rtw89_qta_mode mode)
{
	u32 size = rtwdev->chip->fifo_size;

	if (mode == RTW89_QTA_SCC)
		size -= rtwdev->chip->dle_scc_rsvd_size;

	return size;
}

static void dle_func_en_ax(struct rtw89_dev *rtwdev, bool enable)
{
	if (enable)
		rtw89_write32_set(rtwdev, R_AX_DMAC_FUNC_EN,
				  B_AX_DLE_WDE_EN | B_AX_DLE_PLE_EN);
	else
		rtw89_write32_clr(rtwdev, R_AX_DMAC_FUNC_EN,
				  B_AX_DLE_WDE_EN | B_AX_DLE_PLE_EN);
}

static void dle_clk_en_ax(struct rtw89_dev *rtwdev, bool enable)
{
	u32 val = B_AX_DLE_WDE_CLK_EN | B_AX_DLE_PLE_CLK_EN;

	if (enable) {
		if (rtwdev->chip->chip_id == RTL8851B)
			val |= B_AX_AXIDMA_CLK_EN;
		rtw89_write32_set(rtwdev, R_AX_DMAC_CLK_EN, val);
	} else {
		rtw89_write32_clr(rtwdev, R_AX_DMAC_CLK_EN, val);
	}
}

static int dle_mix_cfg_ax(struct rtw89_dev *rtwdev, const struct rtw89_dle_mem *cfg)
{
	const struct rtw89_dle_size *size_cfg;
	u32 val;
	u8 bound = 0;

	val = rtw89_read32(rtwdev, R_AX_WDE_PKTBUF_CFG);
	size_cfg = cfg->wde_size;

	switch (size_cfg->pge_size) {
	default:
	case RTW89_WDE_PG_64:
		val = u32_replace_bits(val, S_AX_WDE_PAGE_SEL_64,
				       B_AX_WDE_PAGE_SEL_MASK);
		break;
	case RTW89_WDE_PG_128:
		val = u32_replace_bits(val, S_AX_WDE_PAGE_SEL_128,
				       B_AX_WDE_PAGE_SEL_MASK);
		break;
	case RTW89_WDE_PG_256:
		rtw89_err(rtwdev, "[ERR]WDE DLE doesn't support 256 byte!\n");
		return -EINVAL;
	}

	val = u32_replace_bits(val, bound, B_AX_WDE_START_BOUND_MASK);
	val = u32_replace_bits(val, size_cfg->lnk_pge_num,
			       B_AX_WDE_FREE_PAGE_NUM_MASK);
	rtw89_write32(rtwdev, R_AX_WDE_PKTBUF_CFG, val);

	val = rtw89_read32(rtwdev, R_AX_PLE_PKTBUF_CFG);
	bound = (size_cfg->lnk_pge_num + size_cfg->unlnk_pge_num)
				* size_cfg->pge_size / DLE_BOUND_UNIT;
	size_cfg = cfg->ple_size;

	switch (size_cfg->pge_size) {
	default:
	case RTW89_PLE_PG_64:
		rtw89_err(rtwdev, "[ERR]PLE DLE doesn't support 64 byte!\n");
		return -EINVAL;
	case RTW89_PLE_PG_128:
		val = u32_replace_bits(val, S_AX_PLE_PAGE_SEL_128,
				       B_AX_PLE_PAGE_SEL_MASK);
		break;
	case RTW89_PLE_PG_256:
		val = u32_replace_bits(val, S_AX_PLE_PAGE_SEL_256,
				       B_AX_PLE_PAGE_SEL_MASK);
		break;
	}

	val = u32_replace_bits(val, bound, B_AX_PLE_START_BOUND_MASK);
	val = u32_replace_bits(val, size_cfg->lnk_pge_num,
			       B_AX_PLE_FREE_PAGE_NUM_MASK);
	rtw89_write32(rtwdev, R_AX_PLE_PKTBUF_CFG, val);

	return 0;
}

static int chk_dle_rdy_ax(struct rtw89_dev *rtwdev, bool wde_or_ple)
{
	u32 reg, mask;
	u32 ini;

	if (wde_or_ple) {
		reg = R_AX_WDE_INI_STATUS;
		mask = WDE_MGN_INI_RDY;
	} else {
		reg = R_AX_PLE_INI_STATUS;
		mask = PLE_MGN_INI_RDY;
	}

	return read_poll_timeout(rtw89_read32, ini, (ini & mask) == mask, 1,
				2000, false, rtwdev, reg);
}

#define INVALID_QT_WCPU U16_MAX
#define SET_QUOTA_VAL(_min_x, _max_x, _module, _idx)			\
	do {								\
		val = u32_encode_bits(_min_x, B_AX_ ## _module ## _MIN_SIZE_MASK) | \
		      u32_encode_bits(_max_x, B_AX_ ## _module ## _MAX_SIZE_MASK);  \
		rtw89_write32(rtwdev,					\
			      R_AX_ ## _module ## _QTA ## _idx ## _CFG,	\
			      val);					\
	} while (0)
#define SET_QUOTA(_x, _module, _idx)					\
	SET_QUOTA_VAL(min_cfg->_x, max_cfg->_x, _module, _idx)

static void wde_quota_cfg_ax(struct rtw89_dev *rtwdev,
			     const struct rtw89_wde_quota *min_cfg,
			     const struct rtw89_wde_quota *max_cfg,
			     u16 ext_wde_min_qt_wcpu)
{
	u16 min_qt_wcpu = ext_wde_min_qt_wcpu != INVALID_QT_WCPU ?
			  ext_wde_min_qt_wcpu : min_cfg->wcpu;
	u32 val;

	SET_QUOTA(hif, WDE, 0);
	SET_QUOTA_VAL(min_qt_wcpu, max_cfg->wcpu, WDE, 1);
	SET_QUOTA(pkt_in, WDE, 3);
	SET_QUOTA(cpu_io, WDE, 4);
}

static void ple_quota_cfg_ax(struct rtw89_dev *rtwdev,
			     const struct rtw89_ple_quota *min_cfg,
			     const struct rtw89_ple_quota *max_cfg)
{
	u32 val;

	SET_QUOTA(cma0_tx, PLE, 0);
	SET_QUOTA(cma1_tx, PLE, 1);
	SET_QUOTA(c2h, PLE, 2);
	SET_QUOTA(h2c, PLE, 3);
	SET_QUOTA(wcpu, PLE, 4);
	SET_QUOTA(mpdu_proc, PLE, 5);
	SET_QUOTA(cma0_dma, PLE, 6);
	SET_QUOTA(cma1_dma, PLE, 7);
	SET_QUOTA(bb_rpt, PLE, 8);
	SET_QUOTA(wd_rel, PLE, 9);
	SET_QUOTA(cpu_io, PLE, 10);
	if (rtwdev->chip->chip_id == RTL8852C)
		SET_QUOTA(tx_rpt, PLE, 11);
}

int rtw89_mac_resize_ple_rx_quota(struct rtw89_dev *rtwdev, bool wow)
{
	const struct rtw89_ple_quota *min_cfg, *max_cfg;
	const struct rtw89_dle_mem *cfg;
	u32 val;

	if (rtwdev->chip->chip_id == RTL8852C)
		return 0;

	if (rtwdev->mac.qta_mode != RTW89_QTA_SCC) {
		rtw89_err(rtwdev, "[ERR]support SCC mode only\n");
		return -EINVAL;
	}

	if (wow)
		cfg = get_dle_mem_cfg(rtwdev, RTW89_QTA_WOW);
	else
		cfg = get_dle_mem_cfg(rtwdev, RTW89_QTA_SCC);
	if (!cfg) {
		rtw89_err(rtwdev, "[ERR]get_dle_mem_cfg\n");
		return -EINVAL;
	}

	min_cfg = cfg->ple_min_qt;
	max_cfg = cfg->ple_max_qt;
	SET_QUOTA(cma0_dma, PLE, 6);
	SET_QUOTA(cma1_dma, PLE, 7);

	return 0;
}
#undef SET_QUOTA

void rtw89_mac_hw_mgnt_sec(struct rtw89_dev *rtwdev, bool enable)
{
	u32 msk32 = B_AX_UC_MGNT_DEC | B_AX_BMC_MGNT_DEC;

	if (enable)
		rtw89_write32_set(rtwdev, R_AX_SEC_ENG_CTRL, msk32);
	else
		rtw89_write32_clr(rtwdev, R_AX_SEC_ENG_CTRL, msk32);
}

static void dle_quota_cfg(struct rtw89_dev *rtwdev,
			  const struct rtw89_dle_mem *cfg,
			  u16 ext_wde_min_qt_wcpu)
{
	const struct rtw89_mac_gen_def *mac = rtwdev->chip->mac_def;

	mac->wde_quota_cfg(rtwdev, cfg->wde_min_qt, cfg->wde_max_qt, ext_wde_min_qt_wcpu);
	mac->ple_quota_cfg(rtwdev, cfg->ple_min_qt, cfg->ple_max_qt);
}

int rtw89_mac_dle_init(struct rtw89_dev *rtwdev, enum rtw89_qta_mode mode,
		       enum rtw89_qta_mode ext_mode)
{
	const struct rtw89_mac_gen_def *mac = rtwdev->chip->mac_def;
	const struct rtw89_dle_mem *cfg, *ext_cfg;
	u16 ext_wde_min_qt_wcpu = INVALID_QT_WCPU;
	int ret;

	ret = rtw89_mac_check_mac_en(rtwdev, RTW89_MAC_0, RTW89_DMAC_SEL);
	if (ret)
		return ret;

	cfg = get_dle_mem_cfg(rtwdev, mode);
	if (!cfg) {
		rtw89_err(rtwdev, "[ERR]get_dle_mem_cfg\n");
		ret = -EINVAL;
		goto error;
	}

	if (mode == RTW89_QTA_DLFW) {
		ext_cfg = get_dle_mem_cfg(rtwdev, ext_mode);
		if (!ext_cfg) {
			rtw89_err(rtwdev, "[ERR]get_dle_ext_mem_cfg %d\n",
				  ext_mode);
			ret = -EINVAL;
			goto error;
		}
		ext_wde_min_qt_wcpu = ext_cfg->wde_min_qt->wcpu;
	}

	if (dle_used_size(cfg) != dle_expected_used_size(rtwdev, mode)) {
		rtw89_err(rtwdev, "[ERR]wd/dle mem cfg\n");
		ret = -EINVAL;
		goto error;
	}

	mac->dle_func_en(rtwdev, false);
	mac->dle_clk_en(rtwdev, true);

	ret = mac->dle_mix_cfg(rtwdev, cfg);
	if (ret) {
		rtw89_err(rtwdev, "[ERR] dle mix cfg\n");
		goto error;
	}
	dle_quota_cfg(rtwdev, cfg, ext_wde_min_qt_wcpu);

	mac->dle_func_en(rtwdev, true);

	ret = mac->chk_dle_rdy(rtwdev, true);
	if (ret) {
		rtw89_err(rtwdev, "[ERR]WDE cfg ready\n");
		return ret;
	}

	ret = mac->chk_dle_rdy(rtwdev, false);
	if (ret) {
		rtw89_err(rtwdev, "[ERR]PLE cfg ready\n");
		return ret;
	}

	return 0;
error:
	mac->dle_func_en(rtwdev, false);
	rtw89_err(rtwdev, "[ERR]trxcfg wde 0x8900 = %x\n",
		  rtw89_read32(rtwdev, R_AX_WDE_INI_STATUS));
	rtw89_err(rtwdev, "[ERR]trxcfg ple 0x8D00 = %x\n",
		  rtw89_read32(rtwdev, R_AX_PLE_INI_STATUS));

	return ret;
}

static int preload_init_set(struct rtw89_dev *rtwdev, enum rtw89_mac_idx mac_idx,
			    enum rtw89_qta_mode mode)
{
	u32 reg, max_preld_size, min_rsvd_size;

	max_preld_size = (mac_idx == RTW89_MAC_0 ?
			  PRELD_B0_ENT_NUM : PRELD_B1_ENT_NUM) * PRELD_AMSDU_SIZE;
	reg = mac_idx == RTW89_MAC_0 ?
	      R_AX_TXPKTCTL_B0_PRELD_CFG0 : R_AX_TXPKTCTL_B1_PRELD_CFG0;
	rtw89_write32_mask(rtwdev, reg, B_AX_B0_PRELD_USEMAXSZ_MASK, max_preld_size);
	rtw89_write32_set(rtwdev, reg, B_AX_B0_PRELD_FEN);

	min_rsvd_size = PRELD_AMSDU_SIZE;
	reg = mac_idx == RTW89_MAC_0 ?
	      R_AX_TXPKTCTL_B0_PRELD_CFG1 : R_AX_TXPKTCTL_B1_PRELD_CFG1;
	rtw89_write32_mask(rtwdev, reg, B_AX_B0_PRELD_NXT_TXENDWIN_MASK, PRELD_NEXT_WND);
	rtw89_write32_mask(rtwdev, reg, B_AX_B0_PRELD_NXT_RSVMINSZ_MASK, min_rsvd_size);

	return 0;
}

static bool is_qta_poh(struct rtw89_dev *rtwdev)
{
	return rtwdev->hci.type == RTW89_HCI_TYPE_PCIE;
}

int rtw89_mac_preload_init(struct rtw89_dev *rtwdev, enum rtw89_mac_idx mac_idx,
			   enum rtw89_qta_mode mode)
{
	const struct rtw89_chip_info *chip = rtwdev->chip;

	if (chip->chip_id == RTL8852A || chip->chip_id == RTL8852B ||
	    chip->chip_id == RTL8851B || !is_qta_poh(rtwdev))
		return 0;

	return preload_init_set(rtwdev, mac_idx, mode);
}

static bool dle_is_txq_empty(struct rtw89_dev *rtwdev)
{
	u32 msk32;
	u32 val32;

	msk32 = B_AX_WDE_EMPTY_QUE_CMAC0_ALL_AC | B_AX_WDE_EMPTY_QUE_CMAC0_MBH |
		B_AX_WDE_EMPTY_QUE_CMAC1_MBH | B_AX_WDE_EMPTY_QUE_CMAC0_WMM0 |
		B_AX_WDE_EMPTY_QUE_CMAC0_WMM1 | B_AX_WDE_EMPTY_QUE_OTHERS |
		B_AX_PLE_EMPTY_QUE_DMAC_MPDU_TX | B_AX_PLE_EMPTY_QTA_DMAC_H2C |
		B_AX_PLE_EMPTY_QUE_DMAC_SEC_TX | B_AX_WDE_EMPTY_QUE_DMAC_PKTIN |
		B_AX_WDE_EMPTY_QTA_DMAC_HIF | B_AX_WDE_EMPTY_QTA_DMAC_WLAN_CPU |
		B_AX_WDE_EMPTY_QTA_DMAC_PKTIN | B_AX_WDE_EMPTY_QTA_DMAC_CPUIO |
		B_AX_PLE_EMPTY_QTA_DMAC_B0_TXPL |
		B_AX_PLE_EMPTY_QTA_DMAC_B1_TXPL |
		B_AX_PLE_EMPTY_QTA_DMAC_MPDU_TX |
		B_AX_PLE_EMPTY_QTA_DMAC_CPUIO |
		B_AX_WDE_EMPTY_QTA_DMAC_DATA_CPU |
		B_AX_PLE_EMPTY_QTA_DMAC_WLAN_CPU;
	val32 = rtw89_read32(rtwdev, R_AX_DLE_EMPTY0);

	if ((val32 & msk32) == msk32)
		return true;

	return false;
}

static void _patch_ss2f_path(struct rtw89_dev *rtwdev)
{
	const struct rtw89_chip_info *chip = rtwdev->chip;

	if (chip->chip_id == RTL8852A || chip->chip_id == RTL8852B ||
	    chip->chip_id == RTL8851B)
		return;

	rtw89_write32_mask(rtwdev, R_AX_SS2FINFO_PATH, B_AX_SS_DEST_QUEUE_MASK,
			   SS2F_PATH_WLCPU);
}

static int sta_sch_init_ax(struct rtw89_dev *rtwdev)
{
	u32 p_val;
	u8 val;
	int ret;

	ret = rtw89_mac_check_mac_en(rtwdev, RTW89_MAC_0, RTW89_DMAC_SEL);
	if (ret)
		return ret;

	val = rtw89_read8(rtwdev, R_AX_SS_CTRL);
	val |= B_AX_SS_EN;
	rtw89_write8(rtwdev, R_AX_SS_CTRL, val);

	ret = read_poll_timeout(rtw89_read32, p_val, p_val & B_AX_SS_INIT_DONE_1,
				1, TRXCFG_WAIT_CNT, false, rtwdev, R_AX_SS_CTRL);
	if (ret) {
		rtw89_err(rtwdev, "[ERR]STA scheduler init\n");
		return ret;
	}

	rtw89_write32_set(rtwdev, R_AX_SS_CTRL, B_AX_SS_WARM_INIT_FLG);
	rtw89_write32_clr(rtwdev, R_AX_SS_CTRL, B_AX_SS_NONEMPTY_SS2FINFO_EN);

	_patch_ss2f_path(rtwdev);

	return 0;
}

static int mpdu_proc_init_ax(struct rtw89_dev *rtwdev)
{
	int ret;

	ret = rtw89_mac_check_mac_en(rtwdev, RTW89_MAC_0, RTW89_DMAC_SEL);
	if (ret)
		return ret;

	rtw89_write32(rtwdev, R_AX_ACTION_FWD0, TRXCFG_MPDU_PROC_ACT_FRWD);
	rtw89_write32(rtwdev, R_AX_TF_FWD, TRXCFG_MPDU_PROC_TF_FRWD);
	rtw89_write32_set(rtwdev, R_AX_MPDU_PROC,
			  B_AX_APPEND_FCS | B_AX_A_ICV_ERR);
	rtw89_write32(rtwdev, R_AX_CUT_AMSDU_CTRL, TRXCFG_MPDU_PROC_CUT_CTRL);

	return 0;
}

static int sec_eng_init_ax(struct rtw89_dev *rtwdev)
{
	const struct rtw89_chip_info *chip = rtwdev->chip;
	u32 val = 0;
	int ret;

	ret = rtw89_mac_check_mac_en(rtwdev, RTW89_MAC_0, RTW89_DMAC_SEL);
	if (ret)
		return ret;

	val = rtw89_read32(rtwdev, R_AX_SEC_ENG_CTRL);
	/* init clock */
	val |= (B_AX_CLK_EN_CGCMP | B_AX_CLK_EN_WAPI | B_AX_CLK_EN_WEP_TKIP);
	/* init TX encryption */
	val |= (B_AX_SEC_TX_ENC | B_AX_SEC_RX_DEC);
	val |= (B_AX_MC_DEC | B_AX_BC_DEC);
	if (chip->chip_id == RTL8852A || chip->chip_id == RTL8852B ||
	    chip->chip_id == RTL8851B)
		val &= ~B_AX_TX_PARTIAL_MODE;
	rtw89_write32(rtwdev, R_AX_SEC_ENG_CTRL, val);

	/* init MIC ICV append */
	val = rtw89_read32(rtwdev, R_AX_SEC_MPDU_PROC);
	val |= (B_AX_APPEND_ICV | B_AX_APPEND_MIC);

	/* option init */
	rtw89_write32(rtwdev, R_AX_SEC_MPDU_PROC, val);

	if (chip->chip_id == RTL8852C)
		rtw89_write32_mask(rtwdev, R_AX_SEC_DEBUG1,
				   B_AX_TX_TIMEOUT_SEL_MASK, AX_TX_TO_VAL);

	return 0;
}

static int dmac_init_ax(struct rtw89_dev *rtwdev, u8 mac_idx)
{
	int ret;

	ret = rtw89_mac_dle_init(rtwdev, rtwdev->mac.qta_mode, RTW89_QTA_INVALID);
	if (ret) {
		rtw89_err(rtwdev, "[ERR]DLE init %d\n", ret);
		return ret;
	}

	ret = rtw89_mac_preload_init(rtwdev, RTW89_MAC_0, rtwdev->mac.qta_mode);
	if (ret) {
		rtw89_err(rtwdev, "[ERR]preload init %d\n", ret);
		return ret;
	}

	ret = rtw89_mac_hfc_init(rtwdev, true, true, true);
	if (ret) {
		rtw89_err(rtwdev, "[ERR]HCI FC init %d\n", ret);
		return ret;
	}

	ret = sta_sch_init_ax(rtwdev);
	if (ret) {
		rtw89_err(rtwdev, "[ERR]STA SCH init %d\n", ret);
		return ret;
	}

	ret = mpdu_proc_init_ax(rtwdev);
	if (ret) {
		rtw89_err(rtwdev, "[ERR]MPDU Proc init %d\n", ret);
		return ret;
	}

	ret = sec_eng_init_ax(rtwdev);
	if (ret) {
		rtw89_err(rtwdev, "[ERR]Security Engine init %d\n", ret);
		return ret;
	}

	return ret;
}

static int addr_cam_init_ax(struct rtw89_dev *rtwdev, u8 mac_idx)
{
	u32 val, reg;
	u16 p_val;
	int ret;

	ret = rtw89_mac_check_mac_en(rtwdev, mac_idx, RTW89_CMAC_SEL);
	if (ret)
		return ret;

	reg = rtw89_mac_reg_by_idx(rtwdev, R_AX_ADDR_CAM_CTRL, mac_idx);

	val = rtw89_read32(rtwdev, reg);
	val |= u32_encode_bits(0x7f, B_AX_ADDR_CAM_RANGE_MASK) |
	       B_AX_ADDR_CAM_CLR | B_AX_ADDR_CAM_EN;
	rtw89_write32(rtwdev, reg, val);

	ret = read_poll_timeout(rtw89_read16, p_val, !(p_val & B_AX_ADDR_CAM_CLR),
				1, TRXCFG_WAIT_CNT, false, rtwdev, reg);
	if (ret) {
		rtw89_err(rtwdev, "[ERR]ADDR_CAM reset\n");
		return ret;
	}

	return 0;
}

static int scheduler_init_ax(struct rtw89_dev *rtwdev, u8 mac_idx)
{
	u32 ret;
	u32 reg;
	u32 val;

	ret = rtw89_mac_check_mac_en(rtwdev, mac_idx, RTW89_CMAC_SEL);
	if (ret)
		return ret;

	reg = rtw89_mac_reg_by_idx(rtwdev, R_AX_PREBKF_CFG_1, mac_idx);
	if (rtwdev->chip->chip_id == RTL8852C)
		rtw89_write32_mask(rtwdev, reg, B_AX_SIFS_MACTXEN_T1_MASK,
				   SIFS_MACTXEN_T1_V1);
	else
		rtw89_write32_mask(rtwdev, reg, B_AX_SIFS_MACTXEN_T1_MASK,
				   SIFS_MACTXEN_T1);

	if (rtwdev->chip->chip_id == RTL8852B || rtwdev->chip->chip_id == RTL8851B) {
		reg = rtw89_mac_reg_by_idx(rtwdev, R_AX_SCH_EXT_CTRL, mac_idx);
		rtw89_write32_set(rtwdev, reg, B_AX_PORT_RST_TSF_ADV);
	}

	reg = rtw89_mac_reg_by_idx(rtwdev, R_AX_CCA_CFG_0, mac_idx);
	rtw89_write32_clr(rtwdev, reg, B_AX_BTCCA_EN);

	reg = rtw89_mac_reg_by_idx(rtwdev, R_AX_PREBKF_CFG_0, mac_idx);
	if (rtwdev->chip->chip_id == RTL8852C) {
		val = rtw89_read32_mask(rtwdev, R_AX_SEC_ENG_CTRL,
					B_AX_TX_PARTIAL_MODE);
		if (!val)
			rtw89_write32_mask(rtwdev, reg, B_AX_PREBKF_TIME_MASK,
					   SCH_PREBKF_24US);
	} else {
		rtw89_write32_mask(rtwdev, reg, B_AX_PREBKF_TIME_MASK,
				   SCH_PREBKF_24US);
	}

	return 0;
}

static int rtw89_mac_typ_fltr_opt_ax(struct rtw89_dev *rtwdev,
				     enum rtw89_machdr_frame_type type,
				     enum rtw89_mac_fwd_target fwd_target,
				     u8 mac_idx)
{
	u32 reg;
	u32 val;

	switch (fwd_target) {
	case RTW89_FWD_DONT_CARE:
		val = RX_FLTR_FRAME_DROP;
		break;
	case RTW89_FWD_TO_HOST:
		val = RX_FLTR_FRAME_TO_HOST;
		break;
	case RTW89_FWD_TO_WLAN_CPU:
		val = RX_FLTR_FRAME_TO_WLCPU;
		break;
	default:
		rtw89_err(rtwdev, "[ERR]set rx filter fwd target err\n");
		return -EINVAL;
	}

	switch (type) {
	case RTW89_MGNT:
		reg = rtw89_mac_reg_by_idx(rtwdev, R_AX_MGNT_FLTR, mac_idx);
		break;
	case RTW89_CTRL:
		reg = rtw89_mac_reg_by_idx(rtwdev, R_AX_CTRL_FLTR, mac_idx);
		break;
	case RTW89_DATA:
		reg = rtw89_mac_reg_by_idx(rtwdev, R_AX_DATA_FLTR, mac_idx);
		break;
	default:
		rtw89_err(rtwdev, "[ERR]set rx filter type err\n");
		return -EINVAL;
	}
	rtw89_write32(rtwdev, reg, val);

	return 0;
}

static int rx_fltr_init_ax(struct rtw89_dev *rtwdev, u8 mac_idx)
{
	int ret, i;
	u32 mac_ftlr, plcp_ftlr;

	ret = rtw89_mac_check_mac_en(rtwdev, mac_idx, RTW89_CMAC_SEL);
	if (ret)
		return ret;

	for (i = RTW89_MGNT; i <= RTW89_DATA; i++) {
		ret = rtw89_mac_typ_fltr_opt_ax(rtwdev, i, RTW89_FWD_TO_HOST,
						mac_idx);
		if (ret)
			return ret;
	}
	mac_ftlr = rtwdev->hal.rx_fltr;
	plcp_ftlr = B_AX_CCK_CRC_CHK | B_AX_CCK_SIG_CHK |
		    B_AX_LSIG_PARITY_CHK_EN | B_AX_SIGA_CRC_CHK |
		    B_AX_VHT_SU_SIGB_CRC_CHK | B_AX_VHT_MU_SIGB_CRC_CHK |
		    B_AX_HE_SIGB_CRC_CHK;
	rtw89_write32(rtwdev, rtw89_mac_reg_by_idx(rtwdev, R_AX_RX_FLTR_OPT, mac_idx),
		      mac_ftlr);
	rtw89_write16(rtwdev, rtw89_mac_reg_by_idx(rtwdev, R_AX_PLCP_HDR_FLTR, mac_idx),
		      plcp_ftlr);

	return 0;
}

static void _patch_dis_resp_chk(struct rtw89_dev *rtwdev, u8 mac_idx)
{
	u32 reg, val32;
	u32 b_rsp_chk_nav, b_rsp_chk_cca;

	b_rsp_chk_nav = B_AX_RSP_CHK_TXNAV | B_AX_RSP_CHK_INTRA_NAV |
			B_AX_RSP_CHK_BASIC_NAV;
	b_rsp_chk_cca = B_AX_RSP_CHK_SEC_CCA_80 | B_AX_RSP_CHK_SEC_CCA_40 |
			B_AX_RSP_CHK_SEC_CCA_20 | B_AX_RSP_CHK_BTCCA |
			B_AX_RSP_CHK_EDCCA | B_AX_RSP_CHK_CCA;

	switch (rtwdev->chip->chip_id) {
	case RTL8852A:
	case RTL8852B:
		reg = rtw89_mac_reg_by_idx(rtwdev, R_AX_RSP_CHK_SIG, mac_idx);
		val32 = rtw89_read32(rtwdev, reg) & ~b_rsp_chk_nav;
		rtw89_write32(rtwdev, reg, val32);

		reg = rtw89_mac_reg_by_idx(rtwdev, R_AX_TRXPTCL_RESP_0, mac_idx);
		val32 = rtw89_read32(rtwdev, reg) & ~b_rsp_chk_cca;
		rtw89_write32(rtwdev, reg, val32);
		break;
	default:
		reg = rtw89_mac_reg_by_idx(rtwdev, R_AX_RSP_CHK_SIG, mac_idx);
		val32 = rtw89_read32(rtwdev, reg) | b_rsp_chk_nav;
		rtw89_write32(rtwdev, reg, val32);

		reg = rtw89_mac_reg_by_idx(rtwdev, R_AX_TRXPTCL_RESP_0, mac_idx);
		val32 = rtw89_read32(rtwdev, reg) | b_rsp_chk_cca;
		rtw89_write32(rtwdev, reg, val32);
		break;
	}
}

static int cca_ctrl_init_ax(struct rtw89_dev *rtwdev, u8 mac_idx)
{
	u32 val, reg;
	int ret;

	ret = rtw89_mac_check_mac_en(rtwdev, mac_idx, RTW89_CMAC_SEL);
	if (ret)
		return ret;

	reg = rtw89_mac_reg_by_idx(rtwdev, R_AX_CCA_CONTROL, mac_idx);
	val = rtw89_read32(rtwdev, reg);
	val |= (B_AX_TB_CHK_BASIC_NAV | B_AX_TB_CHK_BTCCA |
		B_AX_TB_CHK_EDCCA | B_AX_TB_CHK_CCA_P20 |
		B_AX_SIFS_CHK_BTCCA | B_AX_SIFS_CHK_CCA_P20 |
		B_AX_CTN_CHK_INTRA_NAV |
		B_AX_CTN_CHK_BASIC_NAV | B_AX_CTN_CHK_BTCCA |
		B_AX_CTN_CHK_EDCCA | B_AX_CTN_CHK_CCA_S80 |
		B_AX_CTN_CHK_CCA_S40 | B_AX_CTN_CHK_CCA_S20 |
		B_AX_CTN_CHK_CCA_P20);
	val &= ~(B_AX_TB_CHK_TX_NAV | B_AX_TB_CHK_CCA_S80 |
		 B_AX_TB_CHK_CCA_S40 | B_AX_TB_CHK_CCA_S20 |
		 B_AX_SIFS_CHK_CCA_S80 | B_AX_SIFS_CHK_CCA_S40 |
		 B_AX_SIFS_CHK_CCA_S20 | B_AX_CTN_CHK_TXNAV |
		 B_AX_SIFS_CHK_EDCCA);

	rtw89_write32(rtwdev, reg, val);

	_patch_dis_resp_chk(rtwdev, mac_idx);

	return 0;
}

static int nav_ctrl_init_ax(struct rtw89_dev *rtwdev)
{
	rtw89_write32_set(rtwdev, R_AX_WMAC_NAV_CTL, B_AX_WMAC_PLCP_UP_NAV_EN |
						     B_AX_WMAC_TF_UP_NAV_EN |
						     B_AX_WMAC_NAV_UPPER_EN);
	rtw89_write32_mask(rtwdev, R_AX_WMAC_NAV_CTL, B_AX_WMAC_NAV_UPPER_MASK, NAV_25MS);

	return 0;
}

static int spatial_reuse_init_ax(struct rtw89_dev *rtwdev, u8 mac_idx)
{
	u32 reg;
	int ret;

	ret = rtw89_mac_check_mac_en(rtwdev, mac_idx, RTW89_CMAC_SEL);
	if (ret)
		return ret;
	reg = rtw89_mac_reg_by_idx(rtwdev, R_AX_RX_SR_CTRL, mac_idx);
	rtw89_write8_clr(rtwdev, reg, B_AX_SR_EN);

	reg = rtw89_mac_reg_by_idx(rtwdev, R_AX_BSSID_SRC_CTRL, mac_idx);
	rtw89_write8_set(rtwdev, reg, B_AX_PLCP_SRC_EN);

	return 0;
}

static int tmac_init_ax(struct rtw89_dev *rtwdev, u8 mac_idx)
{
	u32 reg;
	int ret;

	ret = rtw89_mac_check_mac_en(rtwdev, mac_idx, RTW89_CMAC_SEL);
	if (ret)
		return ret;

	reg = rtw89_mac_reg_by_idx(rtwdev, R_AX_MAC_LOOPBACK, mac_idx);
	rtw89_write32_clr(rtwdev, reg, B_AX_MACLBK_EN);

	reg = rtw89_mac_reg_by_idx(rtwdev, R_AX_TCR0, mac_idx);
	rtw89_write32_mask(rtwdev, reg, B_AX_TCR_UDF_THSD_MASK, TCR_UDF_THSD);

	reg = rtw89_mac_reg_by_idx(rtwdev, R_AX_TXD_FIFO_CTRL, mac_idx);
	rtw89_write32_mask(rtwdev, reg, B_AX_TXDFIFO_HIGH_MCS_THRE_MASK, TXDFIFO_HIGH_MCS_THRE);
	rtw89_write32_mask(rtwdev, reg, B_AX_TXDFIFO_LOW_MCS_THRE_MASK, TXDFIFO_LOW_MCS_THRE);

	return 0;
}

static int trxptcl_init_ax(struct rtw89_dev *rtwdev, u8 mac_idx)
{
	const struct rtw89_chip_info *chip = rtwdev->chip;
	const struct rtw89_rrsr_cfgs *rrsr = chip->rrsr_cfgs;
	u32 reg, val, sifs;
	int ret;

	ret = rtw89_mac_check_mac_en(rtwdev, mac_idx, RTW89_CMAC_SEL);
	if (ret)
		return ret;

	reg = rtw89_mac_reg_by_idx(rtwdev, R_AX_TRXPTCL_RESP_0, mac_idx);
	val = rtw89_read32(rtwdev, reg);
	val &= ~B_AX_WMAC_SPEC_SIFS_CCK_MASK;
	val |= FIELD_PREP(B_AX_WMAC_SPEC_SIFS_CCK_MASK, WMAC_SPEC_SIFS_CCK);

	switch (rtwdev->chip->chip_id) {
	case RTL8852A:
		sifs = WMAC_SPEC_SIFS_OFDM_52A;
		break;
	case RTL8852B:
		sifs = WMAC_SPEC_SIFS_OFDM_52B;
		break;
	default:
		sifs = WMAC_SPEC_SIFS_OFDM_52C;
		break;
	}
	val &= ~B_AX_WMAC_SPEC_SIFS_OFDM_MASK;
	val |= FIELD_PREP(B_AX_WMAC_SPEC_SIFS_OFDM_MASK, sifs);
	rtw89_write32(rtwdev, reg, val);

	reg = rtw89_mac_reg_by_idx(rtwdev, R_AX_RXTRIG_TEST_USER_2, mac_idx);
	rtw89_write32_set(rtwdev, reg, B_AX_RXTRIG_FCSCHK_EN);

	reg = rtw89_mac_reg_by_idx(rtwdev, rrsr->ref_rate.addr, mac_idx);
	rtw89_write32_mask(rtwdev, reg, rrsr->ref_rate.mask, rrsr->ref_rate.data);
	reg = rtw89_mac_reg_by_idx(rtwdev, rrsr->rsc.addr, mac_idx);
	rtw89_write32_mask(rtwdev, reg, rrsr->rsc.mask, rrsr->rsc.data);

	return 0;
}

static void rst_bacam(struct rtw89_dev *rtwdev)
{
	u32 val32;
	int ret;

	rtw89_write32_mask(rtwdev, R_AX_RESPBA_CAM_CTRL, B_AX_BACAM_RST_MASK,
			   S_AX_BACAM_RST_ALL);

	ret = read_poll_timeout_atomic(rtw89_read32_mask, val32, val32 == 0,
				       1, 1000, false,
				       rtwdev, R_AX_RESPBA_CAM_CTRL, B_AX_BACAM_RST_MASK);
	if (ret)
		rtw89_warn(rtwdev, "failed to reset BA CAM\n");
}

static int rmac_init_ax(struct rtw89_dev *rtwdev, u8 mac_idx)
{
#define TRXCFG_RMAC_CCA_TO	32
#define TRXCFG_RMAC_DATA_TO	15
#define RX_MAX_LEN_UNIT 512
#define PLD_RLS_MAX_PG 127
#define RX_SPEC_MAX_LEN (11454 + RX_MAX_LEN_UNIT)
	int ret;
	u32 reg, rx_max_len, rx_qta;
	u16 val;

	ret = rtw89_mac_check_mac_en(rtwdev, mac_idx, RTW89_CMAC_SEL);
	if (ret)
		return ret;

	if (mac_idx == RTW89_MAC_0)
		rst_bacam(rtwdev);

	reg = rtw89_mac_reg_by_idx(rtwdev, R_AX_RESPBA_CAM_CTRL, mac_idx);
	rtw89_write8_set(rtwdev, reg, B_AX_SSN_SEL);

	reg = rtw89_mac_reg_by_idx(rtwdev, R_AX_DLK_PROTECT_CTL, mac_idx);
	val = rtw89_read16(rtwdev, reg);
	val = u16_replace_bits(val, TRXCFG_RMAC_DATA_TO,
			       B_AX_RX_DLK_DATA_TIME_MASK);
	val = u16_replace_bits(val, TRXCFG_RMAC_CCA_TO,
			       B_AX_RX_DLK_CCA_TIME_MASK);
	rtw89_write16(rtwdev, reg, val);

	reg = rtw89_mac_reg_by_idx(rtwdev, R_AX_RCR, mac_idx);
	rtw89_write8_mask(rtwdev, reg, B_AX_CH_EN_MASK, 0x1);

	reg = rtw89_mac_reg_by_idx(rtwdev, R_AX_RX_FLTR_OPT, mac_idx);
	if (mac_idx == RTW89_MAC_0)
		rx_qta = rtwdev->mac.dle_info.c0_rx_qta;
	else
		rx_qta = rtwdev->mac.dle_info.c1_rx_qta;
	rx_qta = min_t(u32, rx_qta, PLD_RLS_MAX_PG);
	rx_max_len = rx_qta * rtwdev->mac.dle_info.ple_pg_size;
	rx_max_len = min_t(u32, rx_max_len, RX_SPEC_MAX_LEN);
	rx_max_len /= RX_MAX_LEN_UNIT;
	rtw89_write32_mask(rtwdev, reg, B_AX_RX_MPDU_MAX_LEN_MASK, rx_max_len);

	if (rtwdev->chip->chip_id == RTL8852A &&
	    rtwdev->hal.cv == CHIP_CBV) {
		rtw89_write16_mask(rtwdev,
				   rtw89_mac_reg_by_idx(rtwdev, R_AX_DLK_PROTECT_CTL, mac_idx),
				   B_AX_RX_DLK_CCA_TIME_MASK, 0);
		rtw89_write16_set(rtwdev, rtw89_mac_reg_by_idx(rtwdev, R_AX_RCR, mac_idx),
				  BIT(12));
	}

	reg = rtw89_mac_reg_by_idx(rtwdev, R_AX_PLCP_HDR_FLTR, mac_idx);
	rtw89_write8_clr(rtwdev, reg, B_AX_VHT_SU_SIGB_CRC_CHK);

	return ret;
}

static int cmac_com_init_ax(struct rtw89_dev *rtwdev, u8 mac_idx)
{
	enum rtw89_core_chip_id chip_id = rtwdev->chip->chip_id;
	u32 val, reg;
	int ret;

	ret = rtw89_mac_check_mac_en(rtwdev, mac_idx, RTW89_CMAC_SEL);
	if (ret)
		return ret;

	reg = rtw89_mac_reg_by_idx(rtwdev, R_AX_TX_SUB_CARRIER_VALUE, mac_idx);
	val = rtw89_read32(rtwdev, reg);
	val = u32_replace_bits(val, 0, B_AX_TXSC_20M_MASK);
	val = u32_replace_bits(val, 0, B_AX_TXSC_40M_MASK);
	val = u32_replace_bits(val, 0, B_AX_TXSC_80M_MASK);
	rtw89_write32(rtwdev, reg, val);

	if (chip_id == RTL8852A || chip_id == RTL8852B) {
		reg = rtw89_mac_reg_by_idx(rtwdev, R_AX_PTCL_RRSR1, mac_idx);
		rtw89_write32_mask(rtwdev, reg, B_AX_RRSR_RATE_EN_MASK, RRSR_OFDM_CCK_EN);
	}

	return 0;
}

bool rtw89_mac_is_qta_dbcc(struct rtw89_dev *rtwdev, enum rtw89_qta_mode mode)
{
	const struct rtw89_dle_mem *cfg;

	cfg = get_dle_mem_cfg(rtwdev, mode);
	if (!cfg) {
		rtw89_err(rtwdev, "[ERR]get_dle_mem_cfg\n");
		return false;
	}

	return (cfg->ple_min_qt->cma1_dma && cfg->ple_max_qt->cma1_dma);
}

static int ptcl_init_ax(struct rtw89_dev *rtwdev, u8 mac_idx)
{
	u32 val, reg;
	int ret;

	ret = rtw89_mac_check_mac_en(rtwdev, mac_idx, RTW89_CMAC_SEL);
	if (ret)
		return ret;

	if (rtwdev->hci.type == RTW89_HCI_TYPE_PCIE) {
		reg = rtw89_mac_reg_by_idx(rtwdev, R_AX_SIFS_SETTING, mac_idx);
		val = rtw89_read32(rtwdev, reg);
		val = u32_replace_bits(val, S_AX_CTS2S_TH_1K,
				       B_AX_HW_CTS2SELF_PKT_LEN_TH_MASK);
		val = u32_replace_bits(val, S_AX_CTS2S_TH_SEC_256B,
				       B_AX_HW_CTS2SELF_PKT_LEN_TH_TWW_MASK);
		val |= B_AX_HW_CTS2SELF_EN;
		rtw89_write32(rtwdev, reg, val);

		reg = rtw89_mac_reg_by_idx(rtwdev, R_AX_PTCL_FSM_MON, mac_idx);
		val = rtw89_read32(rtwdev, reg);
		val = u32_replace_bits(val, S_AX_PTCL_TO_2MS, B_AX_PTCL_TX_ARB_TO_THR_MASK);
		val &= ~B_AX_PTCL_TX_ARB_TO_MODE;
		rtw89_write32(rtwdev, reg, val);
	}

	if (mac_idx == RTW89_MAC_0) {
		rtw89_write8_set(rtwdev, R_AX_PTCL_COMMON_SETTING_0,
				 B_AX_CMAC_TX_MODE_0 | B_AX_CMAC_TX_MODE_1);
		rtw89_write8_clr(rtwdev, R_AX_PTCL_COMMON_SETTING_0,
				 B_AX_PTCL_TRIGGER_SS_EN_0 |
				 B_AX_PTCL_TRIGGER_SS_EN_1 |
				 B_AX_PTCL_TRIGGER_SS_EN_UL);
		rtw89_write8_mask(rtwdev, R_AX_PTCLRPT_FULL_HDL,
				  B_AX_SPE_RPT_PATH_MASK, FWD_TO_WLCPU);
	} else if (mac_idx == RTW89_MAC_1) {
		rtw89_write8_mask(rtwdev, R_AX_PTCLRPT_FULL_HDL_C1,
				  B_AX_SPE_RPT_PATH_MASK, FWD_TO_WLCPU);
	}

	return 0;
}

static int cmac_dma_init_ax(struct rtw89_dev *rtwdev, u8 mac_idx)
{
	enum rtw89_core_chip_id chip_id = rtwdev->chip->chip_id;
	u32 reg;
	int ret;

	if (chip_id != RTL8852B)
		return 0;

	ret = rtw89_mac_check_mac_en(rtwdev, mac_idx, RTW89_CMAC_SEL);
	if (ret)
		return ret;

	reg = rtw89_mac_reg_by_idx(rtwdev, R_AX_RXDMA_CTRL_0, mac_idx);
	rtw89_write8_clr(rtwdev, reg, RX_FULL_MODE);

	return 0;
}

static int cmac_init_ax(struct rtw89_dev *rtwdev, u8 mac_idx)
{
	int ret;

	ret = scheduler_init_ax(rtwdev, mac_idx);
	if (ret) {
		rtw89_err(rtwdev, "[ERR]CMAC%d SCH init %d\n", mac_idx, ret);
		return ret;
	}

	ret = addr_cam_init_ax(rtwdev, mac_idx);
	if (ret) {
		rtw89_err(rtwdev, "[ERR]CMAC%d ADDR_CAM reset %d\n", mac_idx,
			  ret);
		return ret;
	}

	ret = rx_fltr_init_ax(rtwdev, mac_idx);
	if (ret) {
		rtw89_err(rtwdev, "[ERR]CMAC%d RX filter init %d\n", mac_idx,
			  ret);
		return ret;
	}

	ret = cca_ctrl_init_ax(rtwdev, mac_idx);
	if (ret) {
		rtw89_err(rtwdev, "[ERR]CMAC%d CCA CTRL init %d\n", mac_idx,
			  ret);
		return ret;
	}

	ret = nav_ctrl_init_ax(rtwdev);
	if (ret) {
		rtw89_err(rtwdev, "[ERR]CMAC%d NAV CTRL init %d\n", mac_idx,
			  ret);
		return ret;
	}

	ret = spatial_reuse_init_ax(rtwdev, mac_idx);
	if (ret) {
		rtw89_err(rtwdev, "[ERR]CMAC%d Spatial Reuse init %d\n",
			  mac_idx, ret);
		return ret;
	}

	ret = tmac_init_ax(rtwdev, mac_idx);
	if (ret) {
		rtw89_err(rtwdev, "[ERR]CMAC%d TMAC init %d\n", mac_idx, ret);
		return ret;
	}

	ret = trxptcl_init_ax(rtwdev, mac_idx);
	if (ret) {
		rtw89_err(rtwdev, "[ERR]CMAC%d TRXPTCL init %d\n", mac_idx, ret);
		return ret;
	}

	ret = rmac_init_ax(rtwdev, mac_idx);
	if (ret) {
		rtw89_err(rtwdev, "[ERR]CMAC%d RMAC init %d\n", mac_idx, ret);
		return ret;
	}

	ret = cmac_com_init_ax(rtwdev, mac_idx);
	if (ret) {
		rtw89_err(rtwdev, "[ERR]CMAC%d Com init %d\n", mac_idx, ret);
		return ret;
	}

	ret = ptcl_init_ax(rtwdev, mac_idx);
	if (ret) {
		rtw89_err(rtwdev, "[ERR]CMAC%d PTCL init %d\n", mac_idx, ret);
		return ret;
	}

	ret = cmac_dma_init_ax(rtwdev, mac_idx);
	if (ret) {
		rtw89_err(rtwdev, "[ERR]CMAC%d DMA init %d\n", mac_idx, ret);
		return ret;
	}

	return ret;
}

static int rtw89_mac_read_phycap(struct rtw89_dev *rtwdev,
				 struct rtw89_mac_c2h_info *c2h_info)
{
	const struct rtw89_mac_gen_def *mac = rtwdev->chip->mac_def;
	struct rtw89_mac_h2c_info h2c_info = {0};
	u32 ret;

	mac->cnv_efuse_state(rtwdev, false);

	h2c_info.id = RTW89_FWCMD_H2CREG_FUNC_GET_FEATURE;
	h2c_info.content_len = 0;

	ret = rtw89_fw_msg_reg(rtwdev, &h2c_info, c2h_info);
	if (ret)
		goto out;

	if (c2h_info->id != RTW89_FWCMD_C2HREG_FUNC_PHY_CAP)
		ret = -EINVAL;

out:
	mac->cnv_efuse_state(rtwdev, true);

	return ret;
}

int rtw89_mac_setup_phycap(struct rtw89_dev *rtwdev)
{
	struct rtw89_efuse *efuse = &rtwdev->efuse;
	struct rtw89_hal *hal = &rtwdev->hal;
	const struct rtw89_chip_info *chip = rtwdev->chip;
	struct rtw89_mac_c2h_info c2h_info = {0};
	const struct rtw89_c2hreg_phycap *phycap;
	u8 tx_nss;
	u8 rx_nss;
	u8 tx_ant;
	u8 rx_ant;
	u32 ret;

	ret = rtw89_mac_read_phycap(rtwdev, &c2h_info);
	if (ret)
		return ret;

	phycap = &c2h_info.u.phycap;

	tx_nss = u32_get_bits(phycap->w1, RTW89_C2HREG_PHYCAP_W1_TX_NSS);
	rx_nss = u32_get_bits(phycap->w0, RTW89_C2HREG_PHYCAP_W0_RX_NSS);
	tx_ant = u32_get_bits(phycap->w3, RTW89_C2HREG_PHYCAP_W3_ANT_TX_NUM);
	rx_ant = u32_get_bits(phycap->w3, RTW89_C2HREG_PHYCAP_W3_ANT_RX_NUM);

	hal->tx_nss = tx_nss ? min_t(u8, tx_nss, chip->tx_nss) : chip->tx_nss;
	hal->rx_nss = rx_nss ? min_t(u8, rx_nss, chip->rx_nss) : chip->rx_nss;

	if (tx_ant == 1)
		hal->antenna_tx = RF_B;
	if (rx_ant == 1)
		hal->antenna_rx = RF_B;

	if (tx_nss == 1 && tx_ant == 2 && rx_ant == 2) {
		hal->antenna_tx = RF_B;
		hal->tx_path_diversity = true;
	}

	if (chip->rf_path_num == 1) {
		hal->antenna_tx = RF_A;
		hal->antenna_rx = RF_A;
		if ((efuse->rfe_type % 3) == 2)
			hal->ant_diversity = true;
	}

	rtw89_debug(rtwdev, RTW89_DBG_FW,
		    "phycap hal/phy/chip: tx_nss=0x%x/0x%x/0x%x rx_nss=0x%x/0x%x/0x%x\n",
		    hal->tx_nss, tx_nss, chip->tx_nss,
		    hal->rx_nss, rx_nss, chip->rx_nss);
	rtw89_debug(rtwdev, RTW89_DBG_FW,
		    "ant num/bitmap: tx=%d/0x%x rx=%d/0x%x\n",
		    tx_ant, hal->antenna_tx, rx_ant, hal->antenna_rx);
	rtw89_debug(rtwdev, RTW89_DBG_FW, "TX path diversity=%d\n", hal->tx_path_diversity);
	rtw89_debug(rtwdev, RTW89_DBG_FW, "Antenna diversity=%d\n", hal->ant_diversity);

	return 0;
}

static int rtw89_hw_sch_tx_en_h2c(struct rtw89_dev *rtwdev, u8 band,
				  u16 tx_en_u16, u16 mask_u16)
{
	u32 ret;
	struct rtw89_mac_c2h_info c2h_info = {0};
	struct rtw89_mac_h2c_info h2c_info = {0};
	struct rtw89_h2creg_sch_tx_en *sch_tx_en = &h2c_info.u.sch_tx_en;

	h2c_info.id = RTW89_FWCMD_H2CREG_FUNC_SCH_TX_EN;
	h2c_info.content_len = sizeof(*sch_tx_en) - RTW89_H2CREG_HDR_LEN;

	u32p_replace_bits(&sch_tx_en->w0, tx_en_u16, RTW89_H2CREG_SCH_TX_EN_W0_EN);
	u32p_replace_bits(&sch_tx_en->w1, mask_u16, RTW89_H2CREG_SCH_TX_EN_W1_MASK);
	u32p_replace_bits(&sch_tx_en->w1, band, RTW89_H2CREG_SCH_TX_EN_W1_BAND);

	ret = rtw89_fw_msg_reg(rtwdev, &h2c_info, &c2h_info);
	if (ret)
		return ret;

	if (c2h_info.id != RTW89_FWCMD_C2HREG_FUNC_TX_PAUSE_RPT)
		return -EINVAL;

	return 0;
}

static int rtw89_set_hw_sch_tx_en(struct rtw89_dev *rtwdev, u8 mac_idx,
				  u16 tx_en, u16 tx_en_mask)
{
	u32 reg = rtw89_mac_reg_by_idx(rtwdev, R_AX_CTN_TXEN, mac_idx);
	u16 val;
	int ret;

	ret = rtw89_mac_check_mac_en(rtwdev, mac_idx, RTW89_CMAC_SEL);
	if (ret)
		return ret;

	if (test_bit(RTW89_FLAG_FW_RDY, rtwdev->flags))
		return rtw89_hw_sch_tx_en_h2c(rtwdev, mac_idx,
					      tx_en, tx_en_mask);

	val = rtw89_read16(rtwdev, reg);
	val = (val & ~tx_en_mask) | (tx_en & tx_en_mask);
	rtw89_write16(rtwdev, reg, val);

	return 0;
}

static int rtw89_set_hw_sch_tx_en_v1(struct rtw89_dev *rtwdev, u8 mac_idx,
				     u32 tx_en, u32 tx_en_mask)
{
	u32 reg = rtw89_mac_reg_by_idx(rtwdev, R_AX_CTN_DRV_TXEN, mac_idx);
	u32 val;
	int ret;

	ret = rtw89_mac_check_mac_en(rtwdev, mac_idx, RTW89_CMAC_SEL);
	if (ret)
		return ret;

	val = rtw89_read32(rtwdev, reg);
	val = (val & ~tx_en_mask) | (tx_en & tx_en_mask);
	rtw89_write32(rtwdev, reg, val);

	return 0;
}

int rtw89_mac_stop_sch_tx(struct rtw89_dev *rtwdev, u8 mac_idx,
			  u32 *tx_en, enum rtw89_sch_tx_sel sel)
{
	int ret;

	*tx_en = rtw89_read16(rtwdev,
			      rtw89_mac_reg_by_idx(rtwdev, R_AX_CTN_TXEN, mac_idx));

	switch (sel) {
	case RTW89_SCH_TX_SEL_ALL:
		ret = rtw89_set_hw_sch_tx_en(rtwdev, mac_idx, 0,
					     B_AX_CTN_TXEN_ALL_MASK);
		if (ret)
			return ret;
		break;
	case RTW89_SCH_TX_SEL_HIQ:
		ret = rtw89_set_hw_sch_tx_en(rtwdev, mac_idx,
					     0, B_AX_CTN_TXEN_HGQ);
		if (ret)
			return ret;
		break;
	case RTW89_SCH_TX_SEL_MG0:
		ret = rtw89_set_hw_sch_tx_en(rtwdev, mac_idx,
					     0, B_AX_CTN_TXEN_MGQ);
		if (ret)
			return ret;
		break;
	case RTW89_SCH_TX_SEL_MACID:
		ret = rtw89_set_hw_sch_tx_en(rtwdev, mac_idx, 0,
					     B_AX_CTN_TXEN_ALL_MASK);
		if (ret)
			return ret;
		break;
	default:
		return 0;
	}

	return 0;
}
EXPORT_SYMBOL(rtw89_mac_stop_sch_tx);

int rtw89_mac_stop_sch_tx_v1(struct rtw89_dev *rtwdev, u8 mac_idx,
			     u32 *tx_en, enum rtw89_sch_tx_sel sel)
{
	int ret;

	*tx_en = rtw89_read32(rtwdev,
			      rtw89_mac_reg_by_idx(rtwdev, R_AX_CTN_DRV_TXEN, mac_idx));

	switch (sel) {
	case RTW89_SCH_TX_SEL_ALL:
		ret = rtw89_set_hw_sch_tx_en_v1(rtwdev, mac_idx, 0,
						B_AX_CTN_TXEN_ALL_MASK_V1);
		if (ret)
			return ret;
		break;
	case RTW89_SCH_TX_SEL_HIQ:
		ret = rtw89_set_hw_sch_tx_en_v1(rtwdev, mac_idx,
						0, B_AX_CTN_TXEN_HGQ);
		if (ret)
			return ret;
		break;
	case RTW89_SCH_TX_SEL_MG0:
		ret = rtw89_set_hw_sch_tx_en_v1(rtwdev, mac_idx,
						0, B_AX_CTN_TXEN_MGQ);
		if (ret)
			return ret;
		break;
	case RTW89_SCH_TX_SEL_MACID:
		ret = rtw89_set_hw_sch_tx_en_v1(rtwdev, mac_idx, 0,
						B_AX_CTN_TXEN_ALL_MASK_V1);
		if (ret)
			return ret;
		break;
	default:
		return 0;
	}

	return 0;
}
EXPORT_SYMBOL(rtw89_mac_stop_sch_tx_v1);

int rtw89_mac_resume_sch_tx(struct rtw89_dev *rtwdev, u8 mac_idx, u32 tx_en)
{
	int ret;

	ret = rtw89_set_hw_sch_tx_en(rtwdev, mac_idx, tx_en, B_AX_CTN_TXEN_ALL_MASK);
	if (ret)
		return ret;

	return 0;
}
EXPORT_SYMBOL(rtw89_mac_resume_sch_tx);

int rtw89_mac_resume_sch_tx_v1(struct rtw89_dev *rtwdev, u8 mac_idx, u32 tx_en)
{
	int ret;

	ret = rtw89_set_hw_sch_tx_en_v1(rtwdev, mac_idx, tx_en,
					B_AX_CTN_TXEN_ALL_MASK_V1);
	if (ret)
		return ret;

	return 0;
}
EXPORT_SYMBOL(rtw89_mac_resume_sch_tx_v1);

static int dle_buf_req_ax(struct rtw89_dev *rtwdev, u16 buf_len, bool wd, u16 *pkt_id)
{
	u32 val, reg;
	int ret;

	reg = wd ? R_AX_WD_BUF_REQ : R_AX_PL_BUF_REQ;
	val = buf_len;
	val |= B_AX_WD_BUF_REQ_EXEC;
	rtw89_write32(rtwdev, reg, val);

	reg = wd ? R_AX_WD_BUF_STATUS : R_AX_PL_BUF_STATUS;

	ret = read_poll_timeout(rtw89_read32, val, val & B_AX_WD_BUF_STAT_DONE,
				1, 2000, false, rtwdev, reg);
	if (ret)
		return ret;

	*pkt_id = FIELD_GET(B_AX_WD_BUF_STAT_PKTID_MASK, val);
	if (*pkt_id == S_WD_BUF_STAT_PKTID_INVALID)
		return -ENOENT;

	return 0;
}

static int set_cpuio_ax(struct rtw89_dev *rtwdev,
			struct rtw89_cpuio_ctrl *ctrl_para, bool wd)
{
	u32 val, cmd_type, reg;
	int ret;

	cmd_type = ctrl_para->cmd_type;

	reg = wd ? R_AX_WD_CPUQ_OP_2 : R_AX_PL_CPUQ_OP_2;
	val = 0;
	val = u32_replace_bits(val, ctrl_para->start_pktid,
			       B_AX_WD_CPUQ_OP_STRT_PKTID_MASK);
	val = u32_replace_bits(val, ctrl_para->end_pktid,
			       B_AX_WD_CPUQ_OP_END_PKTID_MASK);
	rtw89_write32(rtwdev, reg, val);

	reg = wd ? R_AX_WD_CPUQ_OP_1 : R_AX_PL_CPUQ_OP_1;
	val = 0;
	val = u32_replace_bits(val, ctrl_para->src_pid,
			       B_AX_CPUQ_OP_SRC_PID_MASK);
	val = u32_replace_bits(val, ctrl_para->src_qid,
			       B_AX_CPUQ_OP_SRC_QID_MASK);
	val = u32_replace_bits(val, ctrl_para->dst_pid,
			       B_AX_CPUQ_OP_DST_PID_MASK);
	val = u32_replace_bits(val, ctrl_para->dst_qid,
			       B_AX_CPUQ_OP_DST_QID_MASK);
	rtw89_write32(rtwdev, reg, val);

	reg = wd ? R_AX_WD_CPUQ_OP_0 : R_AX_PL_CPUQ_OP_0;
	val = 0;
	val = u32_replace_bits(val, cmd_type,
			       B_AX_CPUQ_OP_CMD_TYPE_MASK);
	val = u32_replace_bits(val, ctrl_para->macid,
			       B_AX_CPUQ_OP_MACID_MASK);
	val = u32_replace_bits(val, ctrl_para->pkt_num,
			       B_AX_CPUQ_OP_PKTNUM_MASK);
	val |= B_AX_WD_CPUQ_OP_EXEC;
	rtw89_write32(rtwdev, reg, val);

	reg = wd ? R_AX_WD_CPUQ_OP_STATUS : R_AX_PL_CPUQ_OP_STATUS;

	ret = read_poll_timeout(rtw89_read32, val, val & B_AX_WD_CPUQ_OP_STAT_DONE,
				1, 2000, false, rtwdev, reg);
	if (ret)
		return ret;

	if (cmd_type == CPUIO_OP_CMD_GET_1ST_PID ||
	    cmd_type == CPUIO_OP_CMD_GET_NEXT_PID)
		ctrl_para->pktid = FIELD_GET(B_AX_WD_CPUQ_OP_PKTID_MASK, val);

	return 0;
}

int rtw89_mac_dle_quota_change(struct rtw89_dev *rtwdev, enum rtw89_qta_mode mode,
			       bool band1_en)
{
	const struct rtw89_mac_gen_def *mac = rtwdev->chip->mac_def;
	const struct rtw89_dle_mem *cfg;

	cfg = get_dle_mem_cfg(rtwdev, mode);
	if (!cfg) {
		rtw89_err(rtwdev, "[ERR]wd/dle mem cfg\n");
		return -EINVAL;
	}

	if (dle_used_size(cfg) != dle_expected_used_size(rtwdev, mode)) {
		rtw89_err(rtwdev, "[ERR]wd/dle mem cfg\n");
		return -EINVAL;
	}

	dle_quota_cfg(rtwdev, cfg, INVALID_QT_WCPU);

	return mac->dle_quota_change(rtwdev, band1_en);
}

static int dle_quota_change_ax(struct rtw89_dev *rtwdev, bool band1_en)
{
	const struct rtw89_mac_gen_def *mac = rtwdev->chip->mac_def;
	struct rtw89_cpuio_ctrl ctrl_para = {0};
	u16 pkt_id;
	int ret;

	ret = mac->dle_buf_req(rtwdev, 0x20, true, &pkt_id);
	if (ret) {
		rtw89_err(rtwdev, "[ERR]WDE DLE buf req\n");
		return ret;
	}

	ctrl_para.cmd_type = CPUIO_OP_CMD_ENQ_TO_HEAD;
	ctrl_para.start_pktid = pkt_id;
	ctrl_para.end_pktid = pkt_id;
	ctrl_para.pkt_num = 0;
	ctrl_para.dst_pid = WDE_DLE_PORT_ID_WDRLS;
	ctrl_para.dst_qid = WDE_DLE_QUEID_NO_REPORT;
	ret = mac->set_cpuio(rtwdev, &ctrl_para, true);
	if (ret) {
		rtw89_err(rtwdev, "[ERR]WDE DLE enqueue to head\n");
		return -EFAULT;
	}

	ret = mac->dle_buf_req(rtwdev, 0x20, false, &pkt_id);
	if (ret) {
		rtw89_err(rtwdev, "[ERR]PLE DLE buf req\n");
		return ret;
	}

	ctrl_para.cmd_type = CPUIO_OP_CMD_ENQ_TO_HEAD;
	ctrl_para.start_pktid = pkt_id;
	ctrl_para.end_pktid = pkt_id;
	ctrl_para.pkt_num = 0;
	ctrl_para.dst_pid = PLE_DLE_PORT_ID_PLRLS;
	ctrl_para.dst_qid = PLE_DLE_QUEID_NO_REPORT;
	ret = mac->set_cpuio(rtwdev, &ctrl_para, false);
	if (ret) {
		rtw89_err(rtwdev, "[ERR]PLE DLE enqueue to head\n");
		return -EFAULT;
	}

	return 0;
}

static int band_idle_ck_b(struct rtw89_dev *rtwdev, u8 mac_idx)
{
	int ret;
	u32 reg;
	u8 val;

	ret = rtw89_mac_check_mac_en(rtwdev, mac_idx, RTW89_CMAC_SEL);
	if (ret)
		return ret;

	reg = rtw89_mac_reg_by_idx(rtwdev, R_AX_PTCL_TX_CTN_SEL, mac_idx);

	ret = read_poll_timeout(rtw89_read8, val,
				(val & B_AX_PTCL_TX_ON_STAT) == 0,
				SW_CVR_DUR_US,
				SW_CVR_DUR_US * PTCL_IDLE_POLL_CNT,
				false, rtwdev, reg);
	if (ret)
		return ret;

	return 0;
}

static int band1_enable_ax(struct rtw89_dev *rtwdev)
{
	int ret, i;
	u32 sleep_bak[4] = {0};
	u32 pause_bak[4] = {0};
	u32 tx_en;

	ret = rtw89_chip_stop_sch_tx(rtwdev, 0, &tx_en, RTW89_SCH_TX_SEL_ALL);
	if (ret) {
		rtw89_err(rtwdev, "[ERR]stop sch tx %d\n", ret);
		return ret;
	}

	for (i = 0; i < 4; i++) {
		sleep_bak[i] = rtw89_read32(rtwdev, R_AX_MACID_SLEEP_0 + i * 4);
		pause_bak[i] = rtw89_read32(rtwdev, R_AX_SS_MACID_PAUSE_0 + i * 4);
		rtw89_write32(rtwdev, R_AX_MACID_SLEEP_0 + i * 4, U32_MAX);
		rtw89_write32(rtwdev, R_AX_SS_MACID_PAUSE_0 + i * 4, U32_MAX);
	}

	ret = band_idle_ck_b(rtwdev, 0);
	if (ret) {
		rtw89_err(rtwdev, "[ERR]tx idle poll %d\n", ret);
		return ret;
	}

	ret = rtw89_mac_dle_quota_change(rtwdev, rtwdev->mac.qta_mode, true);
	if (ret) {
		rtw89_err(rtwdev, "[ERR]DLE quota change %d\n", ret);
		return ret;
	}

	for (i = 0; i < 4; i++) {
		rtw89_write32(rtwdev, R_AX_MACID_SLEEP_0 + i * 4, sleep_bak[i]);
		rtw89_write32(rtwdev, R_AX_SS_MACID_PAUSE_0 + i * 4, pause_bak[i]);
	}

	ret = rtw89_chip_resume_sch_tx(rtwdev, 0, tx_en);
	if (ret) {
		rtw89_err(rtwdev, "[ERR]CMAC1 resume sch tx %d\n", ret);
		return ret;
	}

	ret = cmac_func_en_ax(rtwdev, 1, true);
	if (ret) {
		rtw89_err(rtwdev, "[ERR]CMAC1 func en %d\n", ret);
		return ret;
	}

	ret = cmac_init_ax(rtwdev, 1);
	if (ret) {
		rtw89_err(rtwdev, "[ERR]CMAC1 init %d\n", ret);
		return ret;
	}

	rtw89_write32_set(rtwdev, R_AX_SYS_ISO_CTRL_EXTEND,
			  B_AX_R_SYM_FEN_WLBBFUN_1 | B_AX_R_SYM_FEN_WLBBGLB_1);

	return 0;
}

static void rtw89_wdrls_imr_enable(struct rtw89_dev *rtwdev)
{
	const struct rtw89_imr_info *imr = rtwdev->chip->imr_info;

	rtw89_write32_clr(rtwdev, R_AX_WDRLS_ERR_IMR, B_AX_WDRLS_IMR_EN_CLR);
	rtw89_write32_set(rtwdev, R_AX_WDRLS_ERR_IMR, imr->wdrls_imr_set);
}

static void rtw89_wsec_imr_enable(struct rtw89_dev *rtwdev)
{
	const struct rtw89_imr_info *imr = rtwdev->chip->imr_info;

	rtw89_write32_set(rtwdev, imr->wsec_imr_reg, imr->wsec_imr_set);
}

static void rtw89_mpdu_trx_imr_enable(struct rtw89_dev *rtwdev)
{
	enum rtw89_core_chip_id chip_id = rtwdev->chip->chip_id;
	const struct rtw89_imr_info *imr = rtwdev->chip->imr_info;

	rtw89_write32_clr(rtwdev, R_AX_MPDU_TX_ERR_IMR,
			  B_AX_TX_GET_ERRPKTID_INT_EN |
			  B_AX_TX_NXT_ERRPKTID_INT_EN |
			  B_AX_TX_MPDU_SIZE_ZERO_INT_EN |
			  B_AX_TX_OFFSET_ERR_INT_EN |
			  B_AX_TX_HDR3_SIZE_ERR_INT_EN);
	if (chip_id == RTL8852C)
		rtw89_write32_clr(rtwdev, R_AX_MPDU_TX_ERR_IMR,
				  B_AX_TX_ETH_TYPE_ERR_EN |
				  B_AX_TX_LLC_PRE_ERR_EN |
				  B_AX_TX_NW_TYPE_ERR_EN |
				  B_AX_TX_KSRCH_ERR_EN);
	rtw89_write32_set(rtwdev, R_AX_MPDU_TX_ERR_IMR,
			  imr->mpdu_tx_imr_set);

	rtw89_write32_clr(rtwdev, R_AX_MPDU_RX_ERR_IMR,
			  B_AX_GETPKTID_ERR_INT_EN |
			  B_AX_MHDRLEN_ERR_INT_EN |
			  B_AX_RPT_ERR_INT_EN);
	rtw89_write32_set(rtwdev, R_AX_MPDU_RX_ERR_IMR,
			  imr->mpdu_rx_imr_set);
}

static void rtw89_sta_sch_imr_enable(struct rtw89_dev *rtwdev)
{
	const struct rtw89_imr_info *imr = rtwdev->chip->imr_info;

	rtw89_write32_clr(rtwdev, R_AX_STA_SCHEDULER_ERR_IMR,
			  B_AX_SEARCH_HANG_TIMEOUT_INT_EN |
			  B_AX_RPT_HANG_TIMEOUT_INT_EN |
			  B_AX_PLE_B_PKTID_ERR_INT_EN);
	rtw89_write32_set(rtwdev, R_AX_STA_SCHEDULER_ERR_IMR,
			  imr->sta_sch_imr_set);
}

static void rtw89_txpktctl_imr_enable(struct rtw89_dev *rtwdev)
{
	const struct rtw89_imr_info *imr = rtwdev->chip->imr_info;

	rtw89_write32_clr(rtwdev, imr->txpktctl_imr_b0_reg,
			  imr->txpktctl_imr_b0_clr);
	rtw89_write32_set(rtwdev, imr->txpktctl_imr_b0_reg,
			  imr->txpktctl_imr_b0_set);
	rtw89_write32_clr(rtwdev, imr->txpktctl_imr_b1_reg,
			  imr->txpktctl_imr_b1_clr);
	rtw89_write32_set(rtwdev, imr->txpktctl_imr_b1_reg,
			  imr->txpktctl_imr_b1_set);
}

static void rtw89_wde_imr_enable(struct rtw89_dev *rtwdev)
{
	const struct rtw89_imr_info *imr = rtwdev->chip->imr_info;

	rtw89_write32_clr(rtwdev, R_AX_WDE_ERR_IMR, imr->wde_imr_clr);
	rtw89_write32_set(rtwdev, R_AX_WDE_ERR_IMR, imr->wde_imr_set);
}

static void rtw89_ple_imr_enable(struct rtw89_dev *rtwdev)
{
	const struct rtw89_imr_info *imr = rtwdev->chip->imr_info;

	rtw89_write32_clr(rtwdev, R_AX_PLE_ERR_IMR, imr->ple_imr_clr);
	rtw89_write32_set(rtwdev, R_AX_PLE_ERR_IMR, imr->ple_imr_set);
}

static void rtw89_pktin_imr_enable(struct rtw89_dev *rtwdev)
{
	rtw89_write32_set(rtwdev, R_AX_PKTIN_ERR_IMR,
			  B_AX_PKTIN_GETPKTID_ERR_INT_EN);
}

static void rtw89_dispatcher_imr_enable(struct rtw89_dev *rtwdev)
{
	const struct rtw89_imr_info *imr = rtwdev->chip->imr_info;

	rtw89_write32_clr(rtwdev, R_AX_HOST_DISPATCHER_ERR_IMR,
			  imr->host_disp_imr_clr);
	rtw89_write32_set(rtwdev, R_AX_HOST_DISPATCHER_ERR_IMR,
			  imr->host_disp_imr_set);
	rtw89_write32_clr(rtwdev, R_AX_CPU_DISPATCHER_ERR_IMR,
			  imr->cpu_disp_imr_clr);
	rtw89_write32_set(rtwdev, R_AX_CPU_DISPATCHER_ERR_IMR,
			  imr->cpu_disp_imr_set);
	rtw89_write32_clr(rtwdev, R_AX_OTHER_DISPATCHER_ERR_IMR,
			  imr->other_disp_imr_clr);
	rtw89_write32_set(rtwdev, R_AX_OTHER_DISPATCHER_ERR_IMR,
			  imr->other_disp_imr_set);
}

static void rtw89_cpuio_imr_enable(struct rtw89_dev *rtwdev)
{
	rtw89_write32_clr(rtwdev, R_AX_CPUIO_ERR_IMR, B_AX_CPUIO_IMR_CLR);
	rtw89_write32_set(rtwdev, R_AX_CPUIO_ERR_IMR, B_AX_CPUIO_IMR_SET);
}

static void rtw89_bbrpt_imr_enable(struct rtw89_dev *rtwdev)
{
	const struct rtw89_imr_info *imr = rtwdev->chip->imr_info;

	rtw89_write32_set(rtwdev, imr->bbrpt_com_err_imr_reg,
			  B_AX_BBRPT_COM_NULL_PLPKTID_ERR_INT_EN);
	rtw89_write32_clr(rtwdev, imr->bbrpt_chinfo_err_imr_reg,
			  B_AX_BBRPT_CHINFO_IMR_CLR);
	rtw89_write32_set(rtwdev, imr->bbrpt_chinfo_err_imr_reg,
			  imr->bbrpt_err_imr_set);
	rtw89_write32_set(rtwdev, imr->bbrpt_dfs_err_imr_reg,
			  B_AX_BBRPT_DFS_TO_ERR_INT_EN);
	rtw89_write32_set(rtwdev, R_AX_LA_ERRFLAG, B_AX_LA_IMR_DATA_LOSS_ERR);
}

static void rtw89_scheduler_imr_enable(struct rtw89_dev *rtwdev, u8 mac_idx)
{
	u32 reg;

	reg = rtw89_mac_reg_by_idx(rtwdev, R_AX_SCHEDULE_ERR_IMR, mac_idx);
	rtw89_write32_clr(rtwdev, reg, B_AX_SORT_NON_IDLE_ERR_INT_EN |
				       B_AX_FSM_TIMEOUT_ERR_INT_EN);
	rtw89_write32_set(rtwdev, reg, B_AX_FSM_TIMEOUT_ERR_INT_EN);
}

static void rtw89_ptcl_imr_enable(struct rtw89_dev *rtwdev, u8 mac_idx)
{
	const struct rtw89_imr_info *imr = rtwdev->chip->imr_info;
	u32 reg;

	reg = rtw89_mac_reg_by_idx(rtwdev, R_AX_PTCL_IMR0, mac_idx);
	rtw89_write32_clr(rtwdev, reg, imr->ptcl_imr_clr);
	rtw89_write32_set(rtwdev, reg, imr->ptcl_imr_set);
}

static void rtw89_cdma_imr_enable(struct rtw89_dev *rtwdev, u8 mac_idx)
{
	const struct rtw89_imr_info *imr = rtwdev->chip->imr_info;
	enum rtw89_core_chip_id chip_id = rtwdev->chip->chip_id;
	u32 reg;

	reg = rtw89_mac_reg_by_idx(rtwdev, imr->cdma_imr_0_reg, mac_idx);
	rtw89_write32_clr(rtwdev, reg, imr->cdma_imr_0_clr);
	rtw89_write32_set(rtwdev, reg, imr->cdma_imr_0_set);

	if (chip_id == RTL8852C) {
		reg = rtw89_mac_reg_by_idx(rtwdev, imr->cdma_imr_1_reg, mac_idx);
		rtw89_write32_clr(rtwdev, reg, imr->cdma_imr_1_clr);
		rtw89_write32_set(rtwdev, reg, imr->cdma_imr_1_set);
	}
}

static void rtw89_phy_intf_imr_enable(struct rtw89_dev *rtwdev, u8 mac_idx)
{
	const struct rtw89_imr_info *imr = rtwdev->chip->imr_info;
	u32 reg;

	reg = rtw89_mac_reg_by_idx(rtwdev, imr->phy_intf_imr_reg, mac_idx);
	rtw89_write32_clr(rtwdev, reg, imr->phy_intf_imr_clr);
	rtw89_write32_set(rtwdev, reg, imr->phy_intf_imr_set);
}

static void rtw89_rmac_imr_enable(struct rtw89_dev *rtwdev, u8 mac_idx)
{
	const struct rtw89_imr_info *imr = rtwdev->chip->imr_info;
	u32 reg;

	reg = rtw89_mac_reg_by_idx(rtwdev, imr->rmac_imr_reg, mac_idx);
	rtw89_write32_clr(rtwdev, reg, imr->rmac_imr_clr);
	rtw89_write32_set(rtwdev, reg, imr->rmac_imr_set);
}

static void rtw89_tmac_imr_enable(struct rtw89_dev *rtwdev, u8 mac_idx)
{
	const struct rtw89_imr_info *imr = rtwdev->chip->imr_info;
	u32 reg;

	reg = rtw89_mac_reg_by_idx(rtwdev, imr->tmac_imr_reg, mac_idx);
	rtw89_write32_clr(rtwdev, reg, imr->tmac_imr_clr);
	rtw89_write32_set(rtwdev, reg, imr->tmac_imr_set);
}

static int enable_imr_ax(struct rtw89_dev *rtwdev, u8 mac_idx,
			 enum rtw89_mac_hwmod_sel sel)
{
	int ret;

	ret = rtw89_mac_check_mac_en(rtwdev, mac_idx, sel);
	if (ret) {
		rtw89_err(rtwdev, "MAC%d mac_idx%d is not ready\n",
			  sel, mac_idx);
		return ret;
	}

	if (sel == RTW89_DMAC_SEL) {
		rtw89_wdrls_imr_enable(rtwdev);
		rtw89_wsec_imr_enable(rtwdev);
		rtw89_mpdu_trx_imr_enable(rtwdev);
		rtw89_sta_sch_imr_enable(rtwdev);
		rtw89_txpktctl_imr_enable(rtwdev);
		rtw89_wde_imr_enable(rtwdev);
		rtw89_ple_imr_enable(rtwdev);
		rtw89_pktin_imr_enable(rtwdev);
		rtw89_dispatcher_imr_enable(rtwdev);
		rtw89_cpuio_imr_enable(rtwdev);
		rtw89_bbrpt_imr_enable(rtwdev);
	} else if (sel == RTW89_CMAC_SEL) {
		rtw89_scheduler_imr_enable(rtwdev, mac_idx);
		rtw89_ptcl_imr_enable(rtwdev, mac_idx);
		rtw89_cdma_imr_enable(rtwdev, mac_idx);
		rtw89_phy_intf_imr_enable(rtwdev, mac_idx);
		rtw89_rmac_imr_enable(rtwdev, mac_idx);
		rtw89_tmac_imr_enable(rtwdev, mac_idx);
	} else {
		return -EINVAL;
	}

	return 0;
}

static void err_imr_ctrl_ax(struct rtw89_dev *rtwdev, bool en)
{
	enum rtw89_core_chip_id chip_id = rtwdev->chip->chip_id;

	rtw89_write32(rtwdev, R_AX_DMAC_ERR_IMR,
		      en ? DMAC_ERR_IMR_EN : DMAC_ERR_IMR_DIS);
	rtw89_write32(rtwdev, R_AX_CMAC_ERR_IMR,
		      en ? CMAC0_ERR_IMR_EN : CMAC0_ERR_IMR_DIS);
	if (chip_id != RTL8852B && rtwdev->mac.dle_info.c1_rx_qta)
		rtw89_write32(rtwdev, R_AX_CMAC_ERR_IMR_C1,
			      en ? CMAC1_ERR_IMR_EN : CMAC1_ERR_IMR_DIS);
}

static int dbcc_enable_ax(struct rtw89_dev *rtwdev, bool enable)
{
	int ret = 0;

	if (enable) {
		ret = band1_enable_ax(rtwdev);
		if (ret) {
			rtw89_err(rtwdev, "[ERR] band1_enable %d\n", ret);
			return ret;
		}

		ret = enable_imr_ax(rtwdev, RTW89_MAC_1, RTW89_CMAC_SEL);
		if (ret) {
			rtw89_err(rtwdev, "[ERR] enable CMAC1 IMR %d\n", ret);
			return ret;
		}
	} else {
		rtw89_err(rtwdev, "[ERR] disable dbcc is not implemented not\n");
		return -EINVAL;
	}

	return 0;
}

static int set_host_rpr_ax(struct rtw89_dev *rtwdev)
{
	if (rtwdev->hci.type == RTW89_HCI_TYPE_PCIE) {
		rtw89_write32_mask(rtwdev, R_AX_WDRLS_CFG,
				   B_AX_WDRLS_MODE_MASK, RTW89_RPR_MODE_POH);
		rtw89_write32_set(rtwdev, R_AX_RLSRPT0_CFG0,
				  B_AX_RLSRPT0_FLTR_MAP_MASK);
	} else {
		rtw89_write32_mask(rtwdev, R_AX_WDRLS_CFG,
				   B_AX_WDRLS_MODE_MASK, RTW89_RPR_MODE_STF);
		rtw89_write32_clr(rtwdev, R_AX_RLSRPT0_CFG0,
				  B_AX_RLSRPT0_FLTR_MAP_MASK);
	}

	rtw89_write32_mask(rtwdev, R_AX_RLSRPT0_CFG1, B_AX_RLSRPT0_AGGNUM_MASK, 30);
	rtw89_write32_mask(rtwdev, R_AX_RLSRPT0_CFG1, B_AX_RLSRPT0_TO_MASK, 255);

	return 0;
}

static int trx_init_ax(struct rtw89_dev *rtwdev)
{
	enum rtw89_qta_mode qta_mode = rtwdev->mac.qta_mode;
	int ret;

	ret = dmac_init_ax(rtwdev, 0);
	if (ret) {
		rtw89_err(rtwdev, "[ERR]DMAC init %d\n", ret);
		return ret;
	}

	ret = cmac_init_ax(rtwdev, 0);
	if (ret) {
		rtw89_err(rtwdev, "[ERR]CMAC%d init %d\n", 0, ret);
		return ret;
	}

	if (rtw89_mac_is_qta_dbcc(rtwdev, qta_mode)) {
		ret = dbcc_enable_ax(rtwdev, true);
		if (ret) {
			rtw89_err(rtwdev, "[ERR]dbcc_enable init %d\n", ret);
			return ret;
		}
	}

	ret = enable_imr_ax(rtwdev, RTW89_MAC_0, RTW89_DMAC_SEL);
	if (ret) {
		rtw89_err(rtwdev, "[ERR] enable DMAC IMR %d\n", ret);
		return ret;
	}

	ret = enable_imr_ax(rtwdev, RTW89_MAC_0, RTW89_CMAC_SEL);
	if (ret) {
		rtw89_err(rtwdev, "[ERR] to enable CMAC0 IMR %d\n", ret);
		return ret;
	}

	err_imr_ctrl_ax(rtwdev, true);

	ret = set_host_rpr_ax(rtwdev);
	if (ret) {
		rtw89_err(rtwdev, "[ERR] set host rpr %d\n", ret);
		return ret;
	}

	return 0;
}

static int rtw89_mac_feat_init(struct rtw89_dev *rtwdev)
{
#define BACAM_1024BMP_OCC_ENTRY 4
#define BACAM_MAX_RU_SUPPORT_B0_STA 1
#define BACAM_MAX_RU_SUPPORT_B1_STA 1
	const struct rtw89_chip_info *chip = rtwdev->chip;
	u8 users, offset;

	if (chip->bacam_ver != RTW89_BACAM_V1)
		return 0;

	offset = 0;
	users = BACAM_MAX_RU_SUPPORT_B0_STA;
	rtw89_fw_h2c_init_ba_cam_users(rtwdev, users, offset, RTW89_MAC_0);

	offset += users * BACAM_1024BMP_OCC_ENTRY;
	users = BACAM_MAX_RU_SUPPORT_B1_STA;
	rtw89_fw_h2c_init_ba_cam_users(rtwdev, users, offset, RTW89_MAC_1);

	return 0;
}

static void rtw89_disable_fw_watchdog(struct rtw89_dev *rtwdev)
{
	enum rtw89_core_chip_id chip_id = rtwdev->chip->chip_id;
	u32 val32;

	if (chip_id == RTL8852B || chip_id == RTL8851B) {
		rtw89_write32_clr(rtwdev, R_AX_PLATFORM_ENABLE, B_AX_APB_WRAP_EN);
		rtw89_write32_set(rtwdev, R_AX_PLATFORM_ENABLE, B_AX_APB_WRAP_EN);
		return;
	}

	rtw89_mac_mem_write(rtwdev, R_AX_WDT_CTRL,
			    WDT_CTRL_ALL_DIS, RTW89_MAC_MEM_CPU_LOCAL);

	val32 = rtw89_mac_mem_read(rtwdev, R_AX_WDT_STATUS, RTW89_MAC_MEM_CPU_LOCAL);
	val32 |= B_AX_FS_WDT_INT;
	val32 &= ~B_AX_FS_WDT_INT_MSK;
	rtw89_mac_mem_write(rtwdev, R_AX_WDT_STATUS, val32, RTW89_MAC_MEM_CPU_LOCAL);
}

static void rtw89_mac_disable_cpu_ax(struct rtw89_dev *rtwdev)
{
	clear_bit(RTW89_FLAG_FW_RDY, rtwdev->flags);

	rtw89_write32_clr(rtwdev, R_AX_PLATFORM_ENABLE, B_AX_WCPU_EN);
	rtw89_write32_clr(rtwdev, R_AX_WCPU_FW_CTRL, B_AX_WCPU_FWDL_EN |
			  B_AX_H2C_PATH_RDY | B_AX_FWDL_PATH_RDY);
	rtw89_write32_clr(rtwdev, R_AX_SYS_CLK_CTRL, B_AX_CPU_CLK_EN);

	rtw89_disable_fw_watchdog(rtwdev);

	rtw89_write32_clr(rtwdev, R_AX_PLATFORM_ENABLE, B_AX_PLATFORM_EN);
	rtw89_write32_set(rtwdev, R_AX_PLATFORM_ENABLE, B_AX_PLATFORM_EN);
}

static int rtw89_mac_enable_cpu_ax(struct rtw89_dev *rtwdev, u8 boot_reason,
				   bool dlfw, bool include_bb)
{
	u32 val;
	int ret;

	if (rtw89_read32(rtwdev, R_AX_PLATFORM_ENABLE) & B_AX_WCPU_EN)
		return -EFAULT;

	rtw89_write32(rtwdev, R_AX_UDM1, 0);
	rtw89_write32(rtwdev, R_AX_UDM2, 0);
	rtw89_write32(rtwdev, R_AX_HALT_H2C_CTRL, 0);
	rtw89_write32(rtwdev, R_AX_HALT_C2H_CTRL, 0);
	rtw89_write32(rtwdev, R_AX_HALT_H2C, 0);
	rtw89_write32(rtwdev, R_AX_HALT_C2H, 0);

	rtw89_write32_set(rtwdev, R_AX_SYS_CLK_CTRL, B_AX_CPU_CLK_EN);

	val = rtw89_read32(rtwdev, R_AX_WCPU_FW_CTRL);
	val &= ~(B_AX_WCPU_FWDL_EN | B_AX_H2C_PATH_RDY | B_AX_FWDL_PATH_RDY);
	val = u32_replace_bits(val, RTW89_FWDL_INITIAL_STATE,
			       B_AX_WCPU_FWDL_STS_MASK);

	if (dlfw)
		val |= B_AX_WCPU_FWDL_EN;

	rtw89_write32(rtwdev, R_AX_WCPU_FW_CTRL, val);

	if (rtwdev->chip->chip_id == RTL8852B)
		rtw89_write32_mask(rtwdev, R_AX_SEC_CTRL,
				   B_AX_SEC_IDMEM_SIZE_CONFIG_MASK, 0x2);

	rtw89_write16_mask(rtwdev, R_AX_BOOT_REASON, B_AX_BOOT_REASON_MASK,
			   boot_reason);
	rtw89_write32_set(rtwdev, R_AX_PLATFORM_ENABLE, B_AX_WCPU_EN);

	if (!dlfw) {
		mdelay(5);

		ret = rtw89_fw_check_rdy(rtwdev, RTW89_FWDL_CHECK_FREERTOS_DONE);
		if (ret)
			return ret;
	}

	return 0;
}

static void rtw89_mac_hci_func_en_ax(struct rtw89_dev *rtwdev)
{
	enum rtw89_core_chip_id chip_id = rtwdev->chip->chip_id;
	u32 val;

	if (chip_id == RTL8852C)
		val = B_AX_MAC_FUNC_EN | B_AX_DMAC_FUNC_EN | B_AX_DISPATCHER_EN |
		      B_AX_PKT_BUF_EN | B_AX_H_AXIDMA_EN;
	else
		val = B_AX_MAC_FUNC_EN | B_AX_DMAC_FUNC_EN | B_AX_DISPATCHER_EN |
		      B_AX_PKT_BUF_EN;
	rtw89_write32(rtwdev, R_AX_DMAC_FUNC_EN, val);
}

static void rtw89_mac_dmac_func_pre_en_ax(struct rtw89_dev *rtwdev)
{
	enum rtw89_core_chip_id chip_id = rtwdev->chip->chip_id;
	u32 val;

	if (chip_id == RTL8851B)
		val = B_AX_DISPATCHER_CLK_EN | B_AX_AXIDMA_CLK_EN;
	else
		val = B_AX_DISPATCHER_CLK_EN;
	rtw89_write32(rtwdev, R_AX_DMAC_CLK_EN, val);

	if (chip_id != RTL8852C)
		return;

	val = rtw89_read32(rtwdev, R_AX_HAXI_INIT_CFG1);
	val &= ~(B_AX_DMA_MODE_MASK | B_AX_STOP_AXI_MST);
	val |= FIELD_PREP(B_AX_DMA_MODE_MASK, DMA_MOD_PCIE_1B) |
	       B_AX_TXHCI_EN_V1 | B_AX_RXHCI_EN_V1;
	rtw89_write32(rtwdev, R_AX_HAXI_INIT_CFG1, val);

	rtw89_write32_clr(rtwdev, R_AX_HAXI_DMA_STOP1,
			  B_AX_STOP_ACH0 | B_AX_STOP_ACH1 | B_AX_STOP_ACH3 |
			  B_AX_STOP_ACH4 | B_AX_STOP_ACH5 | B_AX_STOP_ACH6 |
			  B_AX_STOP_ACH7 | B_AX_STOP_CH8 | B_AX_STOP_CH9 |
			  B_AX_STOP_CH12 | B_AX_STOP_ACH2);
	rtw89_write32_clr(rtwdev, R_AX_HAXI_DMA_STOP2, B_AX_STOP_CH10 | B_AX_STOP_CH11);
	rtw89_write32_set(rtwdev, R_AX_PLATFORM_ENABLE, B_AX_AXIDMA_EN);
}

static int rtw89_mac_dmac_pre_init(struct rtw89_dev *rtwdev)
{
	const struct rtw89_mac_gen_def *mac = rtwdev->chip->mac_def;
	int ret;

	mac->hci_func_en(rtwdev);
	mac->dmac_func_pre_en(rtwdev);

	ret = rtw89_mac_dle_init(rtwdev, RTW89_QTA_DLFW, rtwdev->mac.qta_mode);
	if (ret) {
		rtw89_err(rtwdev, "[ERR]DLE pre init %d\n", ret);
		return ret;
	}

	ret = rtw89_mac_hfc_init(rtwdev, true, false, true);
	if (ret) {
		rtw89_err(rtwdev, "[ERR]HCI FC pre init %d\n", ret);
		return ret;
	}

	return ret;
}

int rtw89_mac_enable_bb_rf(struct rtw89_dev *rtwdev)
{
	rtw89_write8_set(rtwdev, R_AX_SYS_FUNC_EN,
			 B_AX_FEN_BBRSTB | B_AX_FEN_BB_GLB_RSTN);
	rtw89_write32_set(rtwdev, R_AX_WLRF_CTRL,
			  B_AX_WLRF1_CTRL_7 | B_AX_WLRF1_CTRL_1 |
			  B_AX_WLRF_CTRL_7 | B_AX_WLRF_CTRL_1);
	rtw89_write8_set(rtwdev, R_AX_PHYREG_SET, PHYREG_SET_ALL_CYCLE);

	return 0;
}
EXPORT_SYMBOL(rtw89_mac_enable_bb_rf);

int rtw89_mac_disable_bb_rf(struct rtw89_dev *rtwdev)
{
	rtw89_write8_clr(rtwdev, R_AX_SYS_FUNC_EN,
			 B_AX_FEN_BBRSTB | B_AX_FEN_BB_GLB_RSTN);
	rtw89_write32_clr(rtwdev, R_AX_WLRF_CTRL,
			  B_AX_WLRF1_CTRL_7 | B_AX_WLRF1_CTRL_1 |
			  B_AX_WLRF_CTRL_7 | B_AX_WLRF_CTRL_1);
	rtw89_write8_clr(rtwdev, R_AX_PHYREG_SET, PHYREG_SET_ALL_CYCLE);

	return 0;
}
EXPORT_SYMBOL(rtw89_mac_disable_bb_rf);

int rtw89_mac_partial_init(struct rtw89_dev *rtwdev, bool include_bb)
{
	int ret;

	ret = rtw89_mac_power_switch(rtwdev, true);
	if (ret) {
		rtw89_mac_power_switch(rtwdev, false);
		ret = rtw89_mac_power_switch(rtwdev, true);
		if (ret)
			return ret;
	}

	rtw89_mac_ctrl_hci_dma_trx(rtwdev, true);

	if (include_bb) {
		rtw89_chip_bb_preinit(rtwdev, RTW89_PHY_0);
		if (rtwdev->dbcc_en)
			rtw89_chip_bb_preinit(rtwdev, RTW89_PHY_1);
	}

	ret = rtw89_mac_dmac_pre_init(rtwdev);
	if (ret)
		return ret;

	if (rtwdev->hci.ops->mac_pre_init) {
		ret = rtwdev->hci.ops->mac_pre_init(rtwdev);
		if (ret)
			return ret;
	}

	ret = rtw89_fw_download(rtwdev, RTW89_FW_NORMAL, include_bb);
	if (ret)
		return ret;

	return 0;
}

int rtw89_mac_init(struct rtw89_dev *rtwdev)
{
	const struct rtw89_mac_gen_def *mac = rtwdev->chip->mac_def;
	const struct rtw89_chip_info *chip = rtwdev->chip;
	bool include_bb = !!chip->bbmcu_nr;
	int ret;

	ret = rtw89_mac_partial_init(rtwdev, include_bb);
	if (ret)
		goto fail;

	ret = rtw89_chip_enable_bb_rf(rtwdev);
	if (ret)
		goto fail;

	ret = mac->sys_init(rtwdev);
	if (ret)
		goto fail;

	ret = mac->trx_init(rtwdev);
	if (ret)
		goto fail;

	ret = rtw89_mac_feat_init(rtwdev);
	if (ret)
		goto fail;

	if (rtwdev->hci.ops->mac_post_init) {
		ret = rtwdev->hci.ops->mac_post_init(rtwdev);
		if (ret)
			goto fail;
	}

	rtw89_fw_send_all_early_h2c(rtwdev);
	rtw89_fw_h2c_set_ofld_cfg(rtwdev);

	return ret;
fail:
	rtw89_mac_power_switch(rtwdev, false);

	return ret;
}

static void rtw89_mac_dmac_tbl_init(struct rtw89_dev *rtwdev, u8 macid)
{
	u8 i;

	if (rtwdev->chip->chip_gen != RTW89_CHIP_AX)
		return;

	for (i = 0; i < 4; i++) {
		rtw89_write32(rtwdev, R_AX_FILTER_MODEL_ADDR,
			      DMAC_TBL_BASE_ADDR + (macid << 4) + (i << 2));
		rtw89_write32(rtwdev, R_AX_INDIR_ACCESS_ENTRY, 0);
	}
}

static void rtw89_mac_cmac_tbl_init(struct rtw89_dev *rtwdev, u8 macid)
{
	if (rtwdev->chip->chip_gen != RTW89_CHIP_AX)
		return;

	rtw89_write32(rtwdev, R_AX_FILTER_MODEL_ADDR,
		      CMAC_TBL_BASE_ADDR + macid * CCTL_INFO_SIZE);
	rtw89_write32(rtwdev, R_AX_INDIR_ACCESS_ENTRY, 0x4);
	rtw89_write32(rtwdev, R_AX_INDIR_ACCESS_ENTRY + 4, 0x400A0004);
	rtw89_write32(rtwdev, R_AX_INDIR_ACCESS_ENTRY + 8, 0);
	rtw89_write32(rtwdev, R_AX_INDIR_ACCESS_ENTRY + 12, 0);
	rtw89_write32(rtwdev, R_AX_INDIR_ACCESS_ENTRY + 16, 0);
	rtw89_write32(rtwdev, R_AX_INDIR_ACCESS_ENTRY + 20, 0xE43000B);
	rtw89_write32(rtwdev, R_AX_INDIR_ACCESS_ENTRY + 24, 0);
	rtw89_write32(rtwdev, R_AX_INDIR_ACCESS_ENTRY + 28, 0xB8109);
}

int rtw89_mac_set_macid_pause(struct rtw89_dev *rtwdev, u8 macid, bool pause)
{
	u8 sh =  FIELD_GET(GENMASK(4, 0), macid);
	u8 grp = macid >> 5;
	int ret;

	/* If this is called by change_interface() in the case of P2P, it could
	 * be power-off, so ignore this operation.
	 */
	if (test_bit(RTW89_FLAG_CHANGING_INTERFACE, rtwdev->flags) &&
	    !test_bit(RTW89_FLAG_POWERON, rtwdev->flags))
		return 0;

	ret = rtw89_mac_check_mac_en(rtwdev, RTW89_MAC_0, RTW89_CMAC_SEL);
	if (ret)
		return ret;

	rtw89_fw_h2c_macid_pause(rtwdev, sh, grp, pause);

	return 0;
}

static const struct rtw89_port_reg rtw89_port_base_ax = {
	.port_cfg = R_AX_PORT_CFG_P0,
	.tbtt_prohib = R_AX_TBTT_PROHIB_P0,
	.bcn_area = R_AX_BCN_AREA_P0,
	.bcn_early = R_AX_BCNERLYINT_CFG_P0,
	.tbtt_early = R_AX_TBTTERLYINT_CFG_P0,
	.tbtt_agg = R_AX_TBTT_AGG_P0,
	.bcn_space = R_AX_BCN_SPACE_CFG_P0,
	.bcn_forcetx = R_AX_BCN_FORCETX_P0,
	.bcn_err_cnt = R_AX_BCN_ERR_CNT_P0,
	.bcn_err_flag = R_AX_BCN_ERR_FLAG_P0,
	.dtim_ctrl = R_AX_DTIM_CTRL_P0,
	.tbtt_shift = R_AX_TBTT_SHIFT_P0,
	.bcn_cnt_tmr = R_AX_BCN_CNT_TMR_P0,
	.tsftr_l = R_AX_TSFTR_LOW_P0,
	.tsftr_h = R_AX_TSFTR_HIGH_P0,
	.md_tsft = R_AX_MD_TSFT_STMP_CTL,
	.bss_color = R_AX_PTCL_BSS_COLOR_0,
	.mbssid = R_AX_MBSSID_CTRL,
	.mbssid_drop = R_AX_MBSSID_DROP_0,
	.tsf_sync = R_AX_PORT0_TSF_SYNC,
	.ptcl_dbg = R_AX_PTCL_DBG,
	.ptcl_dbg_info = R_AX_PTCL_DBG_INFO,
	.bcn_drop_all = R_AX_BCN_DROP_ALL0,
	.hiq_win = {R_AX_P0MB_HGQ_WINDOW_CFG_0, R_AX_PORT_HGQ_WINDOW_CFG,
		    R_AX_PORT_HGQ_WINDOW_CFG + 1, R_AX_PORT_HGQ_WINDOW_CFG + 2,
		    R_AX_PORT_HGQ_WINDOW_CFG + 3},
};

static void rtw89_mac_check_packet_ctrl(struct rtw89_dev *rtwdev,
					struct rtw89_vif *rtwvif, u8 type)
{
	const struct rtw89_mac_gen_def *mac = rtwdev->chip->mac_def;
	const struct rtw89_port_reg *p = mac->port_base;
	u8 mask = B_AX_PTCL_DBG_INFO_MASK_BY_PORT(rtwvif->port);
	u32 reg_info, reg_ctrl;
	u32 val;
	int ret;

	reg_info = rtw89_mac_reg_by_idx(rtwdev, p->ptcl_dbg_info, rtwvif->mac_idx);
	reg_ctrl = rtw89_mac_reg_by_idx(rtwdev, p->ptcl_dbg, rtwvif->mac_idx);

	rtw89_write32_mask(rtwdev, reg_ctrl, B_AX_PTCL_DBG_SEL_MASK, type);
	rtw89_write32_set(rtwdev, reg_ctrl, B_AX_PTCL_DBG_EN);
	fsleep(100);

	ret = read_poll_timeout(rtw89_read32_mask, val, val == 0, 1000, 100000,
				true, rtwdev, reg_info, mask);
	if (ret)
		rtw89_warn(rtwdev, "Polling beacon packet empty fail\n");
}

static void rtw89_mac_bcn_drop(struct rtw89_dev *rtwdev, struct rtw89_vif *rtwvif)
{
	const struct rtw89_mac_gen_def *mac = rtwdev->chip->mac_def;
	const struct rtw89_port_reg *p = mac->port_base;

	rtw89_write32_set(rtwdev, p->bcn_drop_all, BIT(rtwvif->port));
	rtw89_write32_port_mask(rtwdev, rtwvif, p->tbtt_prohib, B_AX_TBTT_SETUP_MASK, 1);
	rtw89_write32_port_mask(rtwdev, rtwvif, p->bcn_area, B_AX_BCN_MSK_AREA_MASK, 0);
	rtw89_write32_port_mask(rtwdev, rtwvif, p->tbtt_prohib, B_AX_TBTT_HOLD_MASK, 0);
	rtw89_write32_port_mask(rtwdev, rtwvif, p->bcn_early, B_AX_BCNERLY_MASK, 2);
	rtw89_write16_port_mask(rtwdev, rtwvif, p->tbtt_early, B_AX_TBTTERLY_MASK, 1);
	rtw89_write32_port_mask(rtwdev, rtwvif, p->bcn_space, B_AX_BCN_SPACE_MASK, 1);
	rtw89_write32_port_set(rtwdev, rtwvif, p->port_cfg, B_AX_BCNTX_EN);

	rtw89_mac_check_packet_ctrl(rtwdev, rtwvif, AX_PTCL_DBG_BCNQ_NUM0);
	if (rtwvif->port == RTW89_PORT_0)
		rtw89_mac_check_packet_ctrl(rtwdev, rtwvif, AX_PTCL_DBG_BCNQ_NUM1);

	rtw89_write32_clr(rtwdev, p->bcn_drop_all, BIT(rtwvif->port));
	rtw89_write32_port_clr(rtwdev, rtwvif, p->port_cfg, B_AX_TBTT_PROHIB_EN);
	fsleep(2000);
}

#define BCN_INTERVAL 100
#define BCN_ERLY_DEF 160
#define BCN_SETUP_DEF 2
#define BCN_HOLD_DEF 200
#define BCN_MASK_DEF 0
#define TBTT_ERLY_DEF 5
#define BCN_SET_UNIT 32
#define BCN_ERLY_SET_DLY (10 * 2)

static void rtw89_mac_port_cfg_func_sw(struct rtw89_dev *rtwdev,
				       struct rtw89_vif *rtwvif)
{
	const struct rtw89_mac_gen_def *mac = rtwdev->chip->mac_def;
	const struct rtw89_port_reg *p = mac->port_base;
	struct ieee80211_vif *vif = rtwvif_to_vif(rtwvif);
	const struct rtw89_chip_info *chip = rtwdev->chip;
	bool need_backup = false;
	u32 backup_val;

	if (!rtw89_read32_port_mask(rtwdev, rtwvif, p->port_cfg, B_AX_PORT_FUNC_EN))
		return;

	if (chip->chip_id == RTL8852A && rtwvif->port != RTW89_PORT_0) {
		need_backup = true;
		backup_val = rtw89_read32_port(rtwdev, rtwvif, p->tbtt_prohib);
	}

	if (rtwvif->net_type == RTW89_NET_TYPE_AP_MODE)
		rtw89_mac_bcn_drop(rtwdev, rtwvif);

	if (chip->chip_id == RTL8852A) {
		rtw89_write32_port_clr(rtwdev, rtwvif, p->tbtt_prohib, B_AX_TBTT_SETUP_MASK);
		rtw89_write32_port_mask(rtwdev, rtwvif, p->tbtt_prohib, B_AX_TBTT_HOLD_MASK, 1);
		rtw89_write16_port_clr(rtwdev, rtwvif, p->tbtt_early, B_AX_TBTTERLY_MASK);
		rtw89_write16_port_clr(rtwdev, rtwvif, p->bcn_early, B_AX_BCNERLY_MASK);
	}

	msleep(vif->bss_conf.beacon_int + 1);
	rtw89_write32_port_clr(rtwdev, rtwvif, p->port_cfg, B_AX_PORT_FUNC_EN |
							    B_AX_BRK_SETUP);
	rtw89_write32_port_set(rtwdev, rtwvif, p->port_cfg, B_AX_TSFTR_RST);
	rtw89_write32_port(rtwdev, rtwvif, p->bcn_cnt_tmr, 0);

	if (need_backup)
		rtw89_write32_port(rtwdev, rtwvif, p->tbtt_prohib, backup_val);
}

static void rtw89_mac_port_cfg_tx_rpt(struct rtw89_dev *rtwdev,
				      struct rtw89_vif *rtwvif, bool en)
{
	const struct rtw89_mac_gen_def *mac = rtwdev->chip->mac_def;
	const struct rtw89_port_reg *p = mac->port_base;

	if (en)
		rtw89_write32_port_set(rtwdev, rtwvif, p->port_cfg, B_AX_TXBCN_RPT_EN);
	else
		rtw89_write32_port_clr(rtwdev, rtwvif, p->port_cfg, B_AX_TXBCN_RPT_EN);
}

static void rtw89_mac_port_cfg_rx_rpt(struct rtw89_dev *rtwdev,
				      struct rtw89_vif *rtwvif, bool en)
{
	const struct rtw89_mac_gen_def *mac = rtwdev->chip->mac_def;
	const struct rtw89_port_reg *p = mac->port_base;

	if (en)
		rtw89_write32_port_set(rtwdev, rtwvif, p->port_cfg, B_AX_RXBCN_RPT_EN);
	else
		rtw89_write32_port_clr(rtwdev, rtwvif, p->port_cfg, B_AX_RXBCN_RPT_EN);
}

static void rtw89_mac_port_cfg_net_type(struct rtw89_dev *rtwdev,
					struct rtw89_vif *rtwvif)
{
	const struct rtw89_mac_gen_def *mac = rtwdev->chip->mac_def;
	const struct rtw89_port_reg *p = mac->port_base;

	rtw89_write32_port_mask(rtwdev, rtwvif, p->port_cfg, B_AX_NET_TYPE_MASK,
				rtwvif->net_type);
}

static void rtw89_mac_port_cfg_bcn_prct(struct rtw89_dev *rtwdev,
					struct rtw89_vif *rtwvif)
{
	const struct rtw89_mac_gen_def *mac = rtwdev->chip->mac_def;
	const struct rtw89_port_reg *p = mac->port_base;
	bool en = rtwvif->net_type != RTW89_NET_TYPE_NO_LINK;
	u32 bits = B_AX_TBTT_PROHIB_EN | B_AX_BRK_SETUP;

	if (en)
		rtw89_write32_port_set(rtwdev, rtwvif, p->port_cfg, bits);
	else
		rtw89_write32_port_clr(rtwdev, rtwvif, p->port_cfg, bits);
}

static void rtw89_mac_port_cfg_rx_sw(struct rtw89_dev *rtwdev,
				     struct rtw89_vif *rtwvif)
{
	const struct rtw89_mac_gen_def *mac = rtwdev->chip->mac_def;
	const struct rtw89_port_reg *p = mac->port_base;
	bool en = rtwvif->net_type == RTW89_NET_TYPE_INFRA ||
		  rtwvif->net_type == RTW89_NET_TYPE_AD_HOC;
	u32 bit = B_AX_RX_BSSID_FIT_EN;

	if (en)
		rtw89_write32_port_set(rtwdev, rtwvif, p->port_cfg, bit);
	else
		rtw89_write32_port_clr(rtwdev, rtwvif, p->port_cfg, bit);
}

void rtw89_mac_port_cfg_rx_sync(struct rtw89_dev *rtwdev,
				struct rtw89_vif *rtwvif, bool en)
{
	const struct rtw89_mac_gen_def *mac = rtwdev->chip->mac_def;
	const struct rtw89_port_reg *p = mac->port_base;

	if (en)
		rtw89_write32_port_set(rtwdev, rtwvif, p->port_cfg, B_AX_TSF_UDT_EN);
	else
		rtw89_write32_port_clr(rtwdev, rtwvif, p->port_cfg, B_AX_TSF_UDT_EN);
}

static void rtw89_mac_port_cfg_rx_sync_by_nettype(struct rtw89_dev *rtwdev,
						  struct rtw89_vif *rtwvif)
{
	bool en = rtwvif->net_type == RTW89_NET_TYPE_INFRA ||
		  rtwvif->net_type == RTW89_NET_TYPE_AD_HOC;

	rtw89_mac_port_cfg_rx_sync(rtwdev, rtwvif, en);
}

static void rtw89_mac_port_cfg_tx_sw(struct rtw89_dev *rtwdev,
				     struct rtw89_vif *rtwvif, bool en)
{
	const struct rtw89_mac_gen_def *mac = rtwdev->chip->mac_def;
	const struct rtw89_port_reg *p = mac->port_base;

	if (en)
		rtw89_write32_port_set(rtwdev, rtwvif, p->port_cfg, B_AX_BCNTX_EN);
	else
		rtw89_write32_port_clr(rtwdev, rtwvif, p->port_cfg, B_AX_BCNTX_EN);
}

static void rtw89_mac_port_cfg_tx_sw_by_nettype(struct rtw89_dev *rtwdev,
						struct rtw89_vif *rtwvif)
{
	bool en = rtwvif->net_type == RTW89_NET_TYPE_AP_MODE ||
		  rtwvif->net_type == RTW89_NET_TYPE_AD_HOC;

	rtw89_mac_port_cfg_tx_sw(rtwdev, rtwvif, en);
}

void rtw89_mac_enable_beacon_for_ap_vifs(struct rtw89_dev *rtwdev, bool en)
{
	struct rtw89_vif *rtwvif;

	rtw89_for_each_rtwvif(rtwdev, rtwvif)
		if (rtwvif->net_type == RTW89_NET_TYPE_AP_MODE)
			rtw89_mac_port_cfg_tx_sw(rtwdev, rtwvif, en);
}

static void rtw89_mac_port_cfg_bcn_intv(struct rtw89_dev *rtwdev,
					struct rtw89_vif *rtwvif)
{
	const struct rtw89_mac_gen_def *mac = rtwdev->chip->mac_def;
	const struct rtw89_port_reg *p = mac->port_base;
	struct ieee80211_vif *vif = rtwvif_to_vif(rtwvif);
	u16 bcn_int = vif->bss_conf.beacon_int ? vif->bss_conf.beacon_int : BCN_INTERVAL;

	rtw89_write32_port_mask(rtwdev, rtwvif, p->bcn_space, B_AX_BCN_SPACE_MASK,
				bcn_int);
}

static void rtw89_mac_port_cfg_hiq_win(struct rtw89_dev *rtwdev,
				       struct rtw89_vif *rtwvif)
{
	u8 win = rtwvif->net_type == RTW89_NET_TYPE_AP_MODE ? 16 : 0;
	const struct rtw89_mac_gen_def *mac = rtwdev->chip->mac_def;
	const struct rtw89_port_reg *p = mac->port_base;
	u8 port = rtwvif->port;
	u32 reg;

	reg = rtw89_mac_reg_by_idx(rtwdev, p->hiq_win[port], rtwvif->mac_idx);
	rtw89_write8(rtwdev, reg, win);
}

static void rtw89_mac_port_cfg_hiq_dtim(struct rtw89_dev *rtwdev,
					struct rtw89_vif *rtwvif)
{
	const struct rtw89_mac_gen_def *mac = rtwdev->chip->mac_def;
	const struct rtw89_port_reg *p = mac->port_base;
	struct ieee80211_vif *vif = rtwvif_to_vif(rtwvif);
	u32 addr;

	addr = rtw89_mac_reg_by_idx(rtwdev, p->md_tsft, rtwvif->mac_idx);
	rtw89_write8_set(rtwdev, addr, B_AX_UPD_HGQMD | B_AX_UPD_TIMIE);

	rtw89_write16_port_mask(rtwdev, rtwvif, p->dtim_ctrl, B_AX_DTIM_NUM_MASK,
				vif->bss_conf.dtim_period);
}

static void rtw89_mac_port_cfg_bcn_setup_time(struct rtw89_dev *rtwdev,
					      struct rtw89_vif *rtwvif)
{
	const struct rtw89_mac_gen_def *mac = rtwdev->chip->mac_def;
	const struct rtw89_port_reg *p = mac->port_base;

	rtw89_write32_port_mask(rtwdev, rtwvif, p->tbtt_prohib,
				B_AX_TBTT_SETUP_MASK, BCN_SETUP_DEF);
}

static void rtw89_mac_port_cfg_bcn_hold_time(struct rtw89_dev *rtwdev,
					     struct rtw89_vif *rtwvif)
{
	const struct rtw89_mac_gen_def *mac = rtwdev->chip->mac_def;
	const struct rtw89_port_reg *p = mac->port_base;

	rtw89_write32_port_mask(rtwdev, rtwvif, p->tbtt_prohib,
				B_AX_TBTT_HOLD_MASK, BCN_HOLD_DEF);
}

static void rtw89_mac_port_cfg_bcn_mask_area(struct rtw89_dev *rtwdev,
					     struct rtw89_vif *rtwvif)
{
	const struct rtw89_mac_gen_def *mac = rtwdev->chip->mac_def;
	const struct rtw89_port_reg *p = mac->port_base;

	rtw89_write32_port_mask(rtwdev, rtwvif, p->bcn_area,
				B_AX_BCN_MSK_AREA_MASK, BCN_MASK_DEF);
}

static void rtw89_mac_port_cfg_tbtt_early(struct rtw89_dev *rtwdev,
					  struct rtw89_vif *rtwvif)
{
	const struct rtw89_mac_gen_def *mac = rtwdev->chip->mac_def;
	const struct rtw89_port_reg *p = mac->port_base;

	rtw89_write16_port_mask(rtwdev, rtwvif, p->tbtt_early,
				B_AX_TBTTERLY_MASK, TBTT_ERLY_DEF);
}

static void rtw89_mac_port_cfg_bss_color(struct rtw89_dev *rtwdev,
					 struct rtw89_vif *rtwvif)
{
	const struct rtw89_mac_gen_def *mac = rtwdev->chip->mac_def;
	const struct rtw89_port_reg *p = mac->port_base;
	struct ieee80211_vif *vif = rtwvif_to_vif(rtwvif);
	static const u32 masks[RTW89_PORT_NUM] = {
		B_AX_BSS_COLOB_AX_PORT_0_MASK, B_AX_BSS_COLOB_AX_PORT_1_MASK,
		B_AX_BSS_COLOB_AX_PORT_2_MASK, B_AX_BSS_COLOB_AX_PORT_3_MASK,
		B_AX_BSS_COLOB_AX_PORT_4_MASK,
	};
	u8 port = rtwvif->port;
	u32 reg_base;
	u32 reg;
	u8 bss_color;

	bss_color = vif->bss_conf.he_bss_color.color;
	reg_base = port >= 4 ? p->bss_color + 4 : p->bss_color;
	reg = rtw89_mac_reg_by_idx(rtwdev, reg_base, rtwvif->mac_idx);
	rtw89_write32_mask(rtwdev, reg, masks[port], bss_color);
}

static void rtw89_mac_port_cfg_mbssid(struct rtw89_dev *rtwdev,
				      struct rtw89_vif *rtwvif)
{
	const struct rtw89_mac_gen_def *mac = rtwdev->chip->mac_def;
	const struct rtw89_port_reg *p = mac->port_base;
	u8 port = rtwvif->port;
	u32 reg;

	if (rtwvif->net_type == RTW89_NET_TYPE_AP_MODE)
		return;

	if (port == 0) {
		reg = rtw89_mac_reg_by_idx(rtwdev, p->mbssid, rtwvif->mac_idx);
		rtw89_write32_clr(rtwdev, reg, B_AX_P0MB_ALL_MASK);
	}
}

static void rtw89_mac_port_cfg_hiq_drop(struct rtw89_dev *rtwdev,
					struct rtw89_vif *rtwvif)
{
	const struct rtw89_mac_gen_def *mac = rtwdev->chip->mac_def;
	const struct rtw89_port_reg *p = mac->port_base;
	u8 port = rtwvif->port;
	u32 reg;
	u32 val;

	reg = rtw89_mac_reg_by_idx(rtwdev, p->mbssid_drop, rtwvif->mac_idx);
	val = rtw89_read32(rtwdev, reg);
	val &= ~FIELD_PREP(B_AX_PORT_DROP_4_0_MASK, BIT(port));
	if (port == 0)
		val &= ~BIT(0);
	rtw89_write32(rtwdev, reg, val);
}

static void rtw89_mac_port_cfg_func_en(struct rtw89_dev *rtwdev,
				       struct rtw89_vif *rtwvif, bool enable)
{
	const struct rtw89_mac_gen_def *mac = rtwdev->chip->mac_def;
	const struct rtw89_port_reg *p = mac->port_base;

	if (enable)
		rtw89_write32_port_set(rtwdev, rtwvif, p->port_cfg,
				       B_AX_PORT_FUNC_EN);
	else
		rtw89_write32_port_clr(rtwdev, rtwvif, p->port_cfg,
				       B_AX_PORT_FUNC_EN);
}

static void rtw89_mac_port_cfg_bcn_early(struct rtw89_dev *rtwdev,
					 struct rtw89_vif *rtwvif)
{
	const struct rtw89_mac_gen_def *mac = rtwdev->chip->mac_def;
	const struct rtw89_port_reg *p = mac->port_base;

	rtw89_write32_port_mask(rtwdev, rtwvif, p->bcn_early, B_AX_BCNERLY_MASK,
				BCN_ERLY_DEF);
}

static void rtw89_mac_port_cfg_tbtt_shift(struct rtw89_dev *rtwdev,
					  struct rtw89_vif *rtwvif)
{
	const struct rtw89_mac_gen_def *mac = rtwdev->chip->mac_def;
	const struct rtw89_port_reg *p = mac->port_base;
	u16 val;

	if (rtwdev->chip->chip_id != RTL8852C)
		return;

	if (rtwvif->wifi_role != RTW89_WIFI_ROLE_P2P_CLIENT &&
	    rtwvif->wifi_role != RTW89_WIFI_ROLE_STATION)
		return;

	val = FIELD_PREP(B_AX_TBTT_SHIFT_OFST_MAG, 1) |
			 B_AX_TBTT_SHIFT_OFST_SIGN;

	rtw89_write16_port_mask(rtwdev, rtwvif, p->tbtt_shift,
				B_AX_TBTT_SHIFT_OFST_MASK, val);
}

void rtw89_mac_port_tsf_sync(struct rtw89_dev *rtwdev,
			     struct rtw89_vif *rtwvif,
			     struct rtw89_vif *rtwvif_src,
			     u16 offset_tu)
{
	const struct rtw89_mac_gen_def *mac = rtwdev->chip->mac_def;
	const struct rtw89_port_reg *p = mac->port_base;
	u32 val, reg;

	val = RTW89_PORT_OFFSET_TU_TO_32US(offset_tu);
	reg = rtw89_mac_reg_by_idx(rtwdev, p->tsf_sync + rtwvif->port * 4,
				   rtwvif->mac_idx);

	rtw89_write32_mask(rtwdev, reg, B_AX_SYNC_PORT_SRC, rtwvif_src->port);
	rtw89_write32_mask(rtwdev, reg, B_AX_SYNC_PORT_OFFSET_VAL, val);
	rtw89_write32_set(rtwdev, reg, B_AX_SYNC_NOW);
}

static void rtw89_mac_port_tsf_sync_rand(struct rtw89_dev *rtwdev,
					 struct rtw89_vif *rtwvif,
					 struct rtw89_vif *rtwvif_src,
					 u8 offset, int *n_offset)
{
	if (rtwvif->net_type != RTW89_NET_TYPE_AP_MODE || rtwvif == rtwvif_src)
		return;

	/* adjust offset randomly to avoid beacon conflict */
	offset = offset - offset / 4 + get_random_u32() % (offset / 2);
	rtw89_mac_port_tsf_sync(rtwdev, rtwvif, rtwvif_src,
				(*n_offset) * offset);

	(*n_offset)++;
}

static void rtw89_mac_port_tsf_resync_all(struct rtw89_dev *rtwdev)
{
	struct rtw89_vif *src = NULL, *tmp;
	u8 offset = 100, vif_aps = 0;
	int n_offset = 1;

	rtw89_for_each_rtwvif(rtwdev, tmp) {
		if (!src || tmp->net_type == RTW89_NET_TYPE_INFRA)
			src = tmp;
		if (tmp->net_type == RTW89_NET_TYPE_AP_MODE)
			vif_aps++;
	}

	if (vif_aps == 0)
		return;

	offset /= (vif_aps + 1);

	rtw89_for_each_rtwvif(rtwdev, tmp)
		rtw89_mac_port_tsf_sync_rand(rtwdev, tmp, src, offset, &n_offset);
}

int rtw89_mac_vif_init(struct rtw89_dev *rtwdev, struct rtw89_vif *rtwvif)
{
	int ret;

	ret = rtw89_mac_port_update(rtwdev, rtwvif);
	if (ret)
		return ret;

	rtw89_mac_dmac_tbl_init(rtwdev, rtwvif->mac_id);
	rtw89_mac_cmac_tbl_init(rtwdev, rtwvif->mac_id);

	ret = rtw89_mac_set_macid_pause(rtwdev, rtwvif->mac_id, false);
	if (ret)
		return ret;

	ret = rtw89_fw_h2c_role_maintain(rtwdev, rtwvif, NULL, RTW89_ROLE_CREATE);
	if (ret)
		return ret;

	ret = rtw89_fw_h2c_join_info(rtwdev, rtwvif, NULL, true);
	if (ret)
		return ret;

	ret = rtw89_cam_init(rtwdev, rtwvif);
	if (ret)
		return ret;

	ret = rtw89_fw_h2c_cam(rtwdev, rtwvif, NULL, NULL);
	if (ret)
		return ret;

	ret = rtw89_chip_h2c_default_cmac_tbl(rtwdev, rtwvif, NULL);
	if (ret)
		return ret;

	ret = rtw89_chip_h2c_default_dmac_tbl(rtwdev, rtwvif, NULL);
	if (ret)
		return ret;

	return 0;
}

int rtw89_mac_vif_deinit(struct rtw89_dev *rtwdev, struct rtw89_vif *rtwvif)
{
	int ret;

	ret = rtw89_fw_h2c_role_maintain(rtwdev, rtwvif, NULL, RTW89_ROLE_REMOVE);
	if (ret)
		return ret;

	rtw89_cam_deinit(rtwdev, rtwvif);

	ret = rtw89_fw_h2c_cam(rtwdev, rtwvif, NULL, NULL);
	if (ret)
		return ret;

	return 0;
}

int rtw89_mac_port_update(struct rtw89_dev *rtwdev, struct rtw89_vif *rtwvif)
{
	u8 port = rtwvif->port;

	if (port >= RTW89_PORT_NUM)
		return -EINVAL;

	rtw89_mac_port_cfg_func_sw(rtwdev, rtwvif);
	rtw89_mac_port_cfg_tx_rpt(rtwdev, rtwvif, false);
	rtw89_mac_port_cfg_rx_rpt(rtwdev, rtwvif, false);
	rtw89_mac_port_cfg_net_type(rtwdev, rtwvif);
	rtw89_mac_port_cfg_bcn_prct(rtwdev, rtwvif);
	rtw89_mac_port_cfg_rx_sw(rtwdev, rtwvif);
	rtw89_mac_port_cfg_rx_sync_by_nettype(rtwdev, rtwvif);
	rtw89_mac_port_cfg_tx_sw_by_nettype(rtwdev, rtwvif);
	rtw89_mac_port_cfg_bcn_intv(rtwdev, rtwvif);
	rtw89_mac_port_cfg_hiq_win(rtwdev, rtwvif);
	rtw89_mac_port_cfg_hiq_dtim(rtwdev, rtwvif);
	rtw89_mac_port_cfg_hiq_drop(rtwdev, rtwvif);
	rtw89_mac_port_cfg_bcn_setup_time(rtwdev, rtwvif);
	rtw89_mac_port_cfg_bcn_hold_time(rtwdev, rtwvif);
	rtw89_mac_port_cfg_bcn_mask_area(rtwdev, rtwvif);
	rtw89_mac_port_cfg_tbtt_early(rtwdev, rtwvif);
	rtw89_mac_port_cfg_tbtt_shift(rtwdev, rtwvif);
	rtw89_mac_port_cfg_bss_color(rtwdev, rtwvif);
	rtw89_mac_port_cfg_mbssid(rtwdev, rtwvif);
	rtw89_mac_port_cfg_func_en(rtwdev, rtwvif, true);
	rtw89_mac_port_tsf_resync_all(rtwdev);
	fsleep(BCN_ERLY_SET_DLY);
	rtw89_mac_port_cfg_bcn_early(rtwdev, rtwvif);

	return 0;
}

int rtw89_mac_port_get_tsf(struct rtw89_dev *rtwdev, struct rtw89_vif *rtwvif,
			   u64 *tsf)
{
	const struct rtw89_mac_gen_def *mac = rtwdev->chip->mac_def;
	const struct rtw89_port_reg *p = mac->port_base;
	u32 tsf_low, tsf_high;
	int ret;

	ret = rtw89_mac_check_mac_en(rtwdev, rtwvif->mac_idx, RTW89_CMAC_SEL);
	if (ret)
		return ret;

	tsf_low = rtw89_read32_port(rtwdev, rtwvif, p->tsftr_l);
	tsf_high = rtw89_read32_port(rtwdev, rtwvif, p->tsftr_h);
	*tsf = (u64)tsf_high << 32 | tsf_low;

	return 0;
}

static void rtw89_mac_check_he_obss_narrow_bw_ru_iter(struct wiphy *wiphy,
						      struct cfg80211_bss *bss,
						      void *data)
{
	const struct cfg80211_bss_ies *ies;
	const struct element *elem;
	bool *tolerated = data;

	rcu_read_lock();
	ies = rcu_dereference(bss->ies);
	elem = cfg80211_find_elem(WLAN_EID_EXT_CAPABILITY, ies->data,
				  ies->len);

	if (!elem || elem->datalen < 10 ||
	    !(elem->data[10] & WLAN_EXT_CAPA10_OBSS_NARROW_BW_RU_TOLERANCE_SUPPORT))
		*tolerated = false;
	rcu_read_unlock();
}

void rtw89_mac_set_he_obss_narrow_bw_ru(struct rtw89_dev *rtwdev,
					struct ieee80211_vif *vif)
{
	struct rtw89_vif *rtwvif = (struct rtw89_vif *)vif->drv_priv;
	const struct rtw89_mac_gen_def *mac = rtwdev->chip->mac_def;
	struct ieee80211_hw *hw = rtwdev->hw;
	bool tolerated = true;
	u32 reg;

	if (!vif->bss_conf.he_support || vif->type != NL80211_IFTYPE_STATION)
		return;

	if (!(vif->bss_conf.chanreq.oper.chan->flags & IEEE80211_CHAN_RADAR))
		return;

	cfg80211_bss_iter(hw->wiphy, &vif->bss_conf.chanreq.oper,
			  rtw89_mac_check_he_obss_narrow_bw_ru_iter,
			  &tolerated);

	reg = rtw89_mac_reg_by_idx(rtwdev, mac->narrow_bw_ru_dis.addr,
				   rtwvif->mac_idx);
	if (tolerated)
		rtw89_write32_clr(rtwdev, reg, mac->narrow_bw_ru_dis.mask);
	else
		rtw89_write32_set(rtwdev, reg, mac->narrow_bw_ru_dis.mask);
}

void rtw89_mac_stop_ap(struct rtw89_dev *rtwdev, struct rtw89_vif *rtwvif)
{
	rtw89_mac_port_cfg_func_sw(rtwdev, rtwvif);
}

int rtw89_mac_add_vif(struct rtw89_dev *rtwdev, struct rtw89_vif *rtwvif)
{
	int ret;

	rtwvif->mac_id = rtw89_core_acquire_bit_map(rtwdev->mac_id_map,
						    RTW89_MAX_MAC_ID_NUM);
	if (rtwvif->mac_id == RTW89_MAX_MAC_ID_NUM)
		return -ENOSPC;

	ret = rtw89_mac_vif_init(rtwdev, rtwvif);
	if (ret)
		goto release_mac_id;

	return 0;

release_mac_id:
	rtw89_core_release_bit_map(rtwdev->mac_id_map, rtwvif->mac_id);

	return ret;
}

int rtw89_mac_remove_vif(struct rtw89_dev *rtwdev, struct rtw89_vif *rtwvif)
{
	int ret;

	ret = rtw89_mac_vif_deinit(rtwdev, rtwvif);
	rtw89_core_release_bit_map(rtwdev->mac_id_map, rtwvif->mac_id);

	return ret;
}

static void
rtw89_mac_c2h_macid_pause(struct rtw89_dev *rtwdev, struct sk_buff *c2h, u32 len)
{
}

static bool rtw89_is_op_chan(struct rtw89_dev *rtwdev, u8 band, u8 channel)
{
	const struct rtw89_chan *op = &rtwdev->scan_info.op_chan;

	return band == op->band_type && channel == op->primary_channel;
}

static void
rtw89_mac_c2h_scanofld_rsp(struct rtw89_dev *rtwdev, struct sk_buff *skb,
			   u32 len)
{
	const struct rtw89_c2h_scanofld *c2h =
		(const struct rtw89_c2h_scanofld *)skb->data;
	struct ieee80211_vif *vif = rtwdev->scan_info.scanning_vif;
	struct rtw89_vif *rtwvif = vif_to_rtwvif_safe(vif);
	struct rtw89_chan new;
	u8 reason, status, tx_fail, band, actual_period, expect_period;
	u32 last_chan = rtwdev->scan_info.last_chan_idx, report_tsf;
	u8 mac_idx, sw_def, fw_def;
	u16 chan;
	int ret;

	if (!rtwvif)
		return;

	tx_fail = le32_get_bits(c2h->w5, RTW89_C2H_SCANOFLD_W5_TX_FAIL);
	status = le32_get_bits(c2h->w2, RTW89_C2H_SCANOFLD_W2_STATUS);
	chan = le32_get_bits(c2h->w2, RTW89_C2H_SCANOFLD_W2_PRI_CH);
	reason = le32_get_bits(c2h->w2, RTW89_C2H_SCANOFLD_W2_RSN);
	band = le32_get_bits(c2h->w5, RTW89_C2H_SCANOFLD_W5_BAND);
	actual_period = le32_get_bits(c2h->w2, RTW89_C2H_SCANOFLD_W2_PERIOD);
<<<<<<< HEAD
=======
	mac_idx = le32_get_bits(c2h->w5, RTW89_C2H_SCANOFLD_W5_MAC_IDX);

>>>>>>> dd66185c

	if (!(rtwdev->chip->support_bands & BIT(NL80211_BAND_6GHZ)))
		band = chan > 14 ? RTW89_BAND_5G : RTW89_BAND_2G;

	rtw89_debug(rtwdev, RTW89_DBG_HW_SCAN,
		    "mac_idx[%d] band: %d, chan: %d, reason: %d, status: %d, tx_fail: %d, actual: %d\n",
		    mac_idx, band, chan, reason, status, tx_fail, actual_period);

	if (rtwdev->chip->chip_gen == RTW89_CHIP_BE) {
		sw_def = le32_get_bits(c2h->w6, RTW89_C2H_SCANOFLD_W6_SW_DEF);
		expect_period = le32_get_bits(c2h->w6, RTW89_C2H_SCANOFLD_W6_EXPECT_PERIOD);
		fw_def = le32_get_bits(c2h->w6, RTW89_C2H_SCANOFLD_W6_FW_DEF);
		report_tsf = le32_get_bits(c2h->w7, RTW89_C2H_SCANOFLD_W7_REPORT_TSF);

		rtw89_debug(rtwdev, RTW89_DBG_HW_SCAN,
			    "sw_def: %d, fw_def: %d, tsf: %x, expect: %d\n",
			    sw_def, fw_def, report_tsf, expect_period);
	}

	switch (reason) {
	case RTW89_SCAN_LEAVE_OP_NOTIFY:
	case RTW89_SCAN_LEAVE_CH_NOTIFY:
		if (rtw89_is_op_chan(rtwdev, band, chan)) {
			rtw89_mac_enable_beacon_for_ap_vifs(rtwdev, false);
			ieee80211_stop_queues(rtwdev->hw);
		}
		return;
	case RTW89_SCAN_END_SCAN_NOTIFY:
		if (rtwvif && rtwvif->scan_req &&
		    last_chan < rtwvif->scan_req->n_channels) {
			ret = rtw89_hw_scan_offload(rtwdev, vif, true);
			if (ret) {
				rtw89_hw_scan_abort(rtwdev, vif);
				rtw89_warn(rtwdev, "HW scan failed: %d\n", ret);
			}
		} else {
			rtw89_hw_scan_complete(rtwdev, vif, rtwdev->scan_info.abort);
		}
		break;
	case RTW89_SCAN_ENTER_OP_NOTIFY:
	case RTW89_SCAN_ENTER_CH_NOTIFY:
		if (rtw89_is_op_chan(rtwdev, band, chan)) {
			rtw89_assign_entity_chan(rtwdev, rtwvif->sub_entity_idx,
						 &rtwdev->scan_info.op_chan);
			rtw89_mac_enable_beacon_for_ap_vifs(rtwdev, true);
			ieee80211_wake_queues(rtwdev->hw);
		} else {
			rtw89_chan_create(&new, chan, chan, band,
					  RTW89_CHANNEL_WIDTH_20);
			rtw89_assign_entity_chan(rtwdev, rtwvif->sub_entity_idx,
						 &new);
		}
		break;
	default:
		return;
	}
}

static void
rtw89_mac_bcn_fltr_rpt(struct rtw89_dev *rtwdev, struct rtw89_vif *rtwvif,
		       struct sk_buff *skb)
{
	struct ieee80211_vif *vif = rtwvif_to_vif_safe(rtwvif);
	enum nl80211_cqm_rssi_threshold_event nl_event;
	const struct rtw89_c2h_mac_bcnfltr_rpt *c2h =
		(const struct rtw89_c2h_mac_bcnfltr_rpt *)skb->data;
	u8 type, event, mac_id;
	s8 sig;

	type = le32_get_bits(c2h->w2, RTW89_C2H_MAC_BCNFLTR_RPT_W2_TYPE);
	sig = le32_get_bits(c2h->w2, RTW89_C2H_MAC_BCNFLTR_RPT_W2_MA) - MAX_RSSI;
	event = le32_get_bits(c2h->w2, RTW89_C2H_MAC_BCNFLTR_RPT_W2_EVENT);
	mac_id = le32_get_bits(c2h->w2, RTW89_C2H_MAC_BCNFLTR_RPT_W2_MACID);

	if (mac_id != rtwvif->mac_id)
		return;

	rtw89_debug(rtwdev, RTW89_DBG_FW,
		    "C2H bcnfltr rpt macid: %d, type: %d, ma: %d, event: %d\n",
		    mac_id, type, sig, event);

	switch (type) {
	case RTW89_BCN_FLTR_BEACON_LOSS:
		if (!rtwdev->scanning && !rtwvif->offchan)
			ieee80211_connection_loss(vif);
		else
			rtw89_fw_h2c_set_bcn_fltr_cfg(rtwdev, vif, true);
		return;
	case RTW89_BCN_FLTR_NOTIFY:
		nl_event = NL80211_CQM_RSSI_THRESHOLD_EVENT_HIGH;
		break;
	case RTW89_BCN_FLTR_RSSI:
		if (event == RTW89_BCN_FLTR_RSSI_LOW)
			nl_event = NL80211_CQM_RSSI_THRESHOLD_EVENT_LOW;
		else if (event == RTW89_BCN_FLTR_RSSI_HIGH)
			nl_event = NL80211_CQM_RSSI_THRESHOLD_EVENT_HIGH;
		else
			return;
		break;
	default:
		return;
	}

	ieee80211_cqm_rssi_notify(vif, nl_event, sig, GFP_KERNEL);
}

static void
rtw89_mac_c2h_bcn_fltr_rpt(struct rtw89_dev *rtwdev, struct sk_buff *c2h,
			   u32 len)
{
	struct rtw89_vif *rtwvif;

	rtw89_for_each_rtwvif(rtwdev, rtwvif)
		rtw89_mac_bcn_fltr_rpt(rtwdev, rtwvif, c2h);
}

static void
rtw89_mac_c2h_rec_ack(struct rtw89_dev *rtwdev, struct sk_buff *c2h, u32 len)
{
	/* N.B. This will run in interrupt context. */

	rtw89_debug(rtwdev, RTW89_DBG_FW,
		    "C2H rev ack recv, cat: %d, class: %d, func: %d, seq : %d\n",
		    RTW89_GET_MAC_C2H_REV_ACK_CAT(c2h->data),
		    RTW89_GET_MAC_C2H_REV_ACK_CLASS(c2h->data),
		    RTW89_GET_MAC_C2H_REV_ACK_FUNC(c2h->data),
		    RTW89_GET_MAC_C2H_REV_ACK_H2C_SEQ(c2h->data));
}

static void
rtw89_mac_c2h_done_ack(struct rtw89_dev *rtwdev, struct sk_buff *skb_c2h, u32 len)
{
	/* N.B. This will run in interrupt context. */
	struct rtw89_wait_info *fw_ofld_wait = &rtwdev->mac.fw_ofld_wait;
	const struct rtw89_c2h_done_ack *c2h =
		(const struct rtw89_c2h_done_ack *)skb_c2h->data;
	u8 h2c_cat = le32_get_bits(c2h->w2, RTW89_C2H_DONE_ACK_W2_CAT);
	u8 h2c_class = le32_get_bits(c2h->w2, RTW89_C2H_DONE_ACK_W2_CLASS);
	u8 h2c_func = le32_get_bits(c2h->w2, RTW89_C2H_DONE_ACK_W2_FUNC);
	u8 h2c_return = le32_get_bits(c2h->w2, RTW89_C2H_DONE_ACK_W2_H2C_RETURN);
	u8 h2c_seq = le32_get_bits(c2h->w2, RTW89_C2H_DONE_ACK_W2_H2C_SEQ);
	struct rtw89_completion_data data = {};
	unsigned int cond;

	rtw89_debug(rtwdev, RTW89_DBG_FW,
		    "C2H done ack recv, cat: %d, class: %d, func: %d, ret: %d, seq : %d\n",
		    h2c_cat, h2c_class, h2c_func, h2c_return, h2c_seq);

	if (h2c_cat != H2C_CAT_MAC)
		return;

	switch (h2c_class) {
	default:
		return;
	case H2C_CL_MAC_FW_OFLD:
		switch (h2c_func) {
		default:
			return;
		case H2C_FUNC_ADD_SCANOFLD_CH:
			cond = RTW89_SCANOFLD_WAIT_COND_ADD_CH;
			break;
		case H2C_FUNC_SCANOFLD:
			cond = RTW89_SCANOFLD_WAIT_COND_START;
<<<<<<< HEAD
=======
			break;
		case H2C_FUNC_SCANOFLD_BE:
			cond = RTW89_SCANOFLD_BE_WAIT_COND_START;
>>>>>>> dd66185c
			break;
		}

		data.err = !!h2c_return;
		rtw89_complete_cond(fw_ofld_wait, cond, &data);
		return;
	}
}

static void
rtw89_mac_c2h_log(struct rtw89_dev *rtwdev, struct sk_buff *c2h, u32 len)
{
	rtw89_fw_log_dump(rtwdev, c2h->data, len);
}

static void
rtw89_mac_c2h_bcn_cnt(struct rtw89_dev *rtwdev, struct sk_buff *c2h, u32 len)
{
}

static void
rtw89_mac_c2h_pkt_ofld_rsp(struct rtw89_dev *rtwdev, struct sk_buff *skb_c2h,
			   u32 len)
{
	struct rtw89_wait_info *wait = &rtwdev->mac.fw_ofld_wait;
	const struct rtw89_c2h_pkt_ofld_rsp *c2h =
		(const struct rtw89_c2h_pkt_ofld_rsp *)skb_c2h->data;
	u16 pkt_len = le32_get_bits(c2h->w2, RTW89_C2H_PKT_OFLD_RSP_W2_PTK_LEN);
	u8 pkt_id = le32_get_bits(c2h->w2, RTW89_C2H_PKT_OFLD_RSP_W2_PTK_ID);
	u8 pkt_op = le32_get_bits(c2h->w2, RTW89_C2H_PKT_OFLD_RSP_W2_PTK_OP);
	struct rtw89_completion_data data = {};
	unsigned int cond;

	rtw89_debug(rtwdev, RTW89_DBG_FW, "pkt ofld rsp: id %d op %d len %d\n",
		    pkt_id, pkt_op, pkt_len);

	data.err = !pkt_len;
	cond = RTW89_FW_OFLD_WAIT_COND_PKT_OFLD(pkt_id, pkt_op);

	rtw89_complete_cond(wait, cond, &data);
}

static void
rtw89_mac_c2h_tsf32_toggle_rpt(struct rtw89_dev *rtwdev, struct sk_buff *c2h,
			       u32 len)
{
	rtw89_queue_chanctx_change(rtwdev, RTW89_CHANCTX_TSF32_TOGGLE_CHANGE);
}

static void
rtw89_mac_c2h_mcc_rcv_ack(struct rtw89_dev *rtwdev, struct sk_buff *c2h, u32 len)
{
	u8 group = RTW89_GET_MAC_C2H_MCC_RCV_ACK_GROUP(c2h->data);
	u8 func = RTW89_GET_MAC_C2H_MCC_RCV_ACK_H2C_FUNC(c2h->data);

	switch (func) {
	case H2C_FUNC_ADD_MCC:
	case H2C_FUNC_START_MCC:
	case H2C_FUNC_STOP_MCC:
	case H2C_FUNC_DEL_MCC_GROUP:
	case H2C_FUNC_RESET_MCC_GROUP:
	case H2C_FUNC_MCC_REQ_TSF:
	case H2C_FUNC_MCC_MACID_BITMAP:
	case H2C_FUNC_MCC_SYNC:
	case H2C_FUNC_MCC_SET_DURATION:
		break;
	default:
		rtw89_debug(rtwdev, RTW89_DBG_CHAN,
			    "invalid MCC C2H RCV ACK: func %d\n", func);
		return;
	}

	rtw89_debug(rtwdev, RTW89_DBG_CHAN,
		    "MCC C2H RCV ACK: group %d, func %d\n", group, func);
}

static void
rtw89_mac_c2h_mcc_req_ack(struct rtw89_dev *rtwdev, struct sk_buff *c2h, u32 len)
{
	u8 group = RTW89_GET_MAC_C2H_MCC_REQ_ACK_GROUP(c2h->data);
	u8 func = RTW89_GET_MAC_C2H_MCC_REQ_ACK_H2C_FUNC(c2h->data);
	u8 retcode = RTW89_GET_MAC_C2H_MCC_REQ_ACK_H2C_RETURN(c2h->data);
	struct rtw89_completion_data data = {};
	unsigned int cond;
	bool next = false;

	switch (func) {
	case H2C_FUNC_MCC_REQ_TSF:
		next = true;
		break;
	case H2C_FUNC_MCC_MACID_BITMAP:
	case H2C_FUNC_MCC_SYNC:
	case H2C_FUNC_MCC_SET_DURATION:
		break;
	case H2C_FUNC_ADD_MCC:
	case H2C_FUNC_START_MCC:
	case H2C_FUNC_STOP_MCC:
	case H2C_FUNC_DEL_MCC_GROUP:
	case H2C_FUNC_RESET_MCC_GROUP:
	default:
		rtw89_debug(rtwdev, RTW89_DBG_CHAN,
			    "invalid MCC C2H REQ ACK: func %d\n", func);
		return;
	}

	rtw89_debug(rtwdev, RTW89_DBG_CHAN,
		    "MCC C2H REQ ACK: group %d, func %d, return code %d\n",
		    group, func, retcode);

	if (!retcode && next)
		return;

	data.err = !!retcode;
	cond = RTW89_MCC_WAIT_COND(group, func);
	rtw89_complete_cond(&rtwdev->mcc.wait, cond, &data);
}

static void
rtw89_mac_c2h_mcc_tsf_rpt(struct rtw89_dev *rtwdev, struct sk_buff *c2h, u32 len)
{
	u8 group = RTW89_GET_MAC_C2H_MCC_TSF_RPT_GROUP(c2h->data);
	struct rtw89_completion_data data = {};
	struct rtw89_mac_mcc_tsf_rpt *rpt;
	unsigned int cond;

	rpt = (struct rtw89_mac_mcc_tsf_rpt *)data.buf;
	rpt->macid_x = RTW89_GET_MAC_C2H_MCC_TSF_RPT_MACID_X(c2h->data);
	rpt->macid_y = RTW89_GET_MAC_C2H_MCC_TSF_RPT_MACID_Y(c2h->data);
	rpt->tsf_x_low = RTW89_GET_MAC_C2H_MCC_TSF_RPT_TSF_LOW_X(c2h->data);
	rpt->tsf_x_high = RTW89_GET_MAC_C2H_MCC_TSF_RPT_TSF_HIGH_X(c2h->data);
	rpt->tsf_y_low = RTW89_GET_MAC_C2H_MCC_TSF_RPT_TSF_LOW_Y(c2h->data);
	rpt->tsf_y_high = RTW89_GET_MAC_C2H_MCC_TSF_RPT_TSF_HIGH_Y(c2h->data);

	rtw89_debug(rtwdev, RTW89_DBG_CHAN,
		    "MCC C2H TSF RPT: macid %d> %llu, macid %d> %llu\n",
		    rpt->macid_x, (u64)rpt->tsf_x_high << 32 | rpt->tsf_x_low,
		    rpt->macid_y, (u64)rpt->tsf_y_high << 32 | rpt->tsf_y_low);

	cond = RTW89_MCC_WAIT_COND(group, H2C_FUNC_MCC_REQ_TSF);
	rtw89_complete_cond(&rtwdev->mcc.wait, cond, &data);
}

static void
rtw89_mac_c2h_mcc_status_rpt(struct rtw89_dev *rtwdev, struct sk_buff *c2h, u32 len)
{
	u8 group = RTW89_GET_MAC_C2H_MCC_STATUS_RPT_GROUP(c2h->data);
	u8 macid = RTW89_GET_MAC_C2H_MCC_STATUS_RPT_MACID(c2h->data);
	u8 status = RTW89_GET_MAC_C2H_MCC_STATUS_RPT_STATUS(c2h->data);
	u32 tsf_low = RTW89_GET_MAC_C2H_MCC_STATUS_RPT_TSF_LOW(c2h->data);
	u32 tsf_high = RTW89_GET_MAC_C2H_MCC_STATUS_RPT_TSF_HIGH(c2h->data);
	struct rtw89_completion_data data = {};
	unsigned int cond;
	bool rsp = true;
	bool err;
	u8 func;

	switch (status) {
	case RTW89_MAC_MCC_ADD_ROLE_OK:
	case RTW89_MAC_MCC_ADD_ROLE_FAIL:
		func = H2C_FUNC_ADD_MCC;
		err = status == RTW89_MAC_MCC_ADD_ROLE_FAIL;
		break;
	case RTW89_MAC_MCC_START_GROUP_OK:
	case RTW89_MAC_MCC_START_GROUP_FAIL:
		func = H2C_FUNC_START_MCC;
		err = status == RTW89_MAC_MCC_START_GROUP_FAIL;
		break;
	case RTW89_MAC_MCC_STOP_GROUP_OK:
	case RTW89_MAC_MCC_STOP_GROUP_FAIL:
		func = H2C_FUNC_STOP_MCC;
		err = status == RTW89_MAC_MCC_STOP_GROUP_FAIL;
		break;
	case RTW89_MAC_MCC_DEL_GROUP_OK:
	case RTW89_MAC_MCC_DEL_GROUP_FAIL:
		func = H2C_FUNC_DEL_MCC_GROUP;
		err = status == RTW89_MAC_MCC_DEL_GROUP_FAIL;
		break;
	case RTW89_MAC_MCC_RESET_GROUP_OK:
	case RTW89_MAC_MCC_RESET_GROUP_FAIL:
		func = H2C_FUNC_RESET_MCC_GROUP;
		err = status == RTW89_MAC_MCC_RESET_GROUP_FAIL;
		break;
	case RTW89_MAC_MCC_SWITCH_CH_OK:
	case RTW89_MAC_MCC_SWITCH_CH_FAIL:
	case RTW89_MAC_MCC_TXNULL0_OK:
	case RTW89_MAC_MCC_TXNULL0_FAIL:
	case RTW89_MAC_MCC_TXNULL1_OK:
	case RTW89_MAC_MCC_TXNULL1_FAIL:
	case RTW89_MAC_MCC_SWITCH_EARLY:
	case RTW89_MAC_MCC_TBTT:
	case RTW89_MAC_MCC_DURATION_START:
	case RTW89_MAC_MCC_DURATION_END:
		rsp = false;
		break;
	default:
		rtw89_debug(rtwdev, RTW89_DBG_CHAN,
			    "invalid MCC C2H STS RPT: status %d\n", status);
		return;
	}

	rtw89_debug(rtwdev, RTW89_DBG_CHAN,
		    "MCC C2H STS RPT: group %d, macid %d, status %d, tsf %llu\n",
		     group, macid, status, (u64)tsf_high << 32 | tsf_low);

	if (!rsp)
		return;

	data.err = err;
	cond = RTW89_MCC_WAIT_COND(group, func);
	rtw89_complete_cond(&rtwdev->mcc.wait, cond, &data);
}

static void
rtw89_mac_c2h_mrc_tsf_rpt(struct rtw89_dev *rtwdev, struct sk_buff *c2h, u32 len)
{
	struct rtw89_wait_info *wait = &rtwdev->mcc.wait;
	const struct rtw89_c2h_mrc_tsf_rpt *c2h_rpt;
	struct rtw89_completion_data data = {};
	struct rtw89_mac_mrc_tsf_rpt *rpt;
	unsigned int i;

	c2h_rpt = (const struct rtw89_c2h_mrc_tsf_rpt *)c2h->data;
	rpt = (struct rtw89_mac_mrc_tsf_rpt *)data.buf;
	rpt->num = min_t(u8, RTW89_MAC_MRC_MAX_REQ_TSF_NUM,
			 le32_get_bits(c2h_rpt->w2,
				       RTW89_C2H_MRC_TSF_RPT_W2_REQ_TSF_NUM));

	for (i = 0; i < rpt->num; i++) {
		u32 tsf_high = le32_to_cpu(c2h_rpt->infos[i].tsf_high);
		u32 tsf_low = le32_to_cpu(c2h_rpt->infos[i].tsf_low);

		rpt->tsfs[i] = (u64)tsf_high << 32 | tsf_low;

		rtw89_debug(rtwdev, RTW89_DBG_CHAN,
			    "MRC C2H TSF RPT: index %u> %llu\n",
			    i, rpt->tsfs[i]);
	}

	rtw89_complete_cond(wait, RTW89_MRC_WAIT_COND_REQ_TSF, &data);
}

static void
rtw89_mac_c2h_mrc_status_rpt(struct rtw89_dev *rtwdev, struct sk_buff *c2h, u32 len)
{
	struct rtw89_wait_info *wait = &rtwdev->mcc.wait;
	const struct rtw89_c2h_mrc_status_rpt *c2h_rpt;
	struct rtw89_completion_data data = {};
	enum rtw89_mac_mrc_status status;
	unsigned int cond;
	bool next = false;
	u32 tsf_high;
	u32 tsf_low;
	u8 sch_idx;
	u8 func;

	c2h_rpt = (const struct rtw89_c2h_mrc_status_rpt *)c2h->data;
	sch_idx = le32_get_bits(c2h_rpt->w2, RTW89_C2H_MRC_STATUS_RPT_W2_SCH_IDX);
	status = le32_get_bits(c2h_rpt->w2, RTW89_C2H_MRC_STATUS_RPT_W2_STATUS);
	tsf_high = le32_to_cpu(c2h_rpt->tsf_high);
	tsf_low = le32_to_cpu(c2h_rpt->tsf_low);

	switch (status) {
	case RTW89_MAC_MRC_START_SCH_OK:
		func = H2C_FUNC_START_MRC;
		break;
	case RTW89_MAC_MRC_STOP_SCH_OK:
		/* H2C_FUNC_DEL_MRC without STOP_ONLY, so wait for DEL_SCH_OK */
		func = H2C_FUNC_DEL_MRC;
		next = true;
		break;
	case RTW89_MAC_MRC_DEL_SCH_OK:
		func = H2C_FUNC_DEL_MRC;
		break;
	default:
		rtw89_debug(rtwdev, RTW89_DBG_CHAN,
			    "invalid MRC C2H STS RPT: status %d\n", status);
		return;
	}

	rtw89_debug(rtwdev, RTW89_DBG_CHAN,
		    "MRC C2H STS RPT: sch_idx %d, status %d, tsf %llu\n",
		    sch_idx, status, (u64)tsf_high << 32 | tsf_low);

	if (next)
		return;

	cond = RTW89_MRC_WAIT_COND(sch_idx, func);
	rtw89_complete_cond(wait, cond, &data);
}

static
void (* const rtw89_mac_c2h_ofld_handler[])(struct rtw89_dev *rtwdev,
					    struct sk_buff *c2h, u32 len) = {
	[RTW89_MAC_C2H_FUNC_EFUSE_DUMP] = NULL,
	[RTW89_MAC_C2H_FUNC_READ_RSP] = NULL,
	[RTW89_MAC_C2H_FUNC_PKT_OFLD_RSP] = rtw89_mac_c2h_pkt_ofld_rsp,
	[RTW89_MAC_C2H_FUNC_BCN_RESEND] = NULL,
	[RTW89_MAC_C2H_FUNC_MACID_PAUSE] = rtw89_mac_c2h_macid_pause,
	[RTW89_MAC_C2H_FUNC_SCANOFLD_RSP] = rtw89_mac_c2h_scanofld_rsp,
	[RTW89_MAC_C2H_FUNC_TSF32_TOGL_RPT] = rtw89_mac_c2h_tsf32_toggle_rpt,
	[RTW89_MAC_C2H_FUNC_BCNFLTR_RPT] = rtw89_mac_c2h_bcn_fltr_rpt,
};

static
void (* const rtw89_mac_c2h_info_handler[])(struct rtw89_dev *rtwdev,
					    struct sk_buff *c2h, u32 len) = {
	[RTW89_MAC_C2H_FUNC_REC_ACK] = rtw89_mac_c2h_rec_ack,
	[RTW89_MAC_C2H_FUNC_DONE_ACK] = rtw89_mac_c2h_done_ack,
	[RTW89_MAC_C2H_FUNC_C2H_LOG] = rtw89_mac_c2h_log,
	[RTW89_MAC_C2H_FUNC_BCN_CNT] = rtw89_mac_c2h_bcn_cnt,
};

static
void (* const rtw89_mac_c2h_mcc_handler[])(struct rtw89_dev *rtwdev,
					   struct sk_buff *c2h, u32 len) = {
	[RTW89_MAC_C2H_FUNC_MCC_RCV_ACK] = rtw89_mac_c2h_mcc_rcv_ack,
	[RTW89_MAC_C2H_FUNC_MCC_REQ_ACK] = rtw89_mac_c2h_mcc_req_ack,
	[RTW89_MAC_C2H_FUNC_MCC_TSF_RPT] = rtw89_mac_c2h_mcc_tsf_rpt,
	[RTW89_MAC_C2H_FUNC_MCC_STATUS_RPT] = rtw89_mac_c2h_mcc_status_rpt,
};

<<<<<<< HEAD
=======
static
void (* const rtw89_mac_c2h_mrc_handler[])(struct rtw89_dev *rtwdev,
					   struct sk_buff *c2h, u32 len) = {
	[RTW89_MAC_C2H_FUNC_MRC_TSF_RPT] = rtw89_mac_c2h_mrc_tsf_rpt,
	[RTW89_MAC_C2H_FUNC_MRC_STATUS_RPT] = rtw89_mac_c2h_mrc_status_rpt,
};

>>>>>>> dd66185c
static void rtw89_mac_c2h_scanofld_rsp_atomic(struct rtw89_dev *rtwdev,
					      struct sk_buff *skb)
{
	const struct rtw89_c2h_scanofld *c2h =
		(const struct rtw89_c2h_scanofld *)skb->data;
	struct rtw89_wait_info *fw_ofld_wait = &rtwdev->mac.fw_ofld_wait;
	struct rtw89_completion_data data = {};
<<<<<<< HEAD
=======
	unsigned int cond;
>>>>>>> dd66185c
	u8 status, reason;

	status = le32_get_bits(c2h->w2, RTW89_C2H_SCANOFLD_W2_STATUS);
	reason = le32_get_bits(c2h->w2, RTW89_C2H_SCANOFLD_W2_RSN);
	data.err = status != RTW89_SCAN_STATUS_SUCCESS;

<<<<<<< HEAD
	if (reason == RTW89_SCAN_END_SCAN_NOTIFY)
		rtw89_complete_cond(fw_ofld_wait, RTW89_SCANOFLD_WAIT_COND_STOP, &data);
=======
	if (reason == RTW89_SCAN_END_SCAN_NOTIFY) {
		if (rtwdev->chip->chip_gen == RTW89_CHIP_BE)
			cond = RTW89_SCANOFLD_BE_WAIT_COND_STOP;
		else
			cond = RTW89_SCANOFLD_WAIT_COND_STOP;

		rtw89_complete_cond(fw_ofld_wait, cond, &data);
	}
>>>>>>> dd66185c
}

bool rtw89_mac_c2h_chk_atomic(struct rtw89_dev *rtwdev, struct sk_buff *c2h,
			      u8 class, u8 func)
{
	switch (class) {
	default:
		return false;
	case RTW89_MAC_C2H_CLASS_INFO:
		switch (func) {
		default:
			return false;
		case RTW89_MAC_C2H_FUNC_REC_ACK:
		case RTW89_MAC_C2H_FUNC_DONE_ACK:
			return true;
		}
	case RTW89_MAC_C2H_CLASS_OFLD:
		switch (func) {
		default:
			return false;
		case RTW89_MAC_C2H_FUNC_SCANOFLD_RSP:
			rtw89_mac_c2h_scanofld_rsp_atomic(rtwdev, c2h);
			return false;
		case RTW89_MAC_C2H_FUNC_PKT_OFLD_RSP:
			return true;
		}
	case RTW89_MAC_C2H_CLASS_MCC:
		return true;
	case RTW89_MAC_C2H_CLASS_MRC:
		return true;
	}
}

void rtw89_mac_c2h_handle(struct rtw89_dev *rtwdev, struct sk_buff *skb,
			  u32 len, u8 class, u8 func)
{
	void (*handler)(struct rtw89_dev *rtwdev,
			struct sk_buff *c2h, u32 len) = NULL;

	switch (class) {
	case RTW89_MAC_C2H_CLASS_INFO:
		if (func < RTW89_MAC_C2H_FUNC_INFO_MAX)
			handler = rtw89_mac_c2h_info_handler[func];
		break;
	case RTW89_MAC_C2H_CLASS_OFLD:
		if (func < RTW89_MAC_C2H_FUNC_OFLD_MAX)
			handler = rtw89_mac_c2h_ofld_handler[func];
		break;
	case RTW89_MAC_C2H_CLASS_MCC:
		if (func < NUM_OF_RTW89_MAC_C2H_FUNC_MCC)
			handler = rtw89_mac_c2h_mcc_handler[func];
		break;
	case RTW89_MAC_C2H_CLASS_MRC:
		if (func < NUM_OF_RTW89_MAC_C2H_FUNC_MRC)
			handler = rtw89_mac_c2h_mrc_handler[func];
		break;
	case RTW89_MAC_C2H_CLASS_FWDBG:
		return;
	default:
		rtw89_info(rtwdev, "c2h class %d not support\n", class);
		return;
	}
	if (!handler) {
		rtw89_info(rtwdev, "c2h class %d func %d not support\n", class,
			   func);
		return;
	}
	handler(rtwdev, skb, len);
}

static
bool rtw89_mac_get_txpwr_cr_ax(struct rtw89_dev *rtwdev,
			       enum rtw89_phy_idx phy_idx,
			       u32 reg_base, u32 *cr)
{
	enum rtw89_qta_mode mode = rtwdev->mac.qta_mode;
	u32 addr = rtw89_mac_reg_by_idx(rtwdev, reg_base, phy_idx);

	if (addr < R_AX_PWR_RATE_CTRL || addr > CMAC1_END_ADDR_AX) {
		rtw89_err(rtwdev, "[TXPWR] addr=0x%x exceed txpwr cr\n",
			  addr);
		goto error;
	}

	if (addr >= CMAC1_START_ADDR_AX && addr <= CMAC1_END_ADDR_AX)
		if (mode == RTW89_QTA_SCC) {
			rtw89_err(rtwdev,
				  "[TXPWR] addr=0x%x but hw not enable\n",
				  addr);
			goto error;
		}

	*cr = addr;
	return true;

error:
	rtw89_err(rtwdev, "[TXPWR] check txpwr cr 0x%x(phy%d) fail\n",
		  addr, phy_idx);

	return false;
}

static
int rtw89_mac_cfg_ppdu_status_ax(struct rtw89_dev *rtwdev, u8 mac_idx, bool enable)
{
	u32 reg = rtw89_mac_reg_by_idx(rtwdev, R_AX_PPDU_STAT, mac_idx);
	int ret;

	ret = rtw89_mac_check_mac_en(rtwdev, mac_idx, RTW89_CMAC_SEL);
	if (ret)
		return ret;

	if (!enable) {
		rtw89_write32_clr(rtwdev, reg, B_AX_PPDU_STAT_RPT_EN);
		return 0;
	}

	rtw89_write32(rtwdev, reg, B_AX_PPDU_STAT_RPT_EN |
				   B_AX_APP_MAC_INFO_RPT |
				   B_AX_APP_RX_CNT_RPT | B_AX_APP_PLCP_HDR_RPT |
				   B_AX_PPDU_STAT_RPT_CRC32);
	rtw89_write32_mask(rtwdev, R_AX_HW_RPT_FWD, B_AX_FWD_PPDU_STAT_MASK,
			   RTW89_PRPT_DEST_HOST);

	return 0;
}

void rtw89_mac_update_rts_threshold(struct rtw89_dev *rtwdev, u8 mac_idx)
{
#define MAC_AX_TIME_TH_SH  5
#define MAC_AX_LEN_TH_SH   4
#define MAC_AX_TIME_TH_MAX 255
#define MAC_AX_LEN_TH_MAX  255
#define MAC_AX_TIME_TH_DEF 88
#define MAC_AX_LEN_TH_DEF  4080
	const struct rtw89_mac_gen_def *mac = rtwdev->chip->mac_def;
	struct ieee80211_hw *hw = rtwdev->hw;
	u32 rts_threshold = hw->wiphy->rts_threshold;
	u32 time_th, len_th;
	u32 reg;

	if (rts_threshold == (u32)-1) {
		time_th = MAC_AX_TIME_TH_DEF;
		len_th = MAC_AX_LEN_TH_DEF;
	} else {
		time_th = MAC_AX_TIME_TH_MAX << MAC_AX_TIME_TH_SH;
		len_th = rts_threshold;
	}

	time_th = min_t(u32, time_th >> MAC_AX_TIME_TH_SH, MAC_AX_TIME_TH_MAX);
	len_th = min_t(u32, len_th >> MAC_AX_LEN_TH_SH, MAC_AX_LEN_TH_MAX);

	reg = rtw89_mac_reg_by_idx(rtwdev, mac->agg_len_ht, mac_idx);
	rtw89_write16_mask(rtwdev, reg, B_AX_RTS_TXTIME_TH_MASK, time_th);
	rtw89_write16_mask(rtwdev, reg, B_AX_RTS_LEN_TH_MASK, len_th);
}

void rtw89_mac_flush_txq(struct rtw89_dev *rtwdev, u32 queues, bool drop)
{
	bool empty;
	int ret;

	if (!test_bit(RTW89_FLAG_POWERON, rtwdev->flags))
		return;

	ret = read_poll_timeout(dle_is_txq_empty, empty, empty,
				10000, 200000, false, rtwdev);
	if (ret && !drop && (rtwdev->total_sta_assoc || rtwdev->scanning))
		rtw89_info(rtwdev, "timed out to flush queues\n");
}

int rtw89_mac_coex_init(struct rtw89_dev *rtwdev, const struct rtw89_mac_ax_coex *coex)
{
	u8 val;
	u16 val16;
	u32 val32;
	int ret;

	rtw89_write8_set(rtwdev, R_AX_GPIO_MUXCFG, B_AX_ENBT);
	if (rtwdev->chip->chip_id != RTL8851B)
		rtw89_write8_set(rtwdev, R_AX_BTC_FUNC_EN, B_AX_PTA_WL_TX_EN);
	rtw89_write8_set(rtwdev, R_AX_BT_COEX_CFG_2 + 1, B_AX_GNT_BT_POLARITY >> 8);
	rtw89_write8_set(rtwdev, R_AX_CSR_MODE, B_AX_STATIS_BT_EN | B_AX_WL_ACT_MSK);
	rtw89_write8_set(rtwdev, R_AX_CSR_MODE + 2, B_AX_BT_CNT_RST >> 16);
	if (rtwdev->chip->chip_id != RTL8851B)
		rtw89_write8_clr(rtwdev, R_AX_TRXPTCL_RESP_0 + 3, B_AX_RSP_CHK_BTCCA >> 24);

	val16 = rtw89_read16(rtwdev, R_AX_CCA_CFG_0);
	val16 = (val16 | B_AX_BTCCA_EN) & ~B_AX_BTCCA_BRK_TXOP_EN;
	rtw89_write16(rtwdev, R_AX_CCA_CFG_0, val16);

	ret = rtw89_mac_read_lte(rtwdev, R_AX_LTE_SW_CFG_2, &val32);
	if (ret) {
		rtw89_err(rtwdev, "Read R_AX_LTE_SW_CFG_2 fail!\n");
		return ret;
	}
	val32 = val32 & B_AX_WL_RX_CTRL;
	ret = rtw89_mac_write_lte(rtwdev, R_AX_LTE_SW_CFG_2, val32);
	if (ret) {
		rtw89_err(rtwdev, "Write R_AX_LTE_SW_CFG_2 fail!\n");
		return ret;
	}

	switch (coex->pta_mode) {
	case RTW89_MAC_AX_COEX_RTK_MODE:
		val = rtw89_read8(rtwdev, R_AX_GPIO_MUXCFG);
		val &= ~B_AX_BTMODE_MASK;
		val |= FIELD_PREP(B_AX_BTMODE_MASK, MAC_AX_BT_MODE_0_3);
		rtw89_write8(rtwdev, R_AX_GPIO_MUXCFG, val);

		val = rtw89_read8(rtwdev, R_AX_TDMA_MODE);
		rtw89_write8(rtwdev, R_AX_TDMA_MODE, val | B_AX_RTK_BT_ENABLE);

		val = rtw89_read8(rtwdev, R_AX_BT_COEX_CFG_5);
		val &= ~B_AX_BT_RPT_SAMPLE_RATE_MASK;
		val |= FIELD_PREP(B_AX_BT_RPT_SAMPLE_RATE_MASK, MAC_AX_RTK_RATE);
		rtw89_write8(rtwdev, R_AX_BT_COEX_CFG_5, val);
		break;
	case RTW89_MAC_AX_COEX_CSR_MODE:
		val = rtw89_read8(rtwdev, R_AX_GPIO_MUXCFG);
		val &= ~B_AX_BTMODE_MASK;
		val |= FIELD_PREP(B_AX_BTMODE_MASK, MAC_AX_BT_MODE_2);
		rtw89_write8(rtwdev, R_AX_GPIO_MUXCFG, val);

		val16 = rtw89_read16(rtwdev, R_AX_CSR_MODE);
		val16 &= ~B_AX_BT_PRI_DETECT_TO_MASK;
		val16 |= FIELD_PREP(B_AX_BT_PRI_DETECT_TO_MASK, MAC_AX_CSR_PRI_TO);
		val16 &= ~B_AX_BT_TRX_INIT_DETECT_MASK;
		val16 |= FIELD_PREP(B_AX_BT_TRX_INIT_DETECT_MASK, MAC_AX_CSR_TRX_TO);
		val16 &= ~B_AX_BT_STAT_DELAY_MASK;
		val16 |= FIELD_PREP(B_AX_BT_STAT_DELAY_MASK, MAC_AX_CSR_DELAY);
		val16 |= B_AX_ENHANCED_BT;
		rtw89_write16(rtwdev, R_AX_CSR_MODE, val16);

		rtw89_write8(rtwdev, R_AX_BT_COEX_CFG_2, MAC_AX_CSR_RATE);
		break;
	default:
		return -EINVAL;
	}

	switch (coex->direction) {
	case RTW89_MAC_AX_COEX_INNER:
		val = rtw89_read8(rtwdev, R_AX_GPIO_MUXCFG + 1);
		val = (val & ~BIT(2)) | BIT(1);
		rtw89_write8(rtwdev, R_AX_GPIO_MUXCFG + 1, val);
		break;
	case RTW89_MAC_AX_COEX_OUTPUT:
		val = rtw89_read8(rtwdev, R_AX_GPIO_MUXCFG + 1);
		val = val | BIT(1) | BIT(0);
		rtw89_write8(rtwdev, R_AX_GPIO_MUXCFG + 1, val);
		break;
	case RTW89_MAC_AX_COEX_INPUT:
		val = rtw89_read8(rtwdev, R_AX_GPIO_MUXCFG + 1);
		val = val & ~(BIT(2) | BIT(1));
		rtw89_write8(rtwdev, R_AX_GPIO_MUXCFG + 1, val);
		break;
	default:
		return -EINVAL;
	}

	return 0;
}
EXPORT_SYMBOL(rtw89_mac_coex_init);

int rtw89_mac_coex_init_v1(struct rtw89_dev *rtwdev,
			   const struct rtw89_mac_ax_coex *coex)
{
	rtw89_write32_set(rtwdev, R_AX_BTC_CFG,
			  B_AX_BTC_EN | B_AX_BTG_LNA1_GAIN_SEL);
	rtw89_write32_set(rtwdev, R_AX_BT_CNT_CFG, B_AX_BT_CNT_EN);
	rtw89_write16_set(rtwdev, R_AX_CCA_CFG_0, B_AX_BTCCA_EN);
	rtw89_write16_clr(rtwdev, R_AX_CCA_CFG_0, B_AX_BTCCA_BRK_TXOP_EN);

	switch (coex->pta_mode) {
	case RTW89_MAC_AX_COEX_RTK_MODE:
		rtw89_write32_mask(rtwdev, R_AX_BTC_CFG, B_AX_BTC_MODE_MASK,
				   MAC_AX_RTK_MODE);
		rtw89_write32_mask(rtwdev, R_AX_RTK_MODE_CFG_V1,
				   B_AX_SAMPLE_CLK_MASK, MAC_AX_RTK_RATE);
		break;
	case RTW89_MAC_AX_COEX_CSR_MODE:
		rtw89_write32_mask(rtwdev, R_AX_BTC_CFG, B_AX_BTC_MODE_MASK,
				   MAC_AX_CSR_MODE);
		break;
	default:
		return -EINVAL;
	}

	return 0;
}
EXPORT_SYMBOL(rtw89_mac_coex_init_v1);

int rtw89_mac_cfg_gnt(struct rtw89_dev *rtwdev,
		      const struct rtw89_mac_ax_coex_gnt *gnt_cfg)
{
	u32 val = 0, ret;

	if (gnt_cfg->band[0].gnt_bt)
		val |= B_AX_GNT_BT_RFC_S0_SW_VAL | B_AX_GNT_BT_BB_S0_SW_VAL;

	if (gnt_cfg->band[0].gnt_bt_sw_en)
		val |= B_AX_GNT_BT_RFC_S0_SW_CTRL | B_AX_GNT_BT_BB_S0_SW_CTRL;

	if (gnt_cfg->band[0].gnt_wl)
		val |= B_AX_GNT_WL_RFC_S0_SW_VAL | B_AX_GNT_WL_BB_S0_SW_VAL;

	if (gnt_cfg->band[0].gnt_wl_sw_en)
		val |= B_AX_GNT_WL_RFC_S0_SW_CTRL | B_AX_GNT_WL_BB_S0_SW_CTRL;

	if (gnt_cfg->band[1].gnt_bt)
		val |= B_AX_GNT_BT_RFC_S1_SW_VAL | B_AX_GNT_BT_BB_S1_SW_VAL;

	if (gnt_cfg->band[1].gnt_bt_sw_en)
		val |= B_AX_GNT_BT_RFC_S1_SW_CTRL | B_AX_GNT_BT_BB_S1_SW_CTRL;

	if (gnt_cfg->band[1].gnt_wl)
		val |= B_AX_GNT_WL_RFC_S1_SW_VAL | B_AX_GNT_WL_BB_S1_SW_VAL;

	if (gnt_cfg->band[1].gnt_wl_sw_en)
		val |= B_AX_GNT_WL_RFC_S1_SW_CTRL | B_AX_GNT_WL_BB_S1_SW_CTRL;

	ret = rtw89_mac_write_lte(rtwdev, R_AX_LTE_SW_CFG_1, val);
	if (ret) {
		rtw89_err(rtwdev, "Write LTE fail!\n");
		return ret;
	}

	return 0;
}
EXPORT_SYMBOL(rtw89_mac_cfg_gnt);

int rtw89_mac_cfg_gnt_v1(struct rtw89_dev *rtwdev,
			 const struct rtw89_mac_ax_coex_gnt *gnt_cfg)
{
	u32 val = 0;

	if (gnt_cfg->band[0].gnt_bt)
		val |= B_AX_GNT_BT_RFC_S0_VAL | B_AX_GNT_BT_RX_VAL |
		       B_AX_GNT_BT_TX_VAL;
	else
		val |= B_AX_WL_ACT_VAL;

	if (gnt_cfg->band[0].gnt_bt_sw_en)
		val |= B_AX_GNT_BT_RFC_S0_SWCTRL | B_AX_GNT_BT_RX_SWCTRL |
		       B_AX_GNT_BT_TX_SWCTRL | B_AX_WL_ACT_SWCTRL;

	if (gnt_cfg->band[0].gnt_wl)
		val |= B_AX_GNT_WL_RFC_S0_VAL | B_AX_GNT_WL_RX_VAL |
		       B_AX_GNT_WL_TX_VAL | B_AX_GNT_WL_BB_VAL;

	if (gnt_cfg->band[0].gnt_wl_sw_en)
		val |= B_AX_GNT_WL_RFC_S0_SWCTRL | B_AX_GNT_WL_RX_SWCTRL |
		       B_AX_GNT_WL_TX_SWCTRL | B_AX_GNT_WL_BB_SWCTRL;

	if (gnt_cfg->band[1].gnt_bt)
		val |= B_AX_GNT_BT_RFC_S1_VAL | B_AX_GNT_BT_RX_VAL |
		       B_AX_GNT_BT_TX_VAL;
	else
		val |= B_AX_WL_ACT_VAL;

	if (gnt_cfg->band[1].gnt_bt_sw_en)
		val |= B_AX_GNT_BT_RFC_S1_SWCTRL | B_AX_GNT_BT_RX_SWCTRL |
		       B_AX_GNT_BT_TX_SWCTRL | B_AX_WL_ACT_SWCTRL;

	if (gnt_cfg->band[1].gnt_wl)
		val |= B_AX_GNT_WL_RFC_S1_VAL | B_AX_GNT_WL_RX_VAL |
		       B_AX_GNT_WL_TX_VAL | B_AX_GNT_WL_BB_VAL;

	if (gnt_cfg->band[1].gnt_wl_sw_en)
		val |= B_AX_GNT_WL_RFC_S1_SWCTRL | B_AX_GNT_WL_RX_SWCTRL |
		       B_AX_GNT_WL_TX_SWCTRL | B_AX_GNT_WL_BB_SWCTRL;

	rtw89_write32(rtwdev, R_AX_GNT_SW_CTRL, val);

	return 0;
}
EXPORT_SYMBOL(rtw89_mac_cfg_gnt_v1);

int rtw89_mac_cfg_plt(struct rtw89_dev *rtwdev, struct rtw89_mac_ax_plt *plt)
{
	u32 reg;
	u16 val;
	int ret;

	ret = rtw89_mac_check_mac_en(rtwdev, plt->band, RTW89_CMAC_SEL);
	if (ret)
		return ret;

	reg = rtw89_mac_reg_by_idx(rtwdev, R_AX_BT_PLT, plt->band);
	val = (plt->tx & RTW89_MAC_AX_PLT_LTE_RX ? B_AX_TX_PLT_GNT_LTE_RX : 0) |
	      (plt->tx & RTW89_MAC_AX_PLT_GNT_BT_TX ? B_AX_TX_PLT_GNT_BT_TX : 0) |
	      (plt->tx & RTW89_MAC_AX_PLT_GNT_BT_RX ? B_AX_TX_PLT_GNT_BT_RX : 0) |
	      (plt->tx & RTW89_MAC_AX_PLT_GNT_WL ? B_AX_TX_PLT_GNT_WL : 0) |
	      (plt->rx & RTW89_MAC_AX_PLT_LTE_RX ? B_AX_RX_PLT_GNT_LTE_RX : 0) |
	      (plt->rx & RTW89_MAC_AX_PLT_GNT_BT_TX ? B_AX_RX_PLT_GNT_BT_TX : 0) |
	      (plt->rx & RTW89_MAC_AX_PLT_GNT_BT_RX ? B_AX_RX_PLT_GNT_BT_RX : 0) |
	      (plt->rx & RTW89_MAC_AX_PLT_GNT_WL ? B_AX_RX_PLT_GNT_WL : 0) |
	      B_AX_PLT_EN;
	rtw89_write16(rtwdev, reg, val);

	return 0;
}

void rtw89_mac_cfg_sb(struct rtw89_dev *rtwdev, u32 val)
{
	u32 fw_sb;

	fw_sb = rtw89_read32(rtwdev, R_AX_SCOREBOARD);
	fw_sb = FIELD_GET(B_MAC_AX_SB_FW_MASK, fw_sb);
	fw_sb = fw_sb & ~B_MAC_AX_BTGS1_NOTIFY;
	if (!test_bit(RTW89_FLAG_POWERON, rtwdev->flags))
		fw_sb = fw_sb | MAC_AX_NOTIFY_PWR_MAJOR;
	else
		fw_sb = fw_sb | MAC_AX_NOTIFY_TP_MAJOR;
	val = FIELD_GET(B_MAC_AX_SB_DRV_MASK, val);
	val = B_AX_TOGGLE |
	      FIELD_PREP(B_MAC_AX_SB_DRV_MASK, val) |
	      FIELD_PREP(B_MAC_AX_SB_FW_MASK, fw_sb);
	rtw89_write32(rtwdev, R_AX_SCOREBOARD, val);
	fsleep(1000); /* avoid BT FW loss information */
}

u32 rtw89_mac_get_sb(struct rtw89_dev *rtwdev)
{
	return rtw89_read32(rtwdev, R_AX_SCOREBOARD);
}

int rtw89_mac_cfg_ctrl_path(struct rtw89_dev *rtwdev, bool wl)
{
	u8 val = rtw89_read8(rtwdev, R_AX_SYS_SDIO_CTRL + 3);

	val = wl ? val | BIT(2) : val & ~BIT(2);
	rtw89_write8(rtwdev, R_AX_SYS_SDIO_CTRL + 3, val);

	return 0;
}
EXPORT_SYMBOL(rtw89_mac_cfg_ctrl_path);

int rtw89_mac_cfg_ctrl_path_v1(struct rtw89_dev *rtwdev, bool wl)
{
	struct rtw89_btc *btc = &rtwdev->btc;
	struct rtw89_btc_dm *dm = &btc->dm;
	struct rtw89_mac_ax_gnt *g = dm->gnt.band;
	int i;

	if (wl)
		return 0;

	for (i = 0; i < RTW89_PHY_MAX; i++) {
		g[i].gnt_bt_sw_en = 1;
		g[i].gnt_bt = 1;
		g[i].gnt_wl_sw_en = 1;
		g[i].gnt_wl = 0;
	}

	return rtw89_mac_cfg_gnt_v1(rtwdev, &dm->gnt);
}
EXPORT_SYMBOL(rtw89_mac_cfg_ctrl_path_v1);

bool rtw89_mac_get_ctrl_path(struct rtw89_dev *rtwdev)
{
	const struct rtw89_chip_info *chip = rtwdev->chip;
	u8 val = 0;

	if (chip->chip_id == RTL8852C)
		return false;
	else if (chip->chip_id == RTL8852A || chip->chip_id == RTL8852B ||
		 chip->chip_id == RTL8851B)
		val = rtw89_read8_mask(rtwdev, R_AX_SYS_SDIO_CTRL + 3,
				       B_AX_LTE_MUX_CTRL_PATH >> 24);

	return !!val;
}

u16 rtw89_mac_get_plt_cnt(struct rtw89_dev *rtwdev, u8 band)
{
	u32 reg;
	u16 cnt;

	reg = rtw89_mac_reg_by_idx(rtwdev, R_AX_BT_PLT, band);
	cnt = rtw89_read32_mask(rtwdev, reg, B_AX_BT_PLT_PKT_CNT_MASK);
	rtw89_write16_set(rtwdev, reg, B_AX_BT_PLT_RST);

	return cnt;
}

static void rtw89_mac_bfee_standby_timer(struct rtw89_dev *rtwdev, u8 mac_idx,
					 bool keep)
{
	u32 reg;

	if (rtwdev->chip->chip_gen != RTW89_CHIP_AX)
		return;

	rtw89_debug(rtwdev, RTW89_DBG_BF, "set bfee standby_timer to %d\n", keep);
	reg = rtw89_mac_reg_by_idx(rtwdev, R_AX_BFMEE_RESP_OPTION, mac_idx);
	if (keep) {
		set_bit(RTW89_FLAG_BFEE_TIMER_KEEP, rtwdev->flags);
		rtw89_write32_mask(rtwdev, reg, B_AX_BFMEE_BFRP_RX_STANDBY_TIMER_MASK,
				   BFRP_RX_STANDBY_TIMER_KEEP);
	} else {
		clear_bit(RTW89_FLAG_BFEE_TIMER_KEEP, rtwdev->flags);
		rtw89_write32_mask(rtwdev, reg, B_AX_BFMEE_BFRP_RX_STANDBY_TIMER_MASK,
				   BFRP_RX_STANDBY_TIMER_RELEASE);
	}
}

void rtw89_mac_bfee_ctrl(struct rtw89_dev *rtwdev, u8 mac_idx, bool en)
{
	const struct rtw89_mac_gen_def *mac = rtwdev->chip->mac_def;
	u32 reg;
	u32 mask = mac->bfee_ctrl.mask;

	rtw89_debug(rtwdev, RTW89_DBG_BF, "set bfee ndpa_en to %d\n", en);
	reg = rtw89_mac_reg_by_idx(rtwdev, mac->bfee_ctrl.addr, mac_idx);
	if (en) {
		set_bit(RTW89_FLAG_BFEE_EN, rtwdev->flags);
		rtw89_write32_set(rtwdev, reg, mask);
	} else {
		clear_bit(RTW89_FLAG_BFEE_EN, rtwdev->flags);
		rtw89_write32_clr(rtwdev, reg, mask);
	}
}

static int rtw89_mac_init_bfee_ax(struct rtw89_dev *rtwdev, u8 mac_idx)
{
	u32 reg;
	u32 val32;
	int ret;

	ret = rtw89_mac_check_mac_en(rtwdev, mac_idx, RTW89_CMAC_SEL);
	if (ret)
		return ret;

	/* AP mode set tx gid to 63 */
	/* STA mode set tx gid to 0(default) */
	reg = rtw89_mac_reg_by_idx(rtwdev, R_AX_BFMER_CTRL_0, mac_idx);
	rtw89_write32_set(rtwdev, reg, B_AX_BFMER_NDP_BFEN);

	reg = rtw89_mac_reg_by_idx(rtwdev, R_AX_TRXPTCL_RESP_CSI_RRSC, mac_idx);
	rtw89_write32(rtwdev, reg, CSI_RRSC_BMAP);

	reg = rtw89_mac_reg_by_idx(rtwdev, R_AX_BFMEE_RESP_OPTION, mac_idx);
	val32 = FIELD_PREP(B_AX_BFMEE_NDP_RX_STANDBY_TIMER_MASK, NDP_RX_STANDBY_TIMER);
	rtw89_write32(rtwdev, reg, val32);
	rtw89_mac_bfee_standby_timer(rtwdev, mac_idx, true);
	rtw89_mac_bfee_ctrl(rtwdev, mac_idx, true);

	reg = rtw89_mac_reg_by_idx(rtwdev, R_AX_TRXPTCL_RESP_CSI_CTRL_0, mac_idx);
	rtw89_write32_set(rtwdev, reg, B_AX_BFMEE_BFPARAM_SEL |
				       B_AX_BFMEE_USE_NSTS |
				       B_AX_BFMEE_CSI_GID_SEL |
				       B_AX_BFMEE_CSI_FORCE_RETE_EN);
	reg = rtw89_mac_reg_by_idx(rtwdev, R_AX_TRXPTCL_RESP_CSI_RATE, mac_idx);
	rtw89_write32(rtwdev, reg,
		      u32_encode_bits(CSI_INIT_RATE_HT, B_AX_BFMEE_HT_CSI_RATE_MASK) |
		      u32_encode_bits(CSI_INIT_RATE_VHT, B_AX_BFMEE_VHT_CSI_RATE_MASK) |
		      u32_encode_bits(CSI_INIT_RATE_HE, B_AX_BFMEE_HE_CSI_RATE_MASK));

	reg = rtw89_mac_reg_by_idx(rtwdev, R_AX_CSIRPT_OPTION, mac_idx);
	rtw89_write32_set(rtwdev, reg,
			  B_AX_CSIPRT_VHTSU_AID_EN | B_AX_CSIPRT_HESU_AID_EN);

	return 0;
}

static int rtw89_mac_set_csi_para_reg_ax(struct rtw89_dev *rtwdev,
					 struct ieee80211_vif *vif,
					 struct ieee80211_sta *sta)
{
	struct rtw89_vif *rtwvif = (struct rtw89_vif *)vif->drv_priv;
	u8 mac_idx = rtwvif->mac_idx;
	u8 nc = 1, nr = 3, ng = 0, cb = 1, cs = 1, ldpc_en = 1, stbc_en = 1;
	u8 port_sel = rtwvif->port;
	u8 sound_dim = 3, t;
	u8 *phy_cap = sta->deflink.he_cap.he_cap_elem.phy_cap_info;
	u32 reg;
	u16 val;
	int ret;

	ret = rtw89_mac_check_mac_en(rtwdev, mac_idx, RTW89_CMAC_SEL);
	if (ret)
		return ret;

	if ((phy_cap[3] & IEEE80211_HE_PHY_CAP3_SU_BEAMFORMER) ||
	    (phy_cap[4] & IEEE80211_HE_PHY_CAP4_MU_BEAMFORMER)) {
		ldpc_en &= !!(phy_cap[1] & IEEE80211_HE_PHY_CAP1_LDPC_CODING_IN_PAYLOAD);
		stbc_en &= !!(phy_cap[2] & IEEE80211_HE_PHY_CAP2_STBC_RX_UNDER_80MHZ);
		t = FIELD_GET(IEEE80211_HE_PHY_CAP5_BEAMFORMEE_NUM_SND_DIM_UNDER_80MHZ_MASK,
			      phy_cap[5]);
		sound_dim = min(sound_dim, t);
	}
	if ((sta->deflink.vht_cap.cap & IEEE80211_VHT_CAP_MU_BEAMFORMER_CAPABLE) ||
	    (sta->deflink.vht_cap.cap & IEEE80211_VHT_CAP_SU_BEAMFORMER_CAPABLE)) {
		ldpc_en &= !!(sta->deflink.vht_cap.cap & IEEE80211_VHT_CAP_RXLDPC);
		stbc_en &= !!(sta->deflink.vht_cap.cap & IEEE80211_VHT_CAP_RXSTBC_MASK);
		t = FIELD_GET(IEEE80211_VHT_CAP_SOUNDING_DIMENSIONS_MASK,
			      sta->deflink.vht_cap.cap);
		sound_dim = min(sound_dim, t);
	}
	nc = min(nc, sound_dim);
	nr = min(nr, sound_dim);

	reg = rtw89_mac_reg_by_idx(rtwdev, R_AX_TRXPTCL_RESP_CSI_CTRL_0, mac_idx);
	rtw89_write32_set(rtwdev, reg, B_AX_BFMEE_BFPARAM_SEL);

	val = FIELD_PREP(B_AX_BFMEE_CSIINFO0_NC_MASK, nc) |
	      FIELD_PREP(B_AX_BFMEE_CSIINFO0_NR_MASK, nr) |
	      FIELD_PREP(B_AX_BFMEE_CSIINFO0_NG_MASK, ng) |
	      FIELD_PREP(B_AX_BFMEE_CSIINFO0_CB_MASK, cb) |
	      FIELD_PREP(B_AX_BFMEE_CSIINFO0_CS_MASK, cs) |
	      FIELD_PREP(B_AX_BFMEE_CSIINFO0_LDPC_EN, ldpc_en) |
	      FIELD_PREP(B_AX_BFMEE_CSIINFO0_STBC_EN, stbc_en);

	if (port_sel == 0)
		reg = rtw89_mac_reg_by_idx(rtwdev, R_AX_TRXPTCL_RESP_CSI_CTRL_0, mac_idx);
	else
		reg = rtw89_mac_reg_by_idx(rtwdev, R_AX_TRXPTCL_RESP_CSI_CTRL_1, mac_idx);

	rtw89_write16(rtwdev, reg, val);

	return 0;
}

static int rtw89_mac_csi_rrsc_ax(struct rtw89_dev *rtwdev,
				 struct ieee80211_vif *vif,
				 struct ieee80211_sta *sta)
{
	struct rtw89_vif *rtwvif = (struct rtw89_vif *)vif->drv_priv;
	u32 rrsc = BIT(RTW89_MAC_BF_RRSC_6M) | BIT(RTW89_MAC_BF_RRSC_24M);
	u32 reg;
	u8 mac_idx = rtwvif->mac_idx;
	int ret;

	ret = rtw89_mac_check_mac_en(rtwdev, mac_idx, RTW89_CMAC_SEL);
	if (ret)
		return ret;

	if (sta->deflink.he_cap.has_he) {
		rrsc |= (BIT(RTW89_MAC_BF_RRSC_HE_MSC0) |
			 BIT(RTW89_MAC_BF_RRSC_HE_MSC3) |
			 BIT(RTW89_MAC_BF_RRSC_HE_MSC5));
	}
	if (sta->deflink.vht_cap.vht_supported) {
		rrsc |= (BIT(RTW89_MAC_BF_RRSC_VHT_MSC0) |
			 BIT(RTW89_MAC_BF_RRSC_VHT_MSC3) |
			 BIT(RTW89_MAC_BF_RRSC_VHT_MSC5));
	}
	if (sta->deflink.ht_cap.ht_supported) {
		rrsc |= (BIT(RTW89_MAC_BF_RRSC_HT_MSC0) |
			 BIT(RTW89_MAC_BF_RRSC_HT_MSC3) |
			 BIT(RTW89_MAC_BF_RRSC_HT_MSC5));
	}
	reg = rtw89_mac_reg_by_idx(rtwdev, R_AX_TRXPTCL_RESP_CSI_CTRL_0, mac_idx);
	rtw89_write32_set(rtwdev, reg, B_AX_BFMEE_BFPARAM_SEL);
	rtw89_write32_clr(rtwdev, reg, B_AX_BFMEE_CSI_FORCE_RETE_EN);
	rtw89_write32(rtwdev,
		      rtw89_mac_reg_by_idx(rtwdev, R_AX_TRXPTCL_RESP_CSI_RRSC, mac_idx),
		      rrsc);

	return 0;
}

static void rtw89_mac_bf_assoc_ax(struct rtw89_dev *rtwdev,
				  struct ieee80211_vif *vif,
				  struct ieee80211_sta *sta)
{
	struct rtw89_vif *rtwvif = (struct rtw89_vif *)vif->drv_priv;

	if (rtw89_sta_has_beamformer_cap(sta)) {
		rtw89_debug(rtwdev, RTW89_DBG_BF,
			    "initialize bfee for new association\n");
		rtw89_mac_init_bfee_ax(rtwdev, rtwvif->mac_idx);
		rtw89_mac_set_csi_para_reg_ax(rtwdev, vif, sta);
		rtw89_mac_csi_rrsc_ax(rtwdev, vif, sta);
	}
}

void rtw89_mac_bf_disassoc(struct rtw89_dev *rtwdev, struct ieee80211_vif *vif,
			   struct ieee80211_sta *sta)
{
	struct rtw89_vif *rtwvif = (struct rtw89_vif *)vif->drv_priv;

	rtw89_mac_bfee_ctrl(rtwdev, rtwvif->mac_idx, false);
}

void rtw89_mac_bf_set_gid_table(struct rtw89_dev *rtwdev, struct ieee80211_vif *vif,
				struct ieee80211_bss_conf *conf)
{
	struct rtw89_vif *rtwvif = (struct rtw89_vif *)vif->drv_priv;
	u8 mac_idx = rtwvif->mac_idx;
	__le32 *p;

	rtw89_debug(rtwdev, RTW89_DBG_BF, "update bf GID table\n");

	p = (__le32 *)conf->mu_group.membership;
	rtw89_write32(rtwdev,
		      rtw89_mac_reg_by_idx(rtwdev, R_AX_GID_POSITION_EN0, mac_idx),
		      le32_to_cpu(p[0]));
	rtw89_write32(rtwdev,
		      rtw89_mac_reg_by_idx(rtwdev, R_AX_GID_POSITION_EN1, mac_idx),
		      le32_to_cpu(p[1]));

	p = (__le32 *)conf->mu_group.position;
	rtw89_write32(rtwdev, rtw89_mac_reg_by_idx(rtwdev, R_AX_GID_POSITION0, mac_idx),
		      le32_to_cpu(p[0]));
	rtw89_write32(rtwdev, rtw89_mac_reg_by_idx(rtwdev, R_AX_GID_POSITION1, mac_idx),
		      le32_to_cpu(p[1]));
	rtw89_write32(rtwdev, rtw89_mac_reg_by_idx(rtwdev, R_AX_GID_POSITION2, mac_idx),
		      le32_to_cpu(p[2]));
	rtw89_write32(rtwdev, rtw89_mac_reg_by_idx(rtwdev, R_AX_GID_POSITION3, mac_idx),
		      le32_to_cpu(p[3]));
}

struct rtw89_mac_bf_monitor_iter_data {
	struct rtw89_dev *rtwdev;
	struct ieee80211_sta *down_sta;
	int count;
};

static
void rtw89_mac_bf_monitor_calc_iter(void *data, struct ieee80211_sta *sta)
{
	struct rtw89_mac_bf_monitor_iter_data *iter_data =
				(struct rtw89_mac_bf_monitor_iter_data *)data;
	struct ieee80211_sta *down_sta = iter_data->down_sta;
	int *count = &iter_data->count;

	if (down_sta == sta)
		return;

	if (rtw89_sta_has_beamformer_cap(sta))
		(*count)++;
}

void rtw89_mac_bf_monitor_calc(struct rtw89_dev *rtwdev,
			       struct ieee80211_sta *sta, bool disconnect)
{
	struct rtw89_mac_bf_monitor_iter_data data;

	data.rtwdev = rtwdev;
	data.down_sta = disconnect ? sta : NULL;
	data.count = 0;
	ieee80211_iterate_stations_atomic(rtwdev->hw,
					  rtw89_mac_bf_monitor_calc_iter,
					  &data);

	rtw89_debug(rtwdev, RTW89_DBG_BF, "bfee STA count=%d\n", data.count);
	if (data.count)
		set_bit(RTW89_FLAG_BFEE_MON, rtwdev->flags);
	else
		clear_bit(RTW89_FLAG_BFEE_MON, rtwdev->flags);
}

void _rtw89_mac_bf_monitor_track(struct rtw89_dev *rtwdev)
{
	struct rtw89_traffic_stats *stats = &rtwdev->stats;
	struct rtw89_vif *rtwvif;
	bool en = stats->tx_tfc_lv <= stats->rx_tfc_lv;
	bool old = test_bit(RTW89_FLAG_BFEE_EN, rtwdev->flags);
	bool keep_timer = true;
	bool old_keep_timer;

	old_keep_timer = test_bit(RTW89_FLAG_BFEE_TIMER_KEEP, rtwdev->flags);

	if (stats->tx_tfc_lv <= RTW89_TFC_LOW && stats->rx_tfc_lv <= RTW89_TFC_LOW)
		keep_timer = false;

	if (keep_timer != old_keep_timer) {
		rtw89_for_each_rtwvif(rtwdev, rtwvif)
			rtw89_mac_bfee_standby_timer(rtwdev, rtwvif->mac_idx,
						     keep_timer);
	}

	if (en == old)
		return;

	rtw89_for_each_rtwvif(rtwdev, rtwvif)
		rtw89_mac_bfee_ctrl(rtwdev, rtwvif->mac_idx, en);
}

static int
__rtw89_mac_set_tx_time(struct rtw89_dev *rtwdev, struct rtw89_sta *rtwsta,
			u32 tx_time)
{
#define MAC_AX_DFLT_TX_TIME 5280
	u8 mac_idx = rtwsta->rtwvif->mac_idx;
	u32 max_tx_time = tx_time == 0 ? MAC_AX_DFLT_TX_TIME : tx_time;
	u32 reg;
	int ret = 0;

	if (rtwsta->cctl_tx_time) {
		rtwsta->ampdu_max_time = (max_tx_time - 512) >> 9;
		ret = rtw89_fw_h2c_txtime_cmac_tbl(rtwdev, rtwsta);
	} else {
		ret = rtw89_mac_check_mac_en(rtwdev, mac_idx, RTW89_CMAC_SEL);
		if (ret) {
			rtw89_warn(rtwdev, "failed to check cmac in set txtime\n");
			return ret;
		}

		reg = rtw89_mac_reg_by_idx(rtwdev, R_AX_AMPDU_AGG_LIMIT, mac_idx);
		rtw89_write32_mask(rtwdev, reg, B_AX_AMPDU_MAX_TIME_MASK,
				   max_tx_time >> 5);
	}

	return ret;
}

int rtw89_mac_set_tx_time(struct rtw89_dev *rtwdev, struct rtw89_sta *rtwsta,
			  bool resume, u32 tx_time)
{
	int ret = 0;

	if (!resume) {
		rtwsta->cctl_tx_time = true;
		ret = __rtw89_mac_set_tx_time(rtwdev, rtwsta, tx_time);
	} else {
		ret = __rtw89_mac_set_tx_time(rtwdev, rtwsta, tx_time);
		rtwsta->cctl_tx_time = false;
	}

	return ret;
}

int rtw89_mac_get_tx_time(struct rtw89_dev *rtwdev, struct rtw89_sta *rtwsta,
			  u32 *tx_time)
{
	u8 mac_idx = rtwsta->rtwvif->mac_idx;
	u32 reg;
	int ret = 0;

	if (rtwsta->cctl_tx_time) {
		*tx_time = (rtwsta->ampdu_max_time + 1) << 9;
	} else {
		ret = rtw89_mac_check_mac_en(rtwdev, mac_idx, RTW89_CMAC_SEL);
		if (ret) {
			rtw89_warn(rtwdev, "failed to check cmac in tx_time\n");
			return ret;
		}

		reg = rtw89_mac_reg_by_idx(rtwdev, R_AX_AMPDU_AGG_LIMIT, mac_idx);
		*tx_time = rtw89_read32_mask(rtwdev, reg, B_AX_AMPDU_MAX_TIME_MASK) << 5;
	}

	return ret;
}

int rtw89_mac_set_tx_retry_limit(struct rtw89_dev *rtwdev,
				 struct rtw89_sta *rtwsta,
				 bool resume, u8 tx_retry)
{
	int ret = 0;

	rtwsta->data_tx_cnt_lmt = tx_retry;

	if (!resume) {
		rtwsta->cctl_tx_retry_limit = true;
		ret = rtw89_fw_h2c_txtime_cmac_tbl(rtwdev, rtwsta);
	} else {
		ret = rtw89_fw_h2c_txtime_cmac_tbl(rtwdev, rtwsta);
		rtwsta->cctl_tx_retry_limit = false;
	}

	return ret;
}

int rtw89_mac_get_tx_retry_limit(struct rtw89_dev *rtwdev,
				 struct rtw89_sta *rtwsta, u8 *tx_retry)
{
	u8 mac_idx = rtwsta->rtwvif->mac_idx;
	u32 reg;
	int ret = 0;

	if (rtwsta->cctl_tx_retry_limit) {
		*tx_retry = rtwsta->data_tx_cnt_lmt;
	} else {
		ret = rtw89_mac_check_mac_en(rtwdev, mac_idx, RTW89_CMAC_SEL);
		if (ret) {
			rtw89_warn(rtwdev, "failed to check cmac in rty_lmt\n");
			return ret;
		}

		reg = rtw89_mac_reg_by_idx(rtwdev, R_AX_TXCNT, mac_idx);
		*tx_retry = rtw89_read32_mask(rtwdev, reg, B_AX_L_TXCNT_LMT_MASK);
	}

	return ret;
}

int rtw89_mac_set_hw_muedca_ctrl(struct rtw89_dev *rtwdev,
				 struct rtw89_vif *rtwvif, bool en)
{
	const struct rtw89_mac_gen_def *mac = rtwdev->chip->mac_def;
	u8 mac_idx = rtwvif->mac_idx;
	u16 set = mac->muedca_ctrl.mask;
	u32 reg;
	u32 ret;

	ret = rtw89_mac_check_mac_en(rtwdev, mac_idx, RTW89_CMAC_SEL);
	if (ret)
		return ret;

	reg = rtw89_mac_reg_by_idx(rtwdev, mac->muedca_ctrl.addr, mac_idx);
	if (en)
		rtw89_write16_set(rtwdev, reg, set);
	else
		rtw89_write16_clr(rtwdev, reg, set);

	return 0;
}

static
int rtw89_mac_write_xtal_si_ax(struct rtw89_dev *rtwdev, u8 offset, u8 val, u8 mask)
{
	u32 val32;
	int ret;

	val32 = FIELD_PREP(B_AX_WL_XTAL_SI_ADDR_MASK, offset) |
		FIELD_PREP(B_AX_WL_XTAL_SI_DATA_MASK, val) |
		FIELD_PREP(B_AX_WL_XTAL_SI_BITMASK_MASK, mask) |
		FIELD_PREP(B_AX_WL_XTAL_SI_MODE_MASK, XTAL_SI_NORMAL_WRITE) |
		FIELD_PREP(B_AX_WL_XTAL_SI_CMD_POLL, 1);
	rtw89_write32(rtwdev, R_AX_WLAN_XTAL_SI_CTRL, val32);

	ret = read_poll_timeout(rtw89_read32, val32, !(val32 & B_AX_WL_XTAL_SI_CMD_POLL),
				50, 50000, false, rtwdev, R_AX_WLAN_XTAL_SI_CTRL);
	if (ret) {
		rtw89_warn(rtwdev, "xtal si not ready(W): offset=%x val=%x mask=%x\n",
			   offset, val, mask);
		return ret;
	}

	return 0;
}

static
int rtw89_mac_read_xtal_si_ax(struct rtw89_dev *rtwdev, u8 offset, u8 *val)
{
	u32 val32;
	int ret;

	val32 = FIELD_PREP(B_AX_WL_XTAL_SI_ADDR_MASK, offset) |
		FIELD_PREP(B_AX_WL_XTAL_SI_DATA_MASK, 0x00) |
		FIELD_PREP(B_AX_WL_XTAL_SI_BITMASK_MASK, 0x00) |
		FIELD_PREP(B_AX_WL_XTAL_SI_MODE_MASK, XTAL_SI_NORMAL_READ) |
		FIELD_PREP(B_AX_WL_XTAL_SI_CMD_POLL, 1);
	rtw89_write32(rtwdev, R_AX_WLAN_XTAL_SI_CTRL, val32);

	ret = read_poll_timeout(rtw89_read32, val32, !(val32 & B_AX_WL_XTAL_SI_CMD_POLL),
				50, 50000, false, rtwdev, R_AX_WLAN_XTAL_SI_CTRL);
	if (ret) {
		rtw89_warn(rtwdev, "xtal si not ready(R): offset=%x\n", offset);
		return ret;
	}

	*val = rtw89_read8(rtwdev, R_AX_WLAN_XTAL_SI_CTRL + 1);

	return 0;
}

static
void rtw89_mac_pkt_drop_sta(struct rtw89_dev *rtwdev, struct rtw89_sta *rtwsta)
{
	static const enum rtw89_pkt_drop_sel sels[] = {
		RTW89_PKT_DROP_SEL_MACID_BE_ONCE,
		RTW89_PKT_DROP_SEL_MACID_BK_ONCE,
		RTW89_PKT_DROP_SEL_MACID_VI_ONCE,
		RTW89_PKT_DROP_SEL_MACID_VO_ONCE,
	};
	struct rtw89_vif *rtwvif = rtwsta->rtwvif;
	struct rtw89_pkt_drop_params params = {0};
	int i;

	params.mac_band = RTW89_MAC_0;
	params.macid = rtwsta->mac_id;
	params.port = rtwvif->port;
	params.mbssid = 0;
	params.tf_trs = rtwvif->trigger;

	for (i = 0; i < ARRAY_SIZE(sels); i++) {
		params.sel = sels[i];
		rtw89_fw_h2c_pkt_drop(rtwdev, &params);
	}
}

static void rtw89_mac_pkt_drop_vif_iter(void *data, struct ieee80211_sta *sta)
{
	struct rtw89_sta *rtwsta = (struct rtw89_sta *)sta->drv_priv;
	struct rtw89_vif *rtwvif = rtwsta->rtwvif;
	struct rtw89_dev *rtwdev = rtwvif->rtwdev;
	struct rtw89_vif *target = data;

	if (rtwvif != target)
		return;

	rtw89_mac_pkt_drop_sta(rtwdev, rtwsta);
}

void rtw89_mac_pkt_drop_vif(struct rtw89_dev *rtwdev, struct rtw89_vif *rtwvif)
{
	ieee80211_iterate_stations_atomic(rtwdev->hw,
					  rtw89_mac_pkt_drop_vif_iter,
					  rtwvif);
}

int rtw89_mac_ptk_drop_by_band_and_wait(struct rtw89_dev *rtwdev,
					enum rtw89_mac_idx band)
{
	const struct rtw89_mac_gen_def *mac = rtwdev->chip->mac_def;
	struct rtw89_pkt_drop_params params = {0};
	bool empty;
	int i, ret = 0, try_cnt = 3;

	params.mac_band = band;
	params.sel = RTW89_PKT_DROP_SEL_BAND_ONCE;

	for (i = 0; i < try_cnt; i++) {
		ret = read_poll_timeout(mac->is_txq_empty, empty, empty, 50,
					50000, false, rtwdev);
		if (ret && !RTW89_CHK_FW_FEATURE(NO_PACKET_DROP, &rtwdev->fw))
			rtw89_fw_h2c_pkt_drop(rtwdev, &params);
		else
			return 0;
	}
	return ret;
}

static u8 rtw89_fw_get_rdy_ax(struct rtw89_dev *rtwdev, enum rtw89_fwdl_check_type type)
{
	u8 val = rtw89_read8(rtwdev, R_AX_WCPU_FW_CTRL);

	return FIELD_GET(B_AX_WCPU_FWDL_STS_MASK, val);
}

static
int rtw89_fwdl_check_path_ready_ax(struct rtw89_dev *rtwdev,
				   bool h2c_or_fwdl)
{
	u8 check = h2c_or_fwdl ? B_AX_H2C_PATH_RDY : B_AX_FWDL_PATH_RDY;
	u8 val;

	return read_poll_timeout_atomic(rtw89_read8, val, val & check,
					1, FWDL_WAIT_CNT, false,
					rtwdev, R_AX_WCPU_FW_CTRL);
}

const struct rtw89_mac_gen_def rtw89_mac_gen_ax = {
	.band1_offset = RTW89_MAC_AX_BAND_REG_OFFSET,
	.filter_model_addr = R_AX_FILTER_MODEL_ADDR,
	.indir_access_addr = R_AX_INDIR_ACCESS_ENTRY,
	.mem_base_addrs = rtw89_mac_mem_base_addrs_ax,
	.rx_fltr = R_AX_RX_FLTR_OPT,
	.port_base = &rtw89_port_base_ax,
	.agg_len_ht = R_AX_AGG_LEN_HT_0,
	.ps_status = R_AX_PPWRBIT_SETTING,

	.muedca_ctrl = {
		.addr = R_AX_MUEDCA_EN,
		.mask = B_AX_MUEDCA_EN_0 | B_AX_SET_MUEDCATIMER_TF_0,
	},
	.bfee_ctrl = {
		.addr = R_AX_BFMEE_RESP_OPTION,
		.mask = B_AX_BFMEE_HT_NDPA_EN | B_AX_BFMEE_VHT_NDPA_EN |
			B_AX_BFMEE_HE_NDPA_EN,
	},
	.narrow_bw_ru_dis = {
		.addr = R_AX_RXTRIG_TEST_USER_2,
		.mask = B_AX_RXTRIG_RU26_DIS,
	},

	.check_mac_en = rtw89_mac_check_mac_en_ax,
	.sys_init = sys_init_ax,
	.trx_init = trx_init_ax,
	.hci_func_en = rtw89_mac_hci_func_en_ax,
	.dmac_func_pre_en = rtw89_mac_dmac_func_pre_en_ax,
	.dle_func_en = dle_func_en_ax,
	.dle_clk_en = dle_clk_en_ax,
	.bf_assoc = rtw89_mac_bf_assoc_ax,

	.typ_fltr_opt = rtw89_mac_typ_fltr_opt_ax,
	.cfg_ppdu_status = rtw89_mac_cfg_ppdu_status_ax,

	.dle_mix_cfg = dle_mix_cfg_ax,
	.chk_dle_rdy = chk_dle_rdy_ax,
	.dle_buf_req = dle_buf_req_ax,
	.hfc_func_en = hfc_func_en_ax,
	.hfc_h2c_cfg = hfc_h2c_cfg_ax,
	.hfc_mix_cfg = hfc_mix_cfg_ax,
	.hfc_get_mix_info = hfc_get_mix_info_ax,
	.wde_quota_cfg = wde_quota_cfg_ax,
	.ple_quota_cfg = ple_quota_cfg_ax,
	.set_cpuio = set_cpuio_ax,
	.dle_quota_change = dle_quota_change_ax,

	.disable_cpu = rtw89_mac_disable_cpu_ax,
	.fwdl_enable_wcpu = rtw89_mac_enable_cpu_ax,
	.fwdl_get_status = rtw89_fw_get_rdy_ax,
	.fwdl_check_path_ready = rtw89_fwdl_check_path_ready_ax,
	.parse_efuse_map = rtw89_parse_efuse_map_ax,
	.parse_phycap_map = rtw89_parse_phycap_map_ax,
	.cnv_efuse_state = rtw89_cnv_efuse_state_ax,

	.get_txpwr_cr = rtw89_mac_get_txpwr_cr_ax,

	.write_xtal_si = rtw89_mac_write_xtal_si_ax,
	.read_xtal_si = rtw89_mac_read_xtal_si_ax,

	.dump_qta_lost = rtw89_mac_dump_qta_lost_ax,
	.dump_err_status = rtw89_mac_dump_err_status_ax,

	.is_txq_empty = mac_is_txq_empty_ax,

	.add_chan_list = rtw89_hw_scan_add_chan_list,
	.scan_offload = rtw89_fw_h2c_scan_offload,
};
EXPORT_SYMBOL(rtw89_mac_gen_ax);<|MERGE_RESOLUTION|>--- conflicted
+++ resolved
@@ -4719,11 +4719,8 @@
 	reason = le32_get_bits(c2h->w2, RTW89_C2H_SCANOFLD_W2_RSN);
 	band = le32_get_bits(c2h->w5, RTW89_C2H_SCANOFLD_W5_BAND);
 	actual_period = le32_get_bits(c2h->w2, RTW89_C2H_SCANOFLD_W2_PERIOD);
-<<<<<<< HEAD
-=======
 	mac_idx = le32_get_bits(c2h->w5, RTW89_C2H_SCANOFLD_W5_MAC_IDX);
 
->>>>>>> dd66185c
 
 	if (!(rtwdev->chip->support_bands & BIT(NL80211_BAND_6GHZ)))
 		band = chan > 14 ? RTW89_BAND_5G : RTW89_BAND_2G;
@@ -4887,12 +4884,9 @@
 			break;
 		case H2C_FUNC_SCANOFLD:
 			cond = RTW89_SCANOFLD_WAIT_COND_START;
-<<<<<<< HEAD
-=======
 			break;
 		case H2C_FUNC_SCANOFLD_BE:
 			cond = RTW89_SCANOFLD_BE_WAIT_COND_START;
->>>>>>> dd66185c
 			break;
 		}
 
@@ -5214,8 +5208,6 @@
 	[RTW89_MAC_C2H_FUNC_MCC_STATUS_RPT] = rtw89_mac_c2h_mcc_status_rpt,
 };
 
-<<<<<<< HEAD
-=======
 static
 void (* const rtw89_mac_c2h_mrc_handler[])(struct rtw89_dev *rtwdev,
 					   struct sk_buff *c2h, u32 len) = {
@@ -5223,7 +5215,6 @@
 	[RTW89_MAC_C2H_FUNC_MRC_STATUS_RPT] = rtw89_mac_c2h_mrc_status_rpt,
 };
 
->>>>>>> dd66185c
 static void rtw89_mac_c2h_scanofld_rsp_atomic(struct rtw89_dev *rtwdev,
 					      struct sk_buff *skb)
 {
@@ -5231,20 +5222,13 @@
 		(const struct rtw89_c2h_scanofld *)skb->data;
 	struct rtw89_wait_info *fw_ofld_wait = &rtwdev->mac.fw_ofld_wait;
 	struct rtw89_completion_data data = {};
-<<<<<<< HEAD
-=======
 	unsigned int cond;
->>>>>>> dd66185c
 	u8 status, reason;
 
 	status = le32_get_bits(c2h->w2, RTW89_C2H_SCANOFLD_W2_STATUS);
 	reason = le32_get_bits(c2h->w2, RTW89_C2H_SCANOFLD_W2_RSN);
 	data.err = status != RTW89_SCAN_STATUS_SUCCESS;
 
-<<<<<<< HEAD
-	if (reason == RTW89_SCAN_END_SCAN_NOTIFY)
-		rtw89_complete_cond(fw_ofld_wait, RTW89_SCANOFLD_WAIT_COND_STOP, &data);
-=======
 	if (reason == RTW89_SCAN_END_SCAN_NOTIFY) {
 		if (rtwdev->chip->chip_gen == RTW89_CHIP_BE)
 			cond = RTW89_SCANOFLD_BE_WAIT_COND_STOP;
@@ -5253,7 +5237,6 @@
 
 		rtw89_complete_cond(fw_ofld_wait, cond, &data);
 	}
->>>>>>> dd66185c
 }
 
 bool rtw89_mac_c2h_chk_atomic(struct rtw89_dev *rtwdev, struct sk_buff *c2h,
