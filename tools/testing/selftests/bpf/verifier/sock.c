{
	"skb->sk: no NULL check",
	.insns = {
	BPF_LDX_MEM(BPF_DW, BPF_REG_1, BPF_REG_1, offsetof(struct __sk_buff, sk)),
	BPF_LDX_MEM(BPF_W, BPF_REG_0, BPF_REG_1, 0),
	BPF_MOV64_IMM(BPF_REG_0, 0),
	BPF_EXIT_INSN(),
	},
	.prog_type = BPF_PROG_TYPE_CGROUP_SKB,
	.result = REJECT,
	.errstr = "invalid mem access 'sock_common_or_null'",
},
{
	"skb->sk: sk->family [non fullsock field]",
	.insns = {
	BPF_LDX_MEM(BPF_DW, BPF_REG_1, BPF_REG_1, offsetof(struct __sk_buff, sk)),
	BPF_JMP_IMM(BPF_JNE, BPF_REG_1, 0, 2),
	BPF_MOV64_IMM(BPF_REG_0, 0),
	BPF_EXIT_INSN(),
	BPF_LDX_MEM(BPF_W, BPF_REG_0, BPF_REG_1, offsetof(struct bpf_sock, family)),
	BPF_MOV64_IMM(BPF_REG_0, 0),
	BPF_EXIT_INSN(),
	},
	.prog_type = BPF_PROG_TYPE_CGROUP_SKB,
	.result = ACCEPT,
},
{
	"skb->sk: sk->type [fullsock field]",
	.insns = {
	BPF_LDX_MEM(BPF_DW, BPF_REG_1, BPF_REG_1, offsetof(struct __sk_buff, sk)),
	BPF_JMP_IMM(BPF_JNE, BPF_REG_1, 0, 2),
	BPF_MOV64_IMM(BPF_REG_0, 0),
	BPF_EXIT_INSN(),
	BPF_LDX_MEM(BPF_W, BPF_REG_0, BPF_REG_1, offsetof(struct bpf_sock, type)),
	BPF_MOV64_IMM(BPF_REG_0, 0),
	BPF_EXIT_INSN(),
	},
	.prog_type = BPF_PROG_TYPE_CGROUP_SKB,
	.result = REJECT,
	.errstr = "invalid sock_common access",
},
{
	"bpf_sk_fullsock(skb->sk): no !skb->sk check",
	.insns = {
	BPF_LDX_MEM(BPF_DW, BPF_REG_1, BPF_REG_1, offsetof(struct __sk_buff, sk)),
	BPF_EMIT_CALL(BPF_FUNC_sk_fullsock),
	BPF_MOV64_IMM(BPF_REG_0, 0),
	BPF_EXIT_INSN(),
	},
	.prog_type = BPF_PROG_TYPE_CGROUP_SKB,
	.result = REJECT,
	.errstr = "type=sock_common_or_null expected=sock_common",
},
{
	"sk_fullsock(skb->sk): no NULL check on ret",
	.insns = {
	BPF_LDX_MEM(BPF_DW, BPF_REG_1, BPF_REG_1, offsetof(struct __sk_buff, sk)),
	BPF_JMP_IMM(BPF_JNE, BPF_REG_1, 0, 2),
	BPF_MOV64_IMM(BPF_REG_0, 0),
	BPF_EXIT_INSN(),
	BPF_EMIT_CALL(BPF_FUNC_sk_fullsock),
	BPF_LDX_MEM(BPF_W, BPF_REG_0, BPF_REG_0, offsetof(struct bpf_sock, type)),
	BPF_MOV64_IMM(BPF_REG_0, 0),
	BPF_EXIT_INSN(),
	},
	.prog_type = BPF_PROG_TYPE_CGROUP_SKB,
	.result = REJECT,
	.errstr = "invalid mem access 'sock_or_null'",
},
{
	"sk_fullsock(skb->sk): sk->type [fullsock field]",
	.insns = {
	BPF_LDX_MEM(BPF_DW, BPF_REG_1, BPF_REG_1, offsetof(struct __sk_buff, sk)),
	BPF_JMP_IMM(BPF_JNE, BPF_REG_1, 0, 2),
	BPF_MOV64_IMM(BPF_REG_0, 0),
	BPF_EXIT_INSN(),
	BPF_EMIT_CALL(BPF_FUNC_sk_fullsock),
	BPF_JMP_IMM(BPF_JNE, BPF_REG_0, 0, 2),
	BPF_MOV64_IMM(BPF_REG_0, 0),
	BPF_EXIT_INSN(),
	BPF_LDX_MEM(BPF_W, BPF_REG_0, BPF_REG_0, offsetof(struct bpf_sock, type)),
	BPF_MOV64_IMM(BPF_REG_0, 0),
	BPF_EXIT_INSN(),
	},
	.prog_type = BPF_PROG_TYPE_CGROUP_SKB,
	.result = ACCEPT,
},
{
	"sk_fullsock(skb->sk): sk->family [non fullsock field]",
	.insns = {
	BPF_LDX_MEM(BPF_DW, BPF_REG_1, BPF_REG_1, offsetof(struct __sk_buff, sk)),
	BPF_JMP_IMM(BPF_JNE, BPF_REG_1, 0, 2),
	BPF_MOV64_IMM(BPF_REG_0, 0),
	BPF_EXIT_INSN(),
	BPF_EMIT_CALL(BPF_FUNC_sk_fullsock),
	BPF_JMP_IMM(BPF_JNE, BPF_REG_0, 0, 1),
	BPF_EXIT_INSN(),
	BPF_LDX_MEM(BPF_W, BPF_REG_0, BPF_REG_0, offsetof(struct bpf_sock, family)),
	BPF_MOV64_IMM(BPF_REG_0, 0),
	BPF_EXIT_INSN(),
	},
	.prog_type = BPF_PROG_TYPE_CGROUP_SKB,
	.result = ACCEPT,
},
{
	"sk_fullsock(skb->sk): sk->state [narrow load]",
	.insns = {
	BPF_LDX_MEM(BPF_DW, BPF_REG_1, BPF_REG_1, offsetof(struct __sk_buff, sk)),
	BPF_JMP_IMM(BPF_JNE, BPF_REG_1, 0, 2),
	BPF_MOV64_IMM(BPF_REG_0, 0),
	BPF_EXIT_INSN(),
	BPF_EMIT_CALL(BPF_FUNC_sk_fullsock),
	BPF_JMP_IMM(BPF_JNE, BPF_REG_0, 0, 2),
	BPF_MOV64_IMM(BPF_REG_0, 0),
	BPF_EXIT_INSN(),
	BPF_LDX_MEM(BPF_B, BPF_REG_0, BPF_REG_0, offsetof(struct bpf_sock, state)),
	BPF_MOV64_IMM(BPF_REG_0, 0),
	BPF_EXIT_INSN(),
	},
	.prog_type = BPF_PROG_TYPE_CGROUP_SKB,
	.result = ACCEPT,
},
{
	"sk_fullsock(skb->sk): sk->dst_port [narrow load]",
	.insns = {
	BPF_LDX_MEM(BPF_DW, BPF_REG_1, BPF_REG_1, offsetof(struct __sk_buff, sk)),
	BPF_JMP_IMM(BPF_JNE, BPF_REG_1, 0, 2),
	BPF_MOV64_IMM(BPF_REG_0, 0),
	BPF_EXIT_INSN(),
	BPF_EMIT_CALL(BPF_FUNC_sk_fullsock),
	BPF_JMP_IMM(BPF_JNE, BPF_REG_0, 0, 2),
	BPF_MOV64_IMM(BPF_REG_0, 0),
	BPF_EXIT_INSN(),
	BPF_LDX_MEM(BPF_H, BPF_REG_0, BPF_REG_0, offsetof(struct bpf_sock, dst_port)),
	BPF_MOV64_IMM(BPF_REG_0, 0),
	BPF_EXIT_INSN(),
	},
	.prog_type = BPF_PROG_TYPE_CGROUP_SKB,
	.result = ACCEPT,
},
{
	"sk_fullsock(skb->sk): sk->dst_port [load 2nd byte]",
	.insns = {
	BPF_LDX_MEM(BPF_DW, BPF_REG_1, BPF_REG_1, offsetof(struct __sk_buff, sk)),
	BPF_JMP_IMM(BPF_JNE, BPF_REG_1, 0, 2),
	BPF_MOV64_IMM(BPF_REG_0, 0),
	BPF_EXIT_INSN(),
	BPF_EMIT_CALL(BPF_FUNC_sk_fullsock),
	BPF_JMP_IMM(BPF_JNE, BPF_REG_0, 0, 2),
	BPF_MOV64_IMM(BPF_REG_0, 0),
	BPF_EXIT_INSN(),
	BPF_LDX_MEM(BPF_B, BPF_REG_0, BPF_REG_0, offsetof(struct bpf_sock, dst_port) + 1),
	BPF_MOV64_IMM(BPF_REG_0, 0),
	BPF_EXIT_INSN(),
	},
	.prog_type = BPF_PROG_TYPE_CGROUP_SKB,
	.result = REJECT,
	.errstr = "invalid sock access",
},
{
	"sk_fullsock(skb->sk): sk->dst_ip6 [load 2nd byte]",
	.insns = {
	BPF_LDX_MEM(BPF_DW, BPF_REG_1, BPF_REG_1, offsetof(struct __sk_buff, sk)),
	BPF_JMP_IMM(BPF_JNE, BPF_REG_1, 0, 2),
	BPF_MOV64_IMM(BPF_REG_0, 0),
	BPF_EXIT_INSN(),
	BPF_EMIT_CALL(BPF_FUNC_sk_fullsock),
	BPF_JMP_IMM(BPF_JNE, BPF_REG_0, 0, 2),
	BPF_MOV64_IMM(BPF_REG_0, 0),
	BPF_EXIT_INSN(),
	BPF_LDX_MEM(BPF_B, BPF_REG_0, BPF_REG_0, offsetof(struct bpf_sock, dst_ip6[0]) + 1),
	BPF_MOV64_IMM(BPF_REG_0, 0),
	BPF_EXIT_INSN(),
	},
	.prog_type = BPF_PROG_TYPE_CGROUP_SKB,
	.result = ACCEPT,
},
{
	"sk_fullsock(skb->sk): sk->type [narrow load]",
	.insns = {
	BPF_LDX_MEM(BPF_DW, BPF_REG_1, BPF_REG_1, offsetof(struct __sk_buff, sk)),
	BPF_JMP_IMM(BPF_JNE, BPF_REG_1, 0, 2),
	BPF_MOV64_IMM(BPF_REG_0, 0),
	BPF_EXIT_INSN(),
	BPF_EMIT_CALL(BPF_FUNC_sk_fullsock),
	BPF_JMP_IMM(BPF_JNE, BPF_REG_0, 0, 2),
	BPF_MOV64_IMM(BPF_REG_0, 0),
	BPF_EXIT_INSN(),
	BPF_LDX_MEM(BPF_B, BPF_REG_0, BPF_REG_0, offsetof(struct bpf_sock, type)),
	BPF_MOV64_IMM(BPF_REG_0, 0),
	BPF_EXIT_INSN(),
	},
	.prog_type = BPF_PROG_TYPE_CGROUP_SKB,
	.result = ACCEPT,
},
{
	"sk_fullsock(skb->sk): sk->protocol [narrow load]",
	.insns = {
	BPF_LDX_MEM(BPF_DW, BPF_REG_1, BPF_REG_1, offsetof(struct __sk_buff, sk)),
	BPF_JMP_IMM(BPF_JNE, BPF_REG_1, 0, 2),
	BPF_MOV64_IMM(BPF_REG_0, 0),
	BPF_EXIT_INSN(),
	BPF_EMIT_CALL(BPF_FUNC_sk_fullsock),
	BPF_JMP_IMM(BPF_JNE, BPF_REG_0, 0, 2),
	BPF_MOV64_IMM(BPF_REG_0, 0),
	BPF_EXIT_INSN(),
	BPF_LDX_MEM(BPF_B, BPF_REG_0, BPF_REG_0, offsetof(struct bpf_sock, protocol)),
	BPF_MOV64_IMM(BPF_REG_0, 0),
	BPF_EXIT_INSN(),
	},
	.prog_type = BPF_PROG_TYPE_CGROUP_SKB,
	.result = ACCEPT,
},
{
	"sk_fullsock(skb->sk): beyond last field",
	.insns = {
	BPF_LDX_MEM(BPF_DW, BPF_REG_1, BPF_REG_1, offsetof(struct __sk_buff, sk)),
	BPF_JMP_IMM(BPF_JNE, BPF_REG_1, 0, 2),
	BPF_MOV64_IMM(BPF_REG_0, 0),
	BPF_EXIT_INSN(),
	BPF_EMIT_CALL(BPF_FUNC_sk_fullsock),
	BPF_JMP_IMM(BPF_JNE, BPF_REG_0, 0, 2),
	BPF_MOV64_IMM(BPF_REG_0, 0),
	BPF_EXIT_INSN(),
	BPF_LDX_MEM(BPF_W, BPF_REG_0, BPF_REG_0, offsetofend(struct bpf_sock, state)),
	BPF_MOV64_IMM(BPF_REG_0, 0),
	BPF_EXIT_INSN(),
	},
	.prog_type = BPF_PROG_TYPE_CGROUP_SKB,
	.result = REJECT,
	.errstr = "invalid sock access",
},
{
	"bpf_tcp_sock(skb->sk): no !skb->sk check",
	.insns = {
	BPF_LDX_MEM(BPF_DW, BPF_REG_1, BPF_REG_1, offsetof(struct __sk_buff, sk)),
	BPF_EMIT_CALL(BPF_FUNC_tcp_sock),
	BPF_MOV64_IMM(BPF_REG_0, 0),
	BPF_EXIT_INSN(),
	},
	.prog_type = BPF_PROG_TYPE_CGROUP_SKB,
	.result = REJECT,
	.errstr = "type=sock_common_or_null expected=sock_common",
},
{
	"bpf_tcp_sock(skb->sk): no NULL check on ret",
	.insns = {
	BPF_LDX_MEM(BPF_DW, BPF_REG_1, BPF_REG_1, offsetof(struct __sk_buff, sk)),
	BPF_JMP_IMM(BPF_JNE, BPF_REG_1, 0, 2),
	BPF_MOV64_IMM(BPF_REG_0, 0),
	BPF_EXIT_INSN(),
	BPF_EMIT_CALL(BPF_FUNC_tcp_sock),
	BPF_LDX_MEM(BPF_W, BPF_REG_0, BPF_REG_0, offsetof(struct bpf_tcp_sock, snd_cwnd)),
	BPF_MOV64_IMM(BPF_REG_0, 0),
	BPF_EXIT_INSN(),
	},
	.prog_type = BPF_PROG_TYPE_CGROUP_SKB,
	.result = REJECT,
	.errstr = "invalid mem access 'tcp_sock_or_null'",
},
{
	"bpf_tcp_sock(skb->sk): tp->snd_cwnd",
	.insns = {
	BPF_LDX_MEM(BPF_DW, BPF_REG_1, BPF_REG_1, offsetof(struct __sk_buff, sk)),
	BPF_JMP_IMM(BPF_JNE, BPF_REG_1, 0, 2),
	BPF_MOV64_IMM(BPF_REG_0, 0),
	BPF_EXIT_INSN(),
	BPF_EMIT_CALL(BPF_FUNC_tcp_sock),
	BPF_JMP_IMM(BPF_JNE, BPF_REG_0, 0, 1),
	BPF_EXIT_INSN(),
	BPF_LDX_MEM(BPF_W, BPF_REG_0, BPF_REG_0, offsetof(struct bpf_tcp_sock, snd_cwnd)),
	BPF_MOV64_IMM(BPF_REG_0, 0),
	BPF_EXIT_INSN(),
	},
	.prog_type = BPF_PROG_TYPE_CGROUP_SKB,
	.result = ACCEPT,
},
{
	"bpf_tcp_sock(skb->sk): tp->bytes_acked",
	.insns = {
	BPF_LDX_MEM(BPF_DW, BPF_REG_1, BPF_REG_1, offsetof(struct __sk_buff, sk)),
	BPF_JMP_IMM(BPF_JNE, BPF_REG_1, 0, 2),
	BPF_MOV64_IMM(BPF_REG_0, 0),
	BPF_EXIT_INSN(),
	BPF_EMIT_CALL(BPF_FUNC_tcp_sock),
	BPF_JMP_IMM(BPF_JNE, BPF_REG_0, 0, 1),
	BPF_EXIT_INSN(),
	BPF_LDX_MEM(BPF_DW, BPF_REG_0, BPF_REG_0, offsetof(struct bpf_tcp_sock, bytes_acked)),
	BPF_MOV64_IMM(BPF_REG_0, 0),
	BPF_EXIT_INSN(),
	},
	.prog_type = BPF_PROG_TYPE_CGROUP_SKB,
	.result = ACCEPT,
},
{
	"bpf_tcp_sock(skb->sk): beyond last field",
	.insns = {
	BPF_LDX_MEM(BPF_DW, BPF_REG_1, BPF_REG_1, offsetof(struct __sk_buff, sk)),
	BPF_JMP_IMM(BPF_JNE, BPF_REG_1, 0, 2),
	BPF_MOV64_IMM(BPF_REG_0, 0),
	BPF_EXIT_INSN(),
	BPF_EMIT_CALL(BPF_FUNC_tcp_sock),
	BPF_JMP_IMM(BPF_JNE, BPF_REG_0, 0, 1),
	BPF_EXIT_INSN(),
	BPF_LDX_MEM(BPF_DW, BPF_REG_0, BPF_REG_0, offsetofend(struct bpf_tcp_sock, bytes_acked)),
	BPF_MOV64_IMM(BPF_REG_0, 0),
	BPF_EXIT_INSN(),
	},
	.prog_type = BPF_PROG_TYPE_CGROUP_SKB,
	.result = REJECT,
	.errstr = "invalid tcp_sock access",
},
{
	"bpf_tcp_sock(bpf_sk_fullsock(skb->sk)): tp->snd_cwnd",
	.insns = {
	BPF_LDX_MEM(BPF_DW, BPF_REG_1, BPF_REG_1, offsetof(struct __sk_buff, sk)),
	BPF_JMP_IMM(BPF_JNE, BPF_REG_1, 0, 2),
	BPF_MOV64_IMM(BPF_REG_0, 0),
	BPF_EXIT_INSN(),
	BPF_EMIT_CALL(BPF_FUNC_sk_fullsock),
	BPF_JMP_IMM(BPF_JNE, BPF_REG_0, 0, 1),
	BPF_EXIT_INSN(),
	BPF_MOV64_REG(BPF_REG_1, BPF_REG_0),
	BPF_EMIT_CALL(BPF_FUNC_tcp_sock),
	BPF_JMP_IMM(BPF_JNE, BPF_REG_0, 0, 1),
	BPF_EXIT_INSN(),
	BPF_LDX_MEM(BPF_W, BPF_REG_0, BPF_REG_0, offsetof(struct bpf_tcp_sock, snd_cwnd)),
	BPF_MOV64_IMM(BPF_REG_0, 0),
	BPF_EXIT_INSN(),
	},
	.prog_type = BPF_PROG_TYPE_CGROUP_SKB,
	.result = ACCEPT,
},
{
	"bpf_sk_release(skb->sk)",
	.insns = {
	BPF_LDX_MEM(BPF_DW, BPF_REG_1, BPF_REG_1, offsetof(struct __sk_buff, sk)),
	BPF_JMP_IMM(BPF_JEQ, BPF_REG_1, 0, 1),
	BPF_EMIT_CALL(BPF_FUNC_sk_release),
	BPF_MOV64_IMM(BPF_REG_0, 0),
	BPF_EXIT_INSN(),
	},
	.prog_type = BPF_PROG_TYPE_SCHED_CLS,
	.result = REJECT,
	.errstr = "reference has not been acquired before",
},
{
	"bpf_sk_release(bpf_sk_fullsock(skb->sk))",
	.insns = {
	BPF_LDX_MEM(BPF_DW, BPF_REG_1, BPF_REG_1, offsetof(struct __sk_buff, sk)),
	BPF_JMP_IMM(BPF_JNE, BPF_REG_1, 0, 2),
	BPF_MOV64_IMM(BPF_REG_0, 0),
	BPF_EXIT_INSN(),
	BPF_EMIT_CALL(BPF_FUNC_sk_fullsock),
	BPF_JMP_IMM(BPF_JNE, BPF_REG_0, 0, 1),
	BPF_EXIT_INSN(),
	BPF_MOV64_REG(BPF_REG_1, BPF_REG_0),
	BPF_EMIT_CALL(BPF_FUNC_sk_release),
	BPF_MOV64_IMM(BPF_REG_0, 1),
	BPF_EXIT_INSN(),
	},
	.prog_type = BPF_PROG_TYPE_SCHED_CLS,
	.result = REJECT,
	.errstr = "reference has not been acquired before",
},
{
	"bpf_sk_release(bpf_tcp_sock(skb->sk))",
	.insns = {
	BPF_LDX_MEM(BPF_DW, BPF_REG_1, BPF_REG_1, offsetof(struct __sk_buff, sk)),
	BPF_JMP_IMM(BPF_JNE, BPF_REG_1, 0, 2),
	BPF_MOV64_IMM(BPF_REG_0, 0),
	BPF_EXIT_INSN(),
	BPF_EMIT_CALL(BPF_FUNC_tcp_sock),
	BPF_JMP_IMM(BPF_JNE, BPF_REG_0, 0, 1),
	BPF_EXIT_INSN(),
	BPF_MOV64_REG(BPF_REG_1, BPF_REG_0),
	BPF_EMIT_CALL(BPF_FUNC_sk_release),
	BPF_MOV64_IMM(BPF_REG_0, 1),
	BPF_EXIT_INSN(),
	},
	.prog_type = BPF_PROG_TYPE_SCHED_CLS,
	.result = REJECT,
	.errstr = "reference has not been acquired before",
},
{
	"sk_storage_get(map, skb->sk, NULL, 0): value == NULL",
	.insns = {
	BPF_LDX_MEM(BPF_DW, BPF_REG_1, BPF_REG_1, offsetof(struct __sk_buff, sk)),
	BPF_JMP_IMM(BPF_JNE, BPF_REG_1, 0, 2),
	BPF_MOV64_IMM(BPF_REG_0, 0),
	BPF_EXIT_INSN(),
	BPF_EMIT_CALL(BPF_FUNC_sk_fullsock),
	BPF_JMP_IMM(BPF_JNE, BPF_REG_0, 0, 2),
	BPF_MOV64_IMM(BPF_REG_0, 0),
	BPF_EXIT_INSN(),
	BPF_MOV64_IMM(BPF_REG_4, 0),
	BPF_MOV64_IMM(BPF_REG_3, 0),
	BPF_MOV64_REG(BPF_REG_2, BPF_REG_0),
	BPF_LD_MAP_FD(BPF_REG_1, 0),
	BPF_EMIT_CALL(BPF_FUNC_sk_storage_get),
	BPF_MOV64_IMM(BPF_REG_0, 0),
	BPF_EXIT_INSN(),
	},
	.fixup_sk_storage_map = { 11 },
	.prog_type = BPF_PROG_TYPE_SCHED_CLS,
	.result = ACCEPT,
},
{
	"sk_storage_get(map, skb->sk, 1, 1): value == 1",
	.insns = {
	BPF_LDX_MEM(BPF_DW, BPF_REG_1, BPF_REG_1, offsetof(struct __sk_buff, sk)),
	BPF_JMP_IMM(BPF_JNE, BPF_REG_1, 0, 2),
	BPF_MOV64_IMM(BPF_REG_0, 0),
	BPF_EXIT_INSN(),
	BPF_EMIT_CALL(BPF_FUNC_sk_fullsock),
	BPF_JMP_IMM(BPF_JNE, BPF_REG_0, 0, 2),
	BPF_MOV64_IMM(BPF_REG_0, 0),
	BPF_EXIT_INSN(),
	BPF_MOV64_IMM(BPF_REG_4, 1),
	BPF_MOV64_IMM(BPF_REG_3, 1),
	BPF_MOV64_REG(BPF_REG_2, BPF_REG_0),
	BPF_LD_MAP_FD(BPF_REG_1, 0),
	BPF_EMIT_CALL(BPF_FUNC_sk_storage_get),
	BPF_MOV64_IMM(BPF_REG_0, 0),
	BPF_EXIT_INSN(),
	},
	.fixup_sk_storage_map = { 11 },
	.prog_type = BPF_PROG_TYPE_SCHED_CLS,
	.result = REJECT,
	.errstr = "R3 type=inv expected=fp",
},
{
	"sk_storage_get(map, skb->sk, &stack_value, 1): stack_value",
	.insns = {
	BPF_MOV64_IMM(BPF_REG_2, 0),
	BPF_STX_MEM(BPF_DW, BPF_REG_10, BPF_REG_2, -8),
	BPF_LDX_MEM(BPF_DW, BPF_REG_1, BPF_REG_1, offsetof(struct __sk_buff, sk)),
	BPF_JMP_IMM(BPF_JNE, BPF_REG_1, 0, 2),
	BPF_MOV64_IMM(BPF_REG_0, 0),
	BPF_EXIT_INSN(),
	BPF_EMIT_CALL(BPF_FUNC_sk_fullsock),
	BPF_JMP_IMM(BPF_JNE, BPF_REG_0, 0, 2),
	BPF_MOV64_IMM(BPF_REG_0, 0),
	BPF_EXIT_INSN(),
	BPF_MOV64_IMM(BPF_REG_4, 1),
	BPF_MOV64_REG(BPF_REG_3, BPF_REG_10),
	BPF_ALU64_IMM(BPF_ADD, BPF_REG_3, -8),
	BPF_MOV64_REG(BPF_REG_2, BPF_REG_0),
	BPF_LD_MAP_FD(BPF_REG_1, 0),
	BPF_EMIT_CALL(BPF_FUNC_sk_storage_get),
	BPF_MOV64_IMM(BPF_REG_0, 0),
	BPF_EXIT_INSN(),
	},
	.fixup_sk_storage_map = { 14 },
	.prog_type = BPF_PROG_TYPE_SCHED_CLS,
	.result = ACCEPT,
},
{
	"sk_storage_get(map, skb->sk, &stack_value, 1): partially init stack_value",
	.insns = {
	BPF_MOV64_IMM(BPF_REG_2, 0),
	BPF_STX_MEM(BPF_W, BPF_REG_10, BPF_REG_2, -8),
	BPF_LDX_MEM(BPF_DW, BPF_REG_1, BPF_REG_1, offsetof(struct __sk_buff, sk)),
	BPF_JMP_IMM(BPF_JNE, BPF_REG_1, 0, 2),
	BPF_MOV64_IMM(BPF_REG_0, 0),
	BPF_EXIT_INSN(),
	BPF_EMIT_CALL(BPF_FUNC_sk_fullsock),
	BPF_JMP_IMM(BPF_JNE, BPF_REG_0, 0, 2),
	BPF_MOV64_IMM(BPF_REG_0, 0),
	BPF_EXIT_INSN(),
	BPF_MOV64_IMM(BPF_REG_4, 1),
	BPF_MOV64_REG(BPF_REG_3, BPF_REG_10),
	BPF_ALU64_IMM(BPF_ADD, BPF_REG_3, -8),
	BPF_MOV64_REG(BPF_REG_2, BPF_REG_0),
	BPF_LD_MAP_FD(BPF_REG_1, 0),
	BPF_EMIT_CALL(BPF_FUNC_sk_storage_get),
	BPF_MOV64_IMM(BPF_REG_0, 0),
	BPF_EXIT_INSN(),
	},
	.fixup_sk_storage_map = { 14 },
	.prog_type = BPF_PROG_TYPE_SCHED_CLS,
	.result = REJECT,
	.errstr = "invalid indirect read from stack",
},
{
	"bpf_map_lookup_elem(smap, &key)",
	.insns = {
	BPF_ST_MEM(BPF_W, BPF_REG_10, -4, 0),
	BPF_MOV64_REG(BPF_REG_2, BPF_REG_10),
	BPF_ALU64_IMM(BPF_ADD, BPF_REG_2, -4),
	BPF_LD_MAP_FD(BPF_REG_1, 0),
	BPF_EMIT_CALL(BPF_FUNC_map_lookup_elem),
	BPF_MOV64_IMM(BPF_REG_0, 0),
	BPF_EXIT_INSN(),
	},
	.fixup_sk_storage_map = { 3 },
	.prog_type = BPF_PROG_TYPE_SCHED_CLS,
	.result = REJECT,
	.errstr = "cannot pass map_type 24 into func bpf_map_lookup_elem",
<<<<<<< HEAD
=======
},
{
	"bpf_map_lookup_elem(xskmap, &key); xs->queue_id",
	.insns = {
	BPF_ST_MEM(BPF_W, BPF_REG_10, -8, 0),
	BPF_MOV64_REG(BPF_REG_2, BPF_REG_10),
	BPF_ALU64_IMM(BPF_ADD, BPF_REG_2, -8),
	BPF_LD_MAP_FD(BPF_REG_1, 0),
	BPF_EMIT_CALL(BPF_FUNC_map_lookup_elem),
	BPF_JMP_IMM(BPF_JNE, BPF_REG_0, 0, 1),
	BPF_EXIT_INSN(),
	BPF_LDX_MEM(BPF_W, BPF_REG_0, BPF_REG_0, offsetof(struct bpf_xdp_sock, queue_id)),
	BPF_MOV64_IMM(BPF_REG_0, 0),
	BPF_EXIT_INSN(),
	},
	.fixup_map_xskmap = { 3 },
	.prog_type = BPF_PROG_TYPE_XDP,
	.result = ACCEPT,
>>>>>>> 4ff96fb5
},<|MERGE_RESOLUTION|>--- conflicted
+++ resolved
@@ -497,8 +497,6 @@
 	.prog_type = BPF_PROG_TYPE_SCHED_CLS,
 	.result = REJECT,
 	.errstr = "cannot pass map_type 24 into func bpf_map_lookup_elem",
-<<<<<<< HEAD
-=======
 },
 {
 	"bpf_map_lookup_elem(xskmap, &key); xs->queue_id",
@@ -517,5 +515,4 @@
 	.fixup_map_xskmap = { 3 },
 	.prog_type = BPF_PROG_TYPE_XDP,
 	.result = ACCEPT,
->>>>>>> 4ff96fb5
 },