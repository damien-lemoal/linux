--- conflicted
+++ resolved
@@ -13,11 +13,7 @@
 #include "notify.h"
 
 /* Updated only after ALL the mandatory features for that version are merged */
-<<<<<<< HEAD
-#define SCMI_PROTOCOL_SUPPORTED_VERSION		0x20001
-=======
 #define SCMI_PROTOCOL_SUPPORTED_VERSION		0x20000
->>>>>>> 31261ece
 
 enum scmi_clock_protocol_cmd {
 	CLOCK_ATTRIBUTES = 0x3,
