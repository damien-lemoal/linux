// SPDX-License-Identifier: GPL-2.0-only
/*
 * Support code for Analog Devices Sigma-Delta ADCs
 *
 * Copyright 2012 Analog Devices Inc.
 *  Author: Lars-Peter Clausen <lars@metafoo.de>
 */

#include <linux/align.h>
#include <linux/interrupt.h>
#include <linux/device.h>
#include <linux/kernel.h>
#include <linux/slab.h>
#include <linux/spi/spi.h>
#include <linux/err.h>
#include <linux/module.h>

#include <linux/iio/iio.h>
#include <linux/iio/sysfs.h>
#include <linux/iio/buffer.h>
#include <linux/iio/trigger.h>
#include <linux/iio/trigger_consumer.h>
#include <linux/iio/triggered_buffer.h>
#include <linux/iio/adc/ad_sigma_delta.h>

#include <asm/unaligned.h>


#define AD_SD_COMM_CHAN_MASK	0x3

#define AD_SD_REG_COMM		0x00
#define AD_SD_REG_DATA		0x03

/**
 * ad_sd_set_comm() - Set communications register
 *
 * @sigma_delta: The sigma delta device
 * @comm: New value for the communications register
 */
void ad_sd_set_comm(struct ad_sigma_delta *sigma_delta, uint8_t comm)
{
	/* Some variants use the lower two bits of the communications register
	 * to select the channel */
	sigma_delta->comm = comm & AD_SD_COMM_CHAN_MASK;
}
EXPORT_SYMBOL_NS_GPL(ad_sd_set_comm, IIO_AD_SIGMA_DELTA);

/**
 * ad_sd_write_reg() - Write a register
 *
 * @sigma_delta: The sigma delta device
 * @reg: Address of the register
 * @size: Size of the register (0-3)
 * @val: Value to write to the register
 *
 * Returns 0 on success, an error code otherwise.
 **/
int ad_sd_write_reg(struct ad_sigma_delta *sigma_delta, unsigned int reg,
	unsigned int size, unsigned int val)
{
	uint8_t *data = sigma_delta->tx_buf;
	struct spi_transfer t = {
		.tx_buf		= data,
		.len		= size + 1,
		.cs_change	= sigma_delta->keep_cs_asserted,
	};
	struct spi_message m;
	int ret;

	data[0] = (reg << sigma_delta->info->addr_shift) | sigma_delta->comm;

	switch (size) {
	case 3:
		put_unaligned_be24(val, &data[1]);
		break;
	case 2:
		put_unaligned_be16(val, &data[1]);
		break;
	case 1:
		data[1] = val;
		break;
	case 0:
		break;
	default:
		return -EINVAL;
	}

	spi_message_init(&m);
	spi_message_add_tail(&t, &m);

	if (sigma_delta->bus_locked)
		ret = spi_sync_locked(sigma_delta->spi, &m);
	else
		ret = spi_sync(sigma_delta->spi, &m);

	return ret;
}
EXPORT_SYMBOL_NS_GPL(ad_sd_write_reg, IIO_AD_SIGMA_DELTA);

static int ad_sd_read_reg_raw(struct ad_sigma_delta *sigma_delta,
	unsigned int reg, unsigned int size, uint8_t *val)
{
	uint8_t *data = sigma_delta->tx_buf;
	int ret;
	struct spi_transfer t[] = {
		{
			.tx_buf = data,
			.len = 1,
		}, {
			.rx_buf = val,
			.len = size,
			.cs_change = sigma_delta->bus_locked,
		},
	};
	struct spi_message m;

	spi_message_init(&m);

	if (sigma_delta->info->has_registers) {
		data[0] = reg << sigma_delta->info->addr_shift;
		data[0] |= sigma_delta->info->read_mask;
		data[0] |= sigma_delta->comm;
		spi_message_add_tail(&t[0], &m);
	}
	spi_message_add_tail(&t[1], &m);

	if (sigma_delta->bus_locked)
		ret = spi_sync_locked(sigma_delta->spi, &m);
	else
		ret = spi_sync(sigma_delta->spi, &m);

	return ret;
}

/**
 * ad_sd_read_reg() - Read a register
 *
 * @sigma_delta: The sigma delta device
 * @reg: Address of the register
 * @size: Size of the register (1-4)
 * @val: Read value
 *
 * Returns 0 on success, an error code otherwise.
 **/
int ad_sd_read_reg(struct ad_sigma_delta *sigma_delta,
	unsigned int reg, unsigned int size, unsigned int *val)
{
	int ret;

	ret = ad_sd_read_reg_raw(sigma_delta, reg, size, sigma_delta->rx_buf);
	if (ret < 0)
		goto out;

	switch (size) {
	case 4:
		*val = get_unaligned_be32(sigma_delta->rx_buf);
		break;
	case 3:
		*val = get_unaligned_be24(sigma_delta->rx_buf);
		break;
	case 2:
		*val = get_unaligned_be16(sigma_delta->rx_buf);
		break;
	case 1:
		*val = sigma_delta->rx_buf[0];
		break;
	default:
		ret = -EINVAL;
		break;
	}

out:
	return ret;
}
EXPORT_SYMBOL_NS_GPL(ad_sd_read_reg, IIO_AD_SIGMA_DELTA);

/**
 * ad_sd_reset() - Reset the serial interface
 *
 * @sigma_delta: The sigma delta device
 * @reset_length: Number of SCLKs with DIN = 1
 *
 * Returns 0 on success, an error code otherwise.
 **/
int ad_sd_reset(struct ad_sigma_delta *sigma_delta,
	unsigned int reset_length)
{
	uint8_t *buf;
	unsigned int size;
	int ret;

	size = DIV_ROUND_UP(reset_length, 8);
	buf = kcalloc(size, sizeof(*buf), GFP_KERNEL);
	if (!buf)
		return -ENOMEM;

	memset(buf, 0xff, size);
	ret = spi_write(sigma_delta->spi, buf, size);
	kfree(buf);

	return ret;
}
EXPORT_SYMBOL_NS_GPL(ad_sd_reset, IIO_AD_SIGMA_DELTA);

int ad_sd_calibrate(struct ad_sigma_delta *sigma_delta,
	unsigned int mode, unsigned int channel)
{
	int ret;
	unsigned long time_left;

	ret = ad_sigma_delta_set_channel(sigma_delta, channel);
	if (ret)
		return ret;

	spi_bus_lock(sigma_delta->spi->controller);
	sigma_delta->bus_locked = true;
	sigma_delta->keep_cs_asserted = true;
	reinit_completion(&sigma_delta->completion);

	ret = ad_sigma_delta_set_mode(sigma_delta, mode);
	if (ret < 0)
		goto out;

	sigma_delta->irq_dis = false;
	enable_irq(sigma_delta->irq_line);
	time_left = wait_for_completion_timeout(&sigma_delta->completion, 2 * HZ);
	if (time_left == 0) {
		sigma_delta->irq_dis = true;
		disable_irq_nosync(sigma_delta->irq_line);
		ret = -EIO;
	} else {
		ret = 0;
	}
out:
	sigma_delta->keep_cs_asserted = false;
	ad_sigma_delta_set_mode(sigma_delta, AD_SD_MODE_IDLE);
	sigma_delta->bus_locked = false;
	spi_bus_unlock(sigma_delta->spi->controller);

	return ret;
}
EXPORT_SYMBOL_NS_GPL(ad_sd_calibrate, IIO_AD_SIGMA_DELTA);

/**
 * ad_sd_calibrate_all() - Performs channel calibration
 * @sigma_delta: The sigma delta device
 * @cb: Array of channels and calibration type to perform
 * @n: Number of items in cb
 *
 * Returns 0 on success, an error code otherwise.
 **/
int ad_sd_calibrate_all(struct ad_sigma_delta *sigma_delta,
	const struct ad_sd_calib_data *cb, unsigned int n)
{
	unsigned int i;
	int ret;

	for (i = 0; i < n; i++) {
		ret = ad_sd_calibrate(sigma_delta, cb[i].mode, cb[i].channel);
		if (ret)
			return ret;
	}

	return 0;
}
EXPORT_SYMBOL_NS_GPL(ad_sd_calibrate_all, IIO_AD_SIGMA_DELTA);

/**
 * ad_sigma_delta_single_conversion() - Performs a single data conversion
 * @indio_dev: The IIO device
 * @chan: The conversion is done for this channel
 * @val: Pointer to the location where to store the read value
 *
 * Returns: 0 on success, an error value otherwise.
 */
int ad_sigma_delta_single_conversion(struct iio_dev *indio_dev,
	const struct iio_chan_spec *chan, int *val)
{
	struct ad_sigma_delta *sigma_delta = iio_device_get_drvdata(indio_dev);
	unsigned int sample, raw_sample;
	unsigned int data_reg;
	int ret = 0;

	ret = iio_device_claim_direct_mode(indio_dev);
	if (ret)
		return ret;

	ad_sigma_delta_set_channel(sigma_delta, chan->address);

	spi_bus_lock(sigma_delta->spi->controller);
	sigma_delta->bus_locked = true;
	sigma_delta->keep_cs_asserted = true;
	reinit_completion(&sigma_delta->completion);

	ad_sigma_delta_set_mode(sigma_delta, AD_SD_MODE_SINGLE);

	sigma_delta->irq_dis = false;
	enable_irq(sigma_delta->irq_line);
	ret = wait_for_completion_interruptible_timeout(
			&sigma_delta->completion, HZ);

	if (ret == 0)
		ret = -EIO;
	if (ret < 0)
		goto out;

	if (sigma_delta->info->data_reg != 0)
		data_reg = sigma_delta->info->data_reg;
	else
		data_reg = AD_SD_REG_DATA;

	ret = ad_sd_read_reg(sigma_delta, data_reg,
		DIV_ROUND_UP(chan->scan_type.realbits + chan->scan_type.shift, 8),
		&raw_sample);

out:
	if (!sigma_delta->irq_dis) {
		disable_irq_nosync(sigma_delta->irq_line);
		sigma_delta->irq_dis = true;
	}

	sigma_delta->keep_cs_asserted = false;
	ad_sigma_delta_set_mode(sigma_delta, AD_SD_MODE_IDLE);
	sigma_delta->bus_locked = false;
	spi_bus_unlock(sigma_delta->spi->controller);
	iio_device_release_direct_mode(indio_dev);

	if (ret)
		return ret;

	sample = raw_sample >> chan->scan_type.shift;
	sample &= (1 << chan->scan_type.realbits) - 1;
	*val = sample;

	ret = ad_sigma_delta_postprocess_sample(sigma_delta, raw_sample);
	if (ret)
		return ret;

	return IIO_VAL_INT;
}
EXPORT_SYMBOL_NS_GPL(ad_sigma_delta_single_conversion, IIO_AD_SIGMA_DELTA);

static int ad_sd_buffer_postenable(struct iio_dev *indio_dev)
{
	struct ad_sigma_delta *sigma_delta = iio_device_get_drvdata(indio_dev);
	unsigned int i, slot, samples_buf_size;
	unsigned int channel;
	uint8_t *samples_buf;
	int ret;

	if (sigma_delta->num_slots == 1) {
		channel = find_first_bit(indio_dev->active_scan_mask,
					 indio_dev->masklength);
		ret = ad_sigma_delta_set_channel(sigma_delta,
						 indio_dev->channels[channel].address);
		if (ret)
			return ret;
		slot = 1;
	} else {
		/*
		 * At this point update_scan_mode already enabled the required channels.
		 * For sigma-delta sequencer drivers with multiple slots, an update_scan_mode
		 * implementation is mandatory.
		 */
		slot = 0;
		for_each_set_bit(i, indio_dev->active_scan_mask, indio_dev->masklength) {
			sigma_delta->slots[slot] = indio_dev->channels[i].address;
			slot++;
		}
	}

	sigma_delta->active_slots = slot;
	sigma_delta->current_slot = 0;

	if (sigma_delta->active_slots > 1) {
		ret = ad_sigma_delta_append_status(sigma_delta, true);
		if (ret)
			return ret;
	}

	samples_buf_size = ALIGN(slot * indio_dev->channels[0].scan_type.storagebits, 8);
	samples_buf_size += sizeof(int64_t);
	samples_buf = devm_krealloc(&sigma_delta->spi->dev, sigma_delta->samples_buf,
				    samples_buf_size, GFP_KERNEL);
	if (!samples_buf)
		return -ENOMEM;

	sigma_delta->samples_buf = samples_buf;

	spi_bus_lock(sigma_delta->spi->controller);
	sigma_delta->bus_locked = true;
	sigma_delta->keep_cs_asserted = true;

	ret = ad_sigma_delta_set_mode(sigma_delta, AD_SD_MODE_CONTINUOUS);
	if (ret)
		goto err_unlock;

	sigma_delta->irq_dis = false;
	enable_irq(sigma_delta->irq_line);

	return 0;

err_unlock:
	spi_bus_unlock(sigma_delta->spi->controller);

	return ret;
}

static int ad_sd_buffer_postdisable(struct iio_dev *indio_dev)
{
	struct ad_sigma_delta *sigma_delta = iio_device_get_drvdata(indio_dev);

	reinit_completion(&sigma_delta->completion);
	wait_for_completion_timeout(&sigma_delta->completion, HZ);

	if (!sigma_delta->irq_dis) {
		disable_irq_nosync(sigma_delta->irq_line);
		sigma_delta->irq_dis = true;
	}

	sigma_delta->keep_cs_asserted = false;
	ad_sigma_delta_set_mode(sigma_delta, AD_SD_MODE_IDLE);

	if (sigma_delta->status_appended)
		ad_sigma_delta_append_status(sigma_delta, false);

	ad_sigma_delta_disable_all(sigma_delta);
	sigma_delta->bus_locked = false;
	return spi_bus_unlock(sigma_delta->spi->controller);
}

static irqreturn_t ad_sd_trigger_handler(int irq, void *p)
{
	struct iio_poll_func *pf = p;
	struct iio_dev *indio_dev = pf->indio_dev;
	struct ad_sigma_delta *sigma_delta = iio_device_get_drvdata(indio_dev);
	uint8_t *data = sigma_delta->rx_buf;
	unsigned int transfer_size;
	unsigned int sample_size;
	unsigned int sample_pos;
	unsigned int status_pos;
	unsigned int reg_size;
	unsigned int data_reg;

	reg_size = indio_dev->channels[0].scan_type.realbits +
			indio_dev->channels[0].scan_type.shift;
	reg_size = DIV_ROUND_UP(reg_size, 8);

	if (sigma_delta->info->data_reg != 0)
		data_reg = sigma_delta->info->data_reg;
	else
		data_reg = AD_SD_REG_DATA;

	/* Status word will be appended to the sample during transfer */
	if (sigma_delta->status_appended)
		transfer_size = reg_size + 1;
	else
		transfer_size = reg_size;

	switch (reg_size) {
	case 4:
	case 2:
	case 1:
		status_pos = reg_size;
		ad_sd_read_reg_raw(sigma_delta, data_reg, transfer_size, &data[0]);
		break;
	case 3:
		/*
		 * Data array after transfer will look like (if status is appended):
		 * data[] = { [0][sample][sample][sample][status] }
		 * Keeping the first byte 0 shifts the status postion by 1 byte to the right.
		 */
		status_pos = reg_size + 1;

		/* We store 24 bit samples in a 32 bit word. Keep the upper
		 * byte set to zero. */
		ad_sd_read_reg_raw(sigma_delta, data_reg, transfer_size, &data[1]);
		break;
	}

	/*
	 * For devices sampling only one channel at
	 * once, there is no need for sample number tracking.
	 */
	if (sigma_delta->active_slots == 1) {
		iio_push_to_buffers_with_timestamp(indio_dev, data, pf->timestamp);
		goto irq_handled;
	}

	if (sigma_delta->status_appended) {
		u8 converted_channel;

		converted_channel = data[status_pos] & sigma_delta->info->status_ch_mask;
		if (converted_channel != sigma_delta->slots[sigma_delta->current_slot]) {
			/*
			 * Desync occurred during continuous sampling of multiple channels.
			 * Drop this incomplete sample and start from first channel again.
			 */

			sigma_delta->current_slot = 0;
			goto irq_handled;
		}
	}

	sample_size = indio_dev->channels[0].scan_type.storagebits / 8;
	sample_pos = sample_size * sigma_delta->current_slot;
	memcpy(&sigma_delta->samples_buf[sample_pos], data, sample_size);
	sigma_delta->current_slot++;

	if (sigma_delta->current_slot == sigma_delta->active_slots) {
		sigma_delta->current_slot = 0;
		iio_push_to_buffers_with_timestamp(indio_dev, sigma_delta->samples_buf,
						   pf->timestamp);
	}

irq_handled:
	iio_trigger_notify_done(indio_dev->trig);
	sigma_delta->irq_dis = false;
	enable_irq(sigma_delta->irq_line);

	return IRQ_HANDLED;
}

static bool ad_sd_validate_scan_mask(struct iio_dev *indio_dev, const unsigned long *mask)
{
	struct ad_sigma_delta *sigma_delta = iio_device_get_drvdata(indio_dev);

	return bitmap_weight(mask, indio_dev->masklength) <= sigma_delta->num_slots;
}

static const struct iio_buffer_setup_ops ad_sd_buffer_setup_ops = {
	.postenable = &ad_sd_buffer_postenable,
	.postdisable = &ad_sd_buffer_postdisable,
	.validate_scan_mask = &ad_sd_validate_scan_mask,
};

static irqreturn_t ad_sd_data_rdy_trig_poll(int irq, void *private)
{
	struct ad_sigma_delta *sigma_delta = private;

	complete(&sigma_delta->completion);
	disable_irq_nosync(irq);
	sigma_delta->irq_dis = true;
	iio_trigger_poll(sigma_delta->trig);

	return IRQ_HANDLED;
}

/**
 * ad_sd_validate_trigger() - validate_trigger callback for ad_sigma_delta devices
 * @indio_dev: The IIO device
 * @trig: The new trigger
 *
 * Returns: 0 if the 'trig' matches the trigger registered by the ad_sigma_delta
 * device, -EINVAL otherwise.
 */
int ad_sd_validate_trigger(struct iio_dev *indio_dev, struct iio_trigger *trig)
{
	struct ad_sigma_delta *sigma_delta = iio_device_get_drvdata(indio_dev);

	if (sigma_delta->trig != trig)
		return -EINVAL;

	return 0;
}
EXPORT_SYMBOL_NS_GPL(ad_sd_validate_trigger, IIO_AD_SIGMA_DELTA);

static int devm_ad_sd_probe_trigger(struct device *dev, struct iio_dev *indio_dev)
{
	struct ad_sigma_delta *sigma_delta = iio_device_get_drvdata(indio_dev);
	unsigned long irq_flags = irq_get_trigger_type(sigma_delta->spi->irq);
	int ret;

	if (dev != &sigma_delta->spi->dev) {
		dev_err(dev, "Trigger parent should be '%s', got '%s'\n",
			dev_name(dev), dev_name(&sigma_delta->spi->dev));
		return -EFAULT;
	}

	sigma_delta->trig = devm_iio_trigger_alloc(dev, "%s-dev%d", indio_dev->name,
						   iio_device_id(indio_dev));
	if (sigma_delta->trig == NULL)
		return -ENOMEM;

	init_completion(&sigma_delta->completion);

	sigma_delta->irq_dis = true;

	/* the IRQ core clears IRQ_DISABLE_UNLAZY flag when freeing an IRQ */
	irq_set_status_flags(sigma_delta->irq_line, IRQ_DISABLE_UNLAZY);

	/* Allow overwriting the flags from firmware */
	if (!irq_flags)
		irq_flags = sigma_delta->info->irq_flags;

<<<<<<< HEAD
	ret = devm_request_irq(dev, sigma_delta->spi->irq,
=======
	ret = devm_request_irq(dev, sigma_delta->irq_line,
>>>>>>> 0c383648
			       ad_sd_data_rdy_trig_poll,
			       irq_flags | IRQF_NO_AUTOEN,
			       indio_dev->name,
			       sigma_delta);
	if (ret)
		return ret;

	iio_trigger_set_drvdata(sigma_delta->trig, sigma_delta);

	ret = devm_iio_trigger_register(dev, sigma_delta->trig);
	if (ret)
		return ret;

	/* select default trigger */
	indio_dev->trig = iio_trigger_get(sigma_delta->trig);

	return 0;
}

/**
 * devm_ad_sd_setup_buffer_and_trigger() - Device-managed buffer & trigger setup
 * @dev: Device object to which to bind the life-time of the resources attached
 * @indio_dev: The IIO device
 */
int devm_ad_sd_setup_buffer_and_trigger(struct device *dev, struct iio_dev *indio_dev)
{
	struct ad_sigma_delta *sigma_delta = iio_device_get_drvdata(indio_dev);
	int ret;

	sigma_delta->slots = devm_kcalloc(dev, sigma_delta->num_slots,
					  sizeof(*sigma_delta->slots), GFP_KERNEL);
	if (!sigma_delta->slots)
		return -ENOMEM;

	ret = devm_iio_triggered_buffer_setup(dev, indio_dev,
					      &iio_pollfunc_store_time,
					      &ad_sd_trigger_handler,
					      &ad_sd_buffer_setup_ops);
	if (ret)
		return ret;

	return devm_ad_sd_probe_trigger(dev, indio_dev);
}
EXPORT_SYMBOL_NS_GPL(devm_ad_sd_setup_buffer_and_trigger, IIO_AD_SIGMA_DELTA);

/**
 * ad_sd_init() - Initializes a ad_sigma_delta struct
 * @sigma_delta: The ad_sigma_delta device
 * @indio_dev: The IIO device which the Sigma Delta device is used for
 * @spi: The SPI device for the ad_sigma_delta device
 * @info: Device specific callbacks and options
 *
 * This function needs to be called before any other operations are performed on
 * the ad_sigma_delta struct.
 */
int ad_sd_init(struct ad_sigma_delta *sigma_delta, struct iio_dev *indio_dev,
	struct spi_device *spi, const struct ad_sigma_delta_info *info)
{
	sigma_delta->spi = spi;
	sigma_delta->info = info;

	/* If the field is unset in ad_sigma_delta_info, asume there can only be 1 slot. */
	if (!info->num_slots)
		sigma_delta->num_slots = 1;
	else
		sigma_delta->num_slots = info->num_slots;

	if (sigma_delta->num_slots > 1) {
		if (!indio_dev->info->update_scan_mode) {
			dev_err(&spi->dev, "iio_dev lacks update_scan_mode().\n");
			return -EINVAL;
		}

		if (!info->disable_all) {
			dev_err(&spi->dev, "ad_sigma_delta_info lacks disable_all().\n");
			return -EINVAL;
		}
	}

	if (info->irq_line)
		sigma_delta->irq_line = info->irq_line;
	else
		sigma_delta->irq_line = spi->irq;

	iio_device_set_drvdata(indio_dev, sigma_delta);

	return 0;
}
EXPORT_SYMBOL_NS_GPL(ad_sd_init, IIO_AD_SIGMA_DELTA);

MODULE_AUTHOR("Lars-Peter Clausen <lars@metafoo.de>");
MODULE_DESCRIPTION("Analog Devices Sigma-Delta ADCs");
MODULE_LICENSE("GPL v2");<|MERGE_RESOLUTION|>--- conflicted
+++ resolved
@@ -593,11 +593,7 @@
 	if (!irq_flags)
 		irq_flags = sigma_delta->info->irq_flags;
 
-<<<<<<< HEAD
-	ret = devm_request_irq(dev, sigma_delta->spi->irq,
-=======
 	ret = devm_request_irq(dev, sigma_delta->irq_line,
->>>>>>> 0c383648
 			       ad_sd_data_rdy_trig_poll,
 			       irq_flags | IRQF_NO_AUTOEN,
 			       indio_dev->name,
