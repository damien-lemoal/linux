--- conflicted
+++ resolved
@@ -2184,7 +2184,6 @@
 				SMUQ10_ROUND(GET_METRIC_FIELD(JpegBusy)
 				[(inst * adev->jpeg.num_jpeg_rings) + j]);
 		}
-<<<<<<< HEAD
 	}
 
 	for (i = 0; i < adev->vcn.num_vcn_inst; ++i) {
@@ -2196,19 +2195,6 @@
 	gpu_metrics->xgmi_link_width = SMUQ10_ROUND(GET_METRIC_FIELD(XgmiWidth));
 	gpu_metrics->xgmi_link_speed = SMUQ10_ROUND(GET_METRIC_FIELD(XgmiBitrate));
 
-=======
-	}
-
-	for (i = 0; i < adev->vcn.num_vcn_inst; ++i) {
-		inst = GET_INST(VCN, i);
-		gpu_metrics->vcn_activity[i] =
-			SMUQ10_ROUND(GET_METRIC_FIELD(VcnBusy)[inst]);
-	}
-
-	gpu_metrics->xgmi_link_width = SMUQ10_ROUND(GET_METRIC_FIELD(XgmiWidth));
-	gpu_metrics->xgmi_link_speed = SMUQ10_ROUND(GET_METRIC_FIELD(XgmiBitrate));
-
->>>>>>> 754d349e
 	gpu_metrics->firmware_timestamp = GET_METRIC_FIELD(Timestamp);
 
 	*table = (void *)gpu_metrics;
