--- conflicted
+++ resolved
@@ -5282,17 +5282,6 @@
 		return 0;
 	}
 
-	if (test_bit(HCI_CONN_BIG_CREATED, &conn->flags)) {
-		/* This is a BIS connection, hci_conn_del will
-		 * do the necessary cleanup.
-		 */
-		hci_dev_lock(hdev);
-		hci_conn_failed(conn, reason);
-		hci_dev_unlock(hdev);
-
-		return 0;
-	}
-
 	memset(&cp, 0, sizeof(cp));
 	cp.handle = cpu_to_le16(conn->handle);
 	cp.reason = reason;
@@ -6400,11 +6389,8 @@
 
 int hci_le_create_cis_sync(struct hci_dev *hdev)
 {
-<<<<<<< HEAD
-	struct {
-		struct hci_cp_le_create_cis cp;
-		struct hci_cis cis[0x1f];
-	} cmd;
+	DEFINE_FLEX(struct hci_cp_le_create_cis, cmd, cis, num_cis, 0x1f);
+	size_t aux_num_cis = 0;
 	struct hci_conn *conn;
 	u8 cig = BT_ISO_QOS_CIG_UNSET;
 
@@ -6431,37 +6417,6 @@
 	 * remains pending.
 	 */
 
-	memset(&cmd, 0, sizeof(cmd));
-=======
-	DEFINE_FLEX(struct hci_cp_le_create_cis, cmd, cis, num_cis, 0x1f);
-	size_t aux_num_cis = 0;
-	struct hci_conn *conn;
-	u8 cig = BT_ISO_QOS_CIG_UNSET;
-
-	/* The spec allows only one pending LE Create CIS command at a time. If
-	 * the command is pending now, don't do anything. We check for pending
-	 * connections after each CIS Established event.
-	 *
-	 * BLUETOOTH CORE SPECIFICATION Version 5.3 | Vol 4, Part E
-	 * page 2566:
-	 *
-	 * If the Host issues this command before all the
-	 * HCI_LE_CIS_Established events from the previous use of the
-	 * command have been generated, the Controller shall return the
-	 * error code Command Disallowed (0x0C).
-	 *
-	 * BLUETOOTH CORE SPECIFICATION Version 5.3 | Vol 4, Part E
-	 * page 2567:
-	 *
-	 * When the Controller receives the HCI_LE_Create_CIS command, the
-	 * Controller sends the HCI_Command_Status event to the Host. An
-	 * HCI_LE_CIS_Established event will be generated for each CIS when it
-	 * is established or if it is disconnected or considered lost before
-	 * being established; until all the events are generated, the command
-	 * remains pending.
-	 */
->>>>>>> 0c383648
-
 	hci_dev_lock(hdev);
 
 	rcu_read_lock();
@@ -6498,11 +6453,7 @@
 		goto done;
 
 	list_for_each_entry_rcu(conn, &hdev->conn_hash.list, list) {
-<<<<<<< HEAD
-		struct hci_cis *cis = &cmd.cis[cmd.cp.num_cis];
-=======
 		struct hci_cis *cis = &cmd->cis[aux_num_cis];
->>>>>>> 0c383648
 
 		if (hci_conn_check_create_cis(conn) ||
 		    conn->iso_qos.ucast.cig != cig)
@@ -6511,15 +6462,9 @@
 		set_bit(HCI_CONN_CREATE_CIS, &conn->flags);
 		cis->acl_handle = cpu_to_le16(conn->parent->handle);
 		cis->cis_handle = cpu_to_le16(conn->handle);
-<<<<<<< HEAD
-		cmd.cp.num_cis++;
-
-		if (cmd.cp.num_cis >= ARRAY_SIZE(cmd.cis))
-=======
 		aux_num_cis++;
 
 		if (aux_num_cis >= cmd->num_cis)
->>>>>>> 0c383648
 			break;
 	}
 	cmd->num_cis = aux_num_cis;
