--- conflicted
+++ resolved
@@ -124,13 +124,9 @@
 	 * the device tree directly and did not respect any "spi-cs-high"
 	 * property on the SPI bus children.
 	 */
-<<<<<<< HEAD
-	if (IS_ENABLED(CONFIG_SPI_MASTER) && !strcmp(propname, "cs-gpios") &&
-=======
 	if (IS_ENABLED(CONFIG_SPI_MASTER) &&
 	    !strcmp(propname, "cs-gpios") &&
 	    !of_device_is_compatible(np, "spi-gpio") &&
->>>>>>> 4ff96fb5
 	    of_property_read_bool(np, "cs-gpios")) {
 		struct device_node *child;
 		u32 cs;
