// SPDX-License-Identifier: GPL-2.0
/*
 * Watchdog driver for the K3 RTI module
 *
 * (c) Copyright 2019-2020 Texas Instruments Inc.
 * All rights reserved.
 */

#include <linux/clk.h>
#include <linux/device.h>
#include <linux/err.h>
#include <linux/io.h>
#include <linux/kernel.h>
#include <linux/mod_devicetable.h>
#include <linux/module.h>
#include <linux/moduleparam.h>
#include <linux/of.h>
#include <linux/of_address.h>
#include <linux/platform_device.h>
#include <linux/pm_runtime.h>
#include <linux/types.h>
#include <linux/watchdog.h>

#define DEFAULT_HEARTBEAT 60

/* Max heartbeat is calculated at 32kHz source clock */
#define MAX_HEARTBEAT	1000

/* Timer register set definition */
#define RTIDWDCTRL	0x90
#define RTIDWDPRLD	0x94
#define RTIWDSTATUS	0x98
#define RTIWDKEY	0x9c
#define RTIDWDCNTR	0xa0
#define RTIWWDRXCTRL	0xa4
#define RTIWWDSIZECTRL	0xa8

#define RTIWWDRX_NMI	0xa

#define RTIWWDSIZE_50P		0x50
#define RTIWWDSIZE_25P		0x500
#define RTIWWDSIZE_12P5		0x5000
#define RTIWWDSIZE_6P25		0x50000
#define RTIWWDSIZE_3P125	0x500000

#define WDENABLE_KEY	0xa98559da

#define WDKEY_SEQ0		0xe51a
#define WDKEY_SEQ1		0xa35c

#define WDT_PRELOAD_SHIFT	13

#define WDT_PRELOAD_MAX		0xfff

#define DWDST			BIT(1)

#define PON_REASON_SOF_NUM	0xBBBBCCCC
#define PON_REASON_MAGIC_NUM	0xDDDDDDDD
#define PON_REASON_EOF_NUM	0xCCCCBBBB
#define RESERVED_MEM_MIN_SIZE	12

<<<<<<< HEAD
=======
#define MAX_HW_ERROR		250

>>>>>>> 0c383648
static int heartbeat = DEFAULT_HEARTBEAT;

/*
 * struct to hold data for each WDT device
 * @base - base io address of WD device
 * @freq - source clock frequency of WDT
 * @wdd  - hold watchdog device as is in WDT core
 */
struct rti_wdt_device {
	void __iomem		*base;
	unsigned long		freq;
	struct watchdog_device	wdd;
};

static int rti_wdt_start(struct watchdog_device *wdd)
{
	u32 timer_margin;
	struct rti_wdt_device *wdt = watchdog_get_drvdata(wdd);
	int ret;

	ret = pm_runtime_resume_and_get(wdd->parent);
	if (ret)
		return ret;

	/* set timeout period */
	timer_margin = (u64)wdd->timeout * wdt->freq;
	timer_margin >>= WDT_PRELOAD_SHIFT;
	if (timer_margin > WDT_PRELOAD_MAX)
		timer_margin = WDT_PRELOAD_MAX;
	writel_relaxed(timer_margin, wdt->base + RTIDWDPRLD);

	/*
	 * RTI only supports a windowed mode, where the watchdog can only
	 * be petted during the open window; not too early or not too late.
	 * The HW configuration options only allow for the open window size
	 * to be 50% or less than that; we obviouly want to configure the open
	 * window as large as possible so we select the 50% option.
	 */
	wdd->min_hw_heartbeat_ms = 520 * wdd->timeout + MAX_HW_ERROR;

	/* Generate NMI when wdt expires */
	writel_relaxed(RTIWWDRX_NMI, wdt->base + RTIWWDRXCTRL);

	/* Open window size 50%; this is the largest window size available */
	writel_relaxed(RTIWWDSIZE_50P, wdt->base + RTIWWDSIZECTRL);

	readl_relaxed(wdt->base + RTIWWDSIZECTRL);

	/* enable watchdog */
	writel_relaxed(WDENABLE_KEY, wdt->base + RTIDWDCTRL);
	return 0;
}

static int rti_wdt_ping(struct watchdog_device *wdd)
{
	struct rti_wdt_device *wdt = watchdog_get_drvdata(wdd);

	/* put watchdog in service state */
	writel_relaxed(WDKEY_SEQ0, wdt->base + RTIWDKEY);
	/* put watchdog in active state */
	writel_relaxed(WDKEY_SEQ1, wdt->base + RTIWDKEY);

	return 0;
}

static int rti_wdt_setup_hw_hb(struct watchdog_device *wdd, u32 wsize)
{
	/*
	 * RTI only supports a windowed mode, where the watchdog can only
	 * be petted during the open window; not too early or not too late.
	 * The HW configuration options only allow for the open window size
	 * to be 50% or less than that.
	 * To avoid any glitches, we accommodate 2% + max hardware error
	 * safety margin.
	 */
	switch (wsize) {
	case RTIWWDSIZE_50P:
		/* 50% open window => 52% min heartbeat */
		wdd->min_hw_heartbeat_ms = 520 * heartbeat + MAX_HW_ERROR;
		break;

	case RTIWWDSIZE_25P:
		/* 25% open window => 77% min heartbeat */
		wdd->min_hw_heartbeat_ms = 770 * heartbeat + MAX_HW_ERROR;
		break;

	case RTIWWDSIZE_12P5:
		/* 12.5% open window => 89.5% min heartbeat */
		wdd->min_hw_heartbeat_ms = 895 * heartbeat + MAX_HW_ERROR;
		break;

	case RTIWWDSIZE_6P25:
		/* 6.5% open window => 95.5% min heartbeat */
		wdd->min_hw_heartbeat_ms = 955 * heartbeat + MAX_HW_ERROR;
		break;

	case RTIWWDSIZE_3P125:
		/* 3.125% open window => 98.9% min heartbeat */
		wdd->min_hw_heartbeat_ms = 989 * heartbeat + MAX_HW_ERROR;
		break;

	default:
		return -EINVAL;
	}

	return 0;
}

static unsigned int rti_wdt_get_timeleft_ms(struct watchdog_device *wdd)
{
	u64 timer_counter;
	u32 val;
	struct rti_wdt_device *wdt = watchdog_get_drvdata(wdd);

	/* if timeout has occurred then return 0 */
	val = readl_relaxed(wdt->base + RTIWDSTATUS);
	if (val & DWDST)
		return 0;

	timer_counter = readl_relaxed(wdt->base + RTIDWDCNTR);

	timer_counter *= 1000;

	do_div(timer_counter, wdt->freq);

	return timer_counter;
}

static unsigned int rti_wdt_get_timeleft(struct watchdog_device *wdd)
{
	return rti_wdt_get_timeleft_ms(wdd) / 1000;
}

static const struct watchdog_info rti_wdt_info = {
	.options = WDIOF_KEEPALIVEPING,
	.identity = "K3 RTI Watchdog",
};

static const struct watchdog_ops rti_wdt_ops = {
	.owner		= THIS_MODULE,
	.start		= rti_wdt_start,
	.ping		= rti_wdt_ping,
	.get_timeleft	= rti_wdt_get_timeleft,
};

static int rti_wdt_probe(struct platform_device *pdev)
{
	int ret = 0;
	struct device *dev = &pdev->dev;
	struct watchdog_device *wdd;
	struct rti_wdt_device *wdt;
	struct clk *clk;
	u32 last_ping = 0;
	struct device_node *node;
	u32 reserved_mem_size;
	struct resource res;
	u32 *vaddr;
	u64 paddr;

	wdt = devm_kzalloc(dev, sizeof(*wdt), GFP_KERNEL);
	if (!wdt)
		return -ENOMEM;

	clk = clk_get(dev, NULL);
	if (IS_ERR(clk))
		return dev_err_probe(dev, PTR_ERR(clk), "failed to get clock\n");

	wdt->freq = clk_get_rate(clk);

	clk_put(clk);

	if (!wdt->freq) {
		dev_err(dev, "Failed to get fck rate.\n");
		return -EINVAL;
	}

	pm_runtime_enable(dev);
	ret = pm_runtime_resume_and_get(dev);
	if (ret < 0) {
		pm_runtime_disable(&pdev->dev);
		return dev_err_probe(dev, ret, "runtime pm failed\n");
	}

	platform_set_drvdata(pdev, wdt);

	wdd = &wdt->wdd;
	wdd->info = &rti_wdt_info;
	wdd->ops = &rti_wdt_ops;
	wdd->min_timeout = 1;
	wdd->max_hw_heartbeat_ms = (WDT_PRELOAD_MAX << WDT_PRELOAD_SHIFT) /
		wdt->freq * 1000;
	wdd->parent = dev;

	watchdog_set_drvdata(wdd, wdt);
	watchdog_set_nowayout(wdd, 1);
	watchdog_set_restart_priority(wdd, 128);

	wdt->base = devm_platform_ioremap_resource(pdev, 0);
	if (IS_ERR(wdt->base)) {
		ret = PTR_ERR(wdt->base);
		goto err_iomap;
	}

	if (readl(wdt->base + RTIDWDCTRL) == WDENABLE_KEY) {
		int preset_heartbeat;
		u32 time_left_ms;
		u64 heartbeat_ms;
		u32 wsize;

		set_bit(WDOG_HW_RUNNING, &wdd->status);
		time_left_ms = rti_wdt_get_timeleft_ms(wdd);
		heartbeat_ms = readl(wdt->base + RTIDWDPRLD);
		heartbeat_ms <<= WDT_PRELOAD_SHIFT;
		heartbeat_ms *= 1000;
		do_div(heartbeat_ms, wdt->freq);
		preset_heartbeat = heartbeat_ms + 500;
		preset_heartbeat /= 1000;
		if (preset_heartbeat != heartbeat)
			dev_warn(dev, "watchdog already running, ignoring heartbeat config!\n");

		heartbeat = preset_heartbeat;

		wsize = readl(wdt->base + RTIWWDSIZECTRL);
		ret = rti_wdt_setup_hw_hb(wdd, wsize);
		if (ret) {
			dev_err(dev, "bad window size.\n");
			goto err_iomap;
		}

		last_ping = heartbeat_ms - time_left_ms;
		if (time_left_ms > heartbeat_ms) {
			dev_warn(dev, "time_left > heartbeat? Assuming last ping just before now.\n");
			last_ping = 0;
		}
	}

	node = of_parse_phandle(pdev->dev.of_node, "memory-region", 0);
	if (node) {
		ret = of_address_to_resource(node, 0, &res);
		if (ret) {
			dev_err(dev, "No memory address assigned to the region.\n");
			goto err_iomap;
		}

		/*
		 * If reserved memory is defined for watchdog reset cause.
		 * Readout the Power-on(PON) reason and pass to bootstatus.
		 */
		paddr = res.start;
		reserved_mem_size = resource_size(&res);
		if (reserved_mem_size < RESERVED_MEM_MIN_SIZE) {
			dev_err(dev, "The size of reserved memory is too small.\n");
			ret = -EINVAL;
			goto err_iomap;
		}

		vaddr = memremap(paddr, reserved_mem_size, MEMREMAP_WB);
		if (!vaddr) {
			dev_err(dev, "Failed to map memory-region.\n");
			ret = -ENOMEM;
			goto err_iomap;
		}

		if (vaddr[0] == PON_REASON_SOF_NUM &&
		    vaddr[1] == PON_REASON_MAGIC_NUM &&
		    vaddr[2] == PON_REASON_EOF_NUM) {
			wdd->bootstatus |= WDIOF_CARDRESET;
		}
		memset(vaddr, 0, reserved_mem_size);
		memunmap(vaddr);
	}

	watchdog_init_timeout(wdd, heartbeat, dev);

	ret = watchdog_register_device(wdd);
	if (ret) {
		dev_err(dev, "cannot register watchdog device\n");
		goto err_iomap;
	}

	if (last_ping)
		watchdog_set_last_hw_keepalive(wdd, last_ping);

	if (!watchdog_hw_running(wdd))
		pm_runtime_put_sync(&pdev->dev);

	return 0;

err_iomap:
	pm_runtime_put_sync(&pdev->dev);
	pm_runtime_disable(&pdev->dev);

	return ret;
}

static void rti_wdt_remove(struct platform_device *pdev)
{
	struct rti_wdt_device *wdt = platform_get_drvdata(pdev);

	watchdog_unregister_device(&wdt->wdd);

	if (!pm_runtime_suspended(&pdev->dev))
		pm_runtime_put(&pdev->dev);

	pm_runtime_disable(&pdev->dev);
}

static const struct of_device_id rti_wdt_of_match[] = {
	{ .compatible = "ti,j7-rti-wdt", },
	{},
};
MODULE_DEVICE_TABLE(of, rti_wdt_of_match);

static struct platform_driver rti_wdt_driver = {
	.driver = {
		.name = "rti-wdt",
		.of_match_table = rti_wdt_of_match,
	},
	.probe = rti_wdt_probe,
	.remove_new = rti_wdt_remove,
};

module_platform_driver(rti_wdt_driver);

MODULE_AUTHOR("Tero Kristo <t-kristo@ti.com>");
MODULE_DESCRIPTION("K3 RTI Watchdog Driver");

module_param(heartbeat, int, 0);
MODULE_PARM_DESC(heartbeat,
		 "Watchdog heartbeat period in seconds from 1 to "
		 __MODULE_STRING(MAX_HEARTBEAT) ", default "
		 __MODULE_STRING(DEFAULT_HEARTBEAT));

MODULE_LICENSE("GPL");
MODULE_ALIAS("platform:rti-wdt");<|MERGE_RESOLUTION|>--- conflicted
+++ resolved
@@ -59,11 +59,8 @@
 #define PON_REASON_EOF_NUM	0xCCCCBBBB
 #define RESERVED_MEM_MIN_SIZE	12
 
-<<<<<<< HEAD
-=======
 #define MAX_HW_ERROR		250
 
->>>>>>> 0c383648
 static int heartbeat = DEFAULT_HEARTBEAT;
 
 /*
