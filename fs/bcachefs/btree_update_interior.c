--- conflicted
+++ resolved
@@ -1067,8 +1067,6 @@
 	flags &= ~BCH_WATERMARK_MASK;
 	flags |= watermark;
 
-<<<<<<< HEAD
-=======
 	if (!(flags & BCH_TRANS_COMMIT_journal_reclaim) &&
 	    watermark < c->journal.watermark) {
 		struct journal_res res = { 0 };
@@ -1080,7 +1078,6 @@
 			return ERR_PTR(ret);
 	}
 
->>>>>>> de927f6c
 	while (1) {
 		nr_nodes[!!update_level] += 1 + split;
 		update_level++;
