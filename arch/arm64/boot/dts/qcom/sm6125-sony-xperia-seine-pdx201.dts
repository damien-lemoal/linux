// SPDX-License-Identifier: BSD-3-Clause
/*
 * Copyright (c) 2021, Martin Botka <martin.botka@somainline.org>
 */

/dts-v1/;

#include "sm6125.dtsi"
#include <dt-bindings/gpio/gpio.h>
#include <dt-bindings/input/input.h>
#include <dt-bindings/input/gpio-keys.h>

/ {
	/* required for bootloader to select correct board */
	qcom,msm-id = <394 0x10000>; /* sm6125 v1 */
	qcom,board-id = <34 0>;

	model = "Sony Xperia 10 II";
	compatible = "sony,pdx201", "qcom,sm6125";
	chassis-type = "handset";

	chosen {
		#address-cells = <2>;
		#size-cells = <2>;
		ranges;

		framebuffer0: framebuffer@5c000000 {
			compatible = "simple-framebuffer";
			reg = <0 0x5c000000 0 (2520 * 1080 * 4)>;
			width = <1080>;
			height = <2520>;
			stride = <(1080 * 4)>;
			format = "a8r8g8b8";
		};
	};

	extcon_usb: extcon-usb {
		compatible = "linux,extcon-usb-gpio";
		id-gpio = <&tlmm 102 GPIO_ACTIVE_HIGH>;
	};

	gpio-keys {
		status = "okay";
		compatible = "gpio-keys";
		autorepeat;

		key-vol-dn {
			label = "Volume Down";
			gpios = <&tlmm 47 GPIO_ACTIVE_LOW>;
			linux,input-type = <1>;
			linux,code = <KEY_VOLUMEDOWN>;
			gpio-key,wakeup;
			debounce-interval = <15>;
		};
	};

	reserved_memory {
		#address-cells = <2>;
		#size-cells = <2>;
		debug_mem: memory@ffb00000 {
			reg = <0x0 0xffb00000 0x0 0xc0000>;
			no-map;
		};

		last_log_mem: memory@ffbc0000 {
			reg = <0x0 0xffbc0000 0x0 0x80000>;
			no-map;
		};

		pstore_mem: ramoops@ffc00000 {
			compatible = "ramoops";
			reg = <0x0 0xffc40000 0x0 0xc0000>;
			record-size = <0x1000>;
			console-size = <0x40000>;
			msg-size = <0x20000 0x20000>;
		};

		cmdline_mem: memory@ffd00000 {
			reg = <0x0 0xffd40000 0x0 0x1000>;
			no-map;
		};
	};
};

&hsusb_phy1 {
	status = "okay";
};

&sdc2_off_state {
<<<<<<< HEAD
	sd-cd {
=======
	sd-cd-pins {
>>>>>>> 7365df19
		pins = "gpio98";
		drive-strength = <2>;
		bias-disable;
	};
};

&sdc2_on_state {
<<<<<<< HEAD
	sd-cd {
=======
	sd-cd-pins {
>>>>>>> 7365df19
		pins = "gpio98";
		drive-strength = <2>;
		bias-pull-up;
	};
};

&sdhc_1 {
	status = "okay";
};

&tlmm {
	gpio-reserved-ranges = <22 2>, <28 6>;
};

&usb3 {
	status = "okay";
};

&usb3_dwc3 {
	extcon = <&extcon_usb>;
};<|MERGE_RESOLUTION|>--- conflicted
+++ resolved
@@ -87,11 +87,7 @@
 };
 
 &sdc2_off_state {
-<<<<<<< HEAD
-	sd-cd {
-=======
 	sd-cd-pins {
->>>>>>> 7365df19
 		pins = "gpio98";
 		drive-strength = <2>;
 		bias-disable;
@@ -99,11 +95,7 @@
 };
 
 &sdc2_on_state {
-<<<<<<< HEAD
-	sd-cd {
-=======
 	sd-cd-pins {
->>>>>>> 7365df19
 		pins = "gpio98";
 		drive-strength = <2>;
 		bias-pull-up;
