--- conflicted
+++ resolved
@@ -84,13 +84,10 @@
 				byte = ret;
 			break;
 		}
-<<<<<<< HEAD
-=======
 		return byte;
->>>>>>> 8e2f79f4
-	}
-
-	return byte;
+	}
+
+	return 0;
 }
 
 /**
