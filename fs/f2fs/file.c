// SPDX-License-Identifier: GPL-2.0
/*
 * fs/f2fs/file.c
 *
 * Copyright (c) 2012 Samsung Electronics Co., Ltd.
 *             http://www.samsung.com/
 */
#include <linux/fs.h>
#include <linux/f2fs_fs.h>
#include <linux/stat.h>
#include <linux/writeback.h>
#include <linux/blkdev.h>
#include <linux/falloc.h>
#include <linux/types.h>
#include <linux/compat.h>
#include <linux/uaccess.h>
#include <linux/mount.h>
#include <linux/pagevec.h>
#include <linux/uio.h>
#include <linux/uuid.h>
#include <linux/file.h>
#include <linux/nls.h>
#include <linux/sched/signal.h>
#include <linux/fileattr.h>
#include <linux/fadvise.h>
#include <linux/iomap.h>

#include "f2fs.h"
#include "node.h"
#include "segment.h"
#include "xattr.h"
#include "acl.h"
#include "gc.h"
#include "iostat.h"
#include <trace/events/f2fs.h>
#include <uapi/linux/f2fs.h>

static vm_fault_t f2fs_filemap_fault(struct vm_fault *vmf)
{
	struct inode *inode = file_inode(vmf->vma->vm_file);
	vm_flags_t flags = vmf->vma->vm_flags;
	vm_fault_t ret;

	ret = filemap_fault(vmf);
	if (ret & VM_FAULT_LOCKED)
		f2fs_update_iostat(F2FS_I_SB(inode), inode,
					APP_MAPPED_READ_IO, F2FS_BLKSIZE);

	trace_f2fs_filemap_fault(inode, vmf->pgoff, flags, ret);

	return ret;
}

static vm_fault_t f2fs_vm_page_mkwrite(struct vm_fault *vmf)
{
	struct folio *folio = page_folio(vmf->page);
	struct inode *inode = file_inode(vmf->vma->vm_file);
	struct f2fs_sb_info *sbi = F2FS_I_SB(inode);
	struct dnode_of_data dn;
	bool need_alloc = !f2fs_is_pinned_file(inode);
	int err = 0;
	vm_fault_t ret;

	if (unlikely(IS_IMMUTABLE(inode)))
		return VM_FAULT_SIGBUS;

	if (is_inode_flag_set(inode, FI_COMPRESS_RELEASED)) {
		err = -EIO;
		goto out;
	}

	if (unlikely(f2fs_cp_error(sbi))) {
		err = -EIO;
		goto out;
	}

	if (!f2fs_is_checkpoint_ready(sbi)) {
		err = -ENOSPC;
		goto out;
	}

	err = f2fs_convert_inline_inode(inode);
	if (err)
		goto out;

#ifdef CONFIG_F2FS_FS_COMPRESSION
	if (f2fs_compressed_file(inode)) {
		int ret = f2fs_is_compressed_cluster(inode, folio->index);

		if (ret < 0) {
			err = ret;
			goto out;
		} else if (ret) {
			need_alloc = false;
		}
	}
#endif
	/* should do out of any locked page */
	if (need_alloc)
		f2fs_balance_fs(sbi, true);

	sb_start_pagefault(inode->i_sb);

	f2fs_bug_on(sbi, f2fs_has_inline_data(inode));

	file_update_time(vmf->vma->vm_file);
	filemap_invalidate_lock_shared(inode->i_mapping);
	folio_lock(folio);
	if (unlikely(folio->mapping != inode->i_mapping ||
			folio_pos(folio) > i_size_read(inode) ||
			!folio_test_uptodate(folio))) {
		folio_unlock(folio);
		err = -EFAULT;
		goto out_sem;
	}

	set_new_dnode(&dn, inode, NULL, NULL, 0);
	if (need_alloc) {
		/* block allocation */
		err = f2fs_get_block_locked(&dn, folio->index);
	} else {
		err = f2fs_get_dnode_of_data(&dn, folio->index, LOOKUP_NODE);
		f2fs_put_dnode(&dn);
		if (f2fs_is_pinned_file(inode) &&
		    !__is_valid_data_blkaddr(dn.data_blkaddr))
			err = -EIO;
	}

	if (err) {
		folio_unlock(folio);
		goto out_sem;
	}

	f2fs_wait_on_page_writeback(folio_page(folio, 0), DATA, false, true);

	/* wait for GCed page writeback via META_MAPPING */
	f2fs_wait_on_block_writeback(inode, dn.data_blkaddr);

	/*
	 * check to see if the page is mapped already (no holes)
	 */
	if (folio_test_mappedtodisk(folio))
		goto out_sem;

	/* page is wholly or partially inside EOF */
	if (((loff_t)(folio->index + 1) << PAGE_SHIFT) >
						i_size_read(inode)) {
		loff_t offset;

		offset = i_size_read(inode) & ~PAGE_MASK;
		folio_zero_segment(folio, offset, folio_size(folio));
	}
	folio_mark_dirty(folio);

	f2fs_update_iostat(sbi, inode, APP_MAPPED_IO, F2FS_BLKSIZE);
	f2fs_update_time(sbi, REQ_TIME);

out_sem:
	filemap_invalidate_unlock_shared(inode->i_mapping);

	sb_end_pagefault(inode->i_sb);
out:
	ret = vmf_fs_error(err);

	trace_f2fs_vm_page_mkwrite(inode, folio->index, vmf->vma->vm_flags, ret);
	return ret;
}

static const struct vm_operations_struct f2fs_file_vm_ops = {
	.fault		= f2fs_filemap_fault,
	.map_pages	= filemap_map_pages,
	.page_mkwrite	= f2fs_vm_page_mkwrite,
};

static int get_parent_ino(struct inode *inode, nid_t *pino)
{
	struct dentry *dentry;

	/*
	 * Make sure to get the non-deleted alias.  The alias associated with
	 * the open file descriptor being fsync()'ed may be deleted already.
	 */
	dentry = d_find_alias(inode);
	if (!dentry)
		return 0;

	*pino = d_parent_ino(dentry);
	dput(dentry);
	return 1;
}

static inline enum cp_reason_type need_do_checkpoint(struct inode *inode)
{
	struct f2fs_sb_info *sbi = F2FS_I_SB(inode);
	enum cp_reason_type cp_reason = CP_NO_NEEDED;

	if (!S_ISREG(inode->i_mode))
		cp_reason = CP_NON_REGULAR;
	else if (f2fs_compressed_file(inode))
		cp_reason = CP_COMPRESSED;
	else if (inode->i_nlink != 1)
		cp_reason = CP_HARDLINK;
	else if (is_sbi_flag_set(sbi, SBI_NEED_CP))
		cp_reason = CP_SB_NEED_CP;
	else if (file_wrong_pino(inode))
		cp_reason = CP_WRONG_PINO;
	else if (!f2fs_space_for_roll_forward(sbi))
		cp_reason = CP_NO_SPC_ROLL;
	else if (!f2fs_is_checkpointed_node(sbi, F2FS_I(inode)->i_pino))
		cp_reason = CP_NODE_NEED_CP;
	else if (test_opt(sbi, FASTBOOT))
		cp_reason = CP_FASTBOOT_MODE;
	else if (F2FS_OPTION(sbi).active_logs == 2)
		cp_reason = CP_SPEC_LOG_NUM;
	else if (F2FS_OPTION(sbi).fsync_mode == FSYNC_MODE_STRICT &&
		f2fs_need_dentry_mark(sbi, inode->i_ino) &&
		f2fs_exist_written_data(sbi, F2FS_I(inode)->i_pino,
							TRANS_DIR_INO))
		cp_reason = CP_RECOVER_DIR;
	else if (f2fs_exist_written_data(sbi, F2FS_I(inode)->i_pino,
							XATTR_DIR_INO))
		cp_reason = CP_XATTR_DIR;

	return cp_reason;
}

static bool need_inode_page_update(struct f2fs_sb_info *sbi, nid_t ino)
{
	struct page *i = find_get_page(NODE_MAPPING(sbi), ino);
	bool ret = false;
	/* But we need to avoid that there are some inode updates */
	if ((i && PageDirty(i)) || f2fs_need_inode_block_update(sbi, ino))
		ret = true;
	f2fs_put_page(i, 0);
	return ret;
}

static void try_to_fix_pino(struct inode *inode)
{
	struct f2fs_inode_info *fi = F2FS_I(inode);
	nid_t pino;

	f2fs_down_write(&fi->i_sem);
	if (file_wrong_pino(inode) && inode->i_nlink == 1 &&
			get_parent_ino(inode, &pino)) {
		f2fs_i_pino_write(inode, pino);
		file_got_pino(inode);
	}
	f2fs_up_write(&fi->i_sem);
}

static int f2fs_do_sync_file(struct file *file, loff_t start, loff_t end,
						int datasync, bool atomic)
{
	struct inode *inode = file->f_mapping->host;
	struct f2fs_sb_info *sbi = F2FS_I_SB(inode);
	nid_t ino = inode->i_ino;
	int ret = 0;
	enum cp_reason_type cp_reason = 0;
	struct writeback_control wbc = {
		.sync_mode = WB_SYNC_ALL,
		.nr_to_write = LONG_MAX,
		.for_reclaim = 0,
	};
	unsigned int seq_id = 0;

	if (unlikely(f2fs_readonly(inode->i_sb)))
		return 0;

	trace_f2fs_sync_file_enter(inode);

	if (S_ISDIR(inode->i_mode))
		goto go_write;

	/* if fdatasync is triggered, let's do in-place-update */
	if (datasync || get_dirty_pages(inode) <= SM_I(sbi)->min_fsync_blocks)
		set_inode_flag(inode, FI_NEED_IPU);
	ret = file_write_and_wait_range(file, start, end);
	clear_inode_flag(inode, FI_NEED_IPU);

	if (ret || is_sbi_flag_set(sbi, SBI_CP_DISABLED)) {
		trace_f2fs_sync_file_exit(inode, cp_reason, datasync, ret);
		return ret;
	}

	/* if the inode is dirty, let's recover all the time */
	if (!f2fs_skip_inode_update(inode, datasync)) {
		f2fs_write_inode(inode, NULL);
		goto go_write;
	}

	/*
	 * if there is no written data, don't waste time to write recovery info.
	 */
	if (!is_inode_flag_set(inode, FI_APPEND_WRITE) &&
			!f2fs_exist_written_data(sbi, ino, APPEND_INO)) {

		/* it may call write_inode just prior to fsync */
		if (need_inode_page_update(sbi, ino))
			goto go_write;

		if (is_inode_flag_set(inode, FI_UPDATE_WRITE) ||
				f2fs_exist_written_data(sbi, ino, UPDATE_INO))
			goto flush_out;
		goto out;
	} else {
		/*
		 * for OPU case, during fsync(), node can be persisted before
		 * data when lower device doesn't support write barrier, result
		 * in data corruption after SPO.
		 * So for strict fsync mode, force to use atomic write semantics
		 * to keep write order in between data/node and last node to
		 * avoid potential data corruption.
		 */
		if (F2FS_OPTION(sbi).fsync_mode ==
				FSYNC_MODE_STRICT && !atomic)
			atomic = true;
	}
go_write:
	/*
	 * Both of fdatasync() and fsync() are able to be recovered from
	 * sudden-power-off.
	 */
	f2fs_down_read(&F2FS_I(inode)->i_sem);
	cp_reason = need_do_checkpoint(inode);
	f2fs_up_read(&F2FS_I(inode)->i_sem);

	if (cp_reason) {
		/* all the dirty node pages should be flushed for POR */
		ret = f2fs_sync_fs(inode->i_sb, 1);

		/*
		 * We've secured consistency through sync_fs. Following pino
		 * will be used only for fsynced inodes after checkpoint.
		 */
		try_to_fix_pino(inode);
		clear_inode_flag(inode, FI_APPEND_WRITE);
		clear_inode_flag(inode, FI_UPDATE_WRITE);
		goto out;
	}
sync_nodes:
	atomic_inc(&sbi->wb_sync_req[NODE]);
	ret = f2fs_fsync_node_pages(sbi, inode, &wbc, atomic, &seq_id);
	atomic_dec(&sbi->wb_sync_req[NODE]);
	if (ret)
		goto out;

	/* if cp_error was enabled, we should avoid infinite loop */
	if (unlikely(f2fs_cp_error(sbi))) {
		ret = -EIO;
		goto out;
	}

	if (f2fs_need_inode_block_update(sbi, ino)) {
		f2fs_mark_inode_dirty_sync(inode, true);
		f2fs_write_inode(inode, NULL);
		goto sync_nodes;
	}

	/*
	 * If it's atomic_write, it's just fine to keep write ordering. So
	 * here we don't need to wait for node write completion, since we use
	 * node chain which serializes node blocks. If one of node writes are
	 * reordered, we can see simply broken chain, resulting in stopping
	 * roll-forward recovery. It means we'll recover all or none node blocks
	 * given fsync mark.
	 */
	if (!atomic) {
		ret = f2fs_wait_on_node_pages_writeback(sbi, seq_id);
		if (ret)
			goto out;
	}

	/* once recovery info is written, don't need to tack this */
	f2fs_remove_ino_entry(sbi, ino, APPEND_INO);
	clear_inode_flag(inode, FI_APPEND_WRITE);
flush_out:
	if (!atomic && F2FS_OPTION(sbi).fsync_mode != FSYNC_MODE_NOBARRIER)
		ret = f2fs_issue_flush(sbi, inode->i_ino);
	if (!ret) {
		f2fs_remove_ino_entry(sbi, ino, UPDATE_INO);
		clear_inode_flag(inode, FI_UPDATE_WRITE);
		f2fs_remove_ino_entry(sbi, ino, FLUSH_INO);
	}
	f2fs_update_time(sbi, REQ_TIME);
out:
	trace_f2fs_sync_file_exit(inode, cp_reason, datasync, ret);
	return ret;
}

int f2fs_sync_file(struct file *file, loff_t start, loff_t end, int datasync)
{
	if (unlikely(f2fs_cp_error(F2FS_I_SB(file_inode(file)))))
		return -EIO;
	return f2fs_do_sync_file(file, start, end, datasync, false);
}

static bool __found_offset(struct address_space *mapping,
		struct dnode_of_data *dn, pgoff_t index, int whence)
{
	block_t blkaddr = f2fs_data_blkaddr(dn);
	struct inode *inode = mapping->host;
	bool compressed_cluster = false;

	if (f2fs_compressed_file(inode)) {
		block_t first_blkaddr = data_blkaddr(dn->inode, dn->node_page,
		    ALIGN_DOWN(dn->ofs_in_node, F2FS_I(inode)->i_cluster_size));

		compressed_cluster = first_blkaddr == COMPRESS_ADDR;
	}

	switch (whence) {
	case SEEK_DATA:
		if (__is_valid_data_blkaddr(blkaddr))
			return true;
		if (blkaddr == NEW_ADDR &&
		    xa_get_mark(&mapping->i_pages, index, PAGECACHE_TAG_DIRTY))
			return true;
		if (compressed_cluster)
			return true;
		break;
	case SEEK_HOLE:
		if (compressed_cluster)
			return false;
		if (blkaddr == NULL_ADDR)
			return true;
		break;
	}
	return false;
}

static loff_t f2fs_seek_block(struct file *file, loff_t offset, int whence)
{
	struct inode *inode = file->f_mapping->host;
	loff_t maxbytes = F2FS_BLK_TO_BYTES(max_file_blocks(inode));
	struct dnode_of_data dn;
	pgoff_t pgofs, end_offset;
	loff_t data_ofs = offset;
	loff_t isize;
	int err = 0;

	inode_lock_shared(inode);

	isize = i_size_read(inode);
	if (offset >= isize)
		goto fail;

	/* handle inline data case */
	if (f2fs_has_inline_data(inode)) {
		if (whence == SEEK_HOLE) {
			data_ofs = isize;
			goto found;
		} else if (whence == SEEK_DATA) {
			data_ofs = offset;
			goto found;
		}
	}

	pgofs = (pgoff_t)(offset >> PAGE_SHIFT);

	for (; data_ofs < isize; data_ofs = (loff_t)pgofs << PAGE_SHIFT) {
		set_new_dnode(&dn, inode, NULL, NULL, 0);
		err = f2fs_get_dnode_of_data(&dn, pgofs, LOOKUP_NODE);
		if (err && err != -ENOENT) {
			goto fail;
		} else if (err == -ENOENT) {
			/* direct node does not exists */
			if (whence == SEEK_DATA) {
				pgofs = f2fs_get_next_page_offset(&dn, pgofs);
				continue;
			} else {
				goto found;
			}
		}

		end_offset = ADDRS_PER_PAGE(dn.node_page, inode);

		/* find data/hole in dnode block */
		for (; dn.ofs_in_node < end_offset;
				dn.ofs_in_node++, pgofs++,
				data_ofs = (loff_t)pgofs << PAGE_SHIFT) {
			block_t blkaddr;

			blkaddr = f2fs_data_blkaddr(&dn);

			if (__is_valid_data_blkaddr(blkaddr) &&
				!f2fs_is_valid_blkaddr(F2FS_I_SB(inode),
					blkaddr, DATA_GENERIC_ENHANCE)) {
				f2fs_put_dnode(&dn);
				goto fail;
			}

			if (__found_offset(file->f_mapping, &dn,
							pgofs, whence)) {
				f2fs_put_dnode(&dn);
				goto found;
			}
		}
		f2fs_put_dnode(&dn);
	}

	if (whence == SEEK_DATA)
		goto fail;
found:
	if (whence == SEEK_HOLE && data_ofs > isize)
		data_ofs = isize;
	inode_unlock_shared(inode);
	return vfs_setpos(file, data_ofs, maxbytes);
fail:
	inode_unlock_shared(inode);
	return -ENXIO;
}

static loff_t f2fs_llseek(struct file *file, loff_t offset, int whence)
{
	struct inode *inode = file->f_mapping->host;
	loff_t maxbytes = F2FS_BLK_TO_BYTES(max_file_blocks(inode));

	switch (whence) {
	case SEEK_SET:
	case SEEK_CUR:
	case SEEK_END:
		return generic_file_llseek_size(file, offset, whence,
						maxbytes, i_size_read(inode));
	case SEEK_DATA:
	case SEEK_HOLE:
		if (offset < 0)
			return -ENXIO;
		return f2fs_seek_block(file, offset, whence);
	}

	return -EINVAL;
}

static int f2fs_file_mmap(struct file *file, struct vm_area_struct *vma)
{
	struct inode *inode = file_inode(file);

	if (unlikely(f2fs_cp_error(F2FS_I_SB(inode))))
		return -EIO;

	if (!f2fs_is_compress_backend_ready(inode))
		return -EOPNOTSUPP;

	file_accessed(file);
	vma->vm_ops = &f2fs_file_vm_ops;

	f2fs_down_read(&F2FS_I(inode)->i_sem);
	set_inode_flag(inode, FI_MMAP_FILE);
	f2fs_up_read(&F2FS_I(inode)->i_sem);

	return 0;
}

static int finish_preallocate_blocks(struct inode *inode)
{
	int ret;

	inode_lock(inode);
	if (is_inode_flag_set(inode, FI_OPENED_FILE)) {
		inode_unlock(inode);
		return 0;
	}

	if (!file_should_truncate(inode)) {
		set_inode_flag(inode, FI_OPENED_FILE);
		inode_unlock(inode);
		return 0;
	}

	f2fs_down_write(&F2FS_I(inode)->i_gc_rwsem[WRITE]);
	filemap_invalidate_lock(inode->i_mapping);

	truncate_setsize(inode, i_size_read(inode));
	ret = f2fs_truncate(inode);

	filemap_invalidate_unlock(inode->i_mapping);
	f2fs_up_write(&F2FS_I(inode)->i_gc_rwsem[WRITE]);

	if (!ret)
		set_inode_flag(inode, FI_OPENED_FILE);

	inode_unlock(inode);
	if (ret)
		return ret;

	file_dont_truncate(inode);
	return 0;
}

static int f2fs_file_open(struct inode *inode, struct file *filp)
{
	int err = fscrypt_file_open(inode, filp);

	if (err)
		return err;

	if (!f2fs_is_compress_backend_ready(inode))
		return -EOPNOTSUPP;

	err = fsverity_file_open(inode, filp);
	if (err)
		return err;

	filp->f_mode |= FMODE_NOWAIT;
	filp->f_mode |= FMODE_CAN_ODIRECT;

	err = dquot_file_open(inode, filp);
	if (err)
		return err;

	return finish_preallocate_blocks(inode);
}

void f2fs_truncate_data_blocks_range(struct dnode_of_data *dn, int count)
{
	struct f2fs_sb_info *sbi = F2FS_I_SB(dn->inode);
	int nr_free = 0, ofs = dn->ofs_in_node, len = count;
	__le32 *addr;
	bool compressed_cluster = false;
	int cluster_index = 0, valid_blocks = 0;
	int cluster_size = F2FS_I(dn->inode)->i_cluster_size;
	bool released = !atomic_read(&F2FS_I(dn->inode)->i_compr_blocks);

	addr = get_dnode_addr(dn->inode, dn->node_page) + ofs;

	/* Assumption: truncation starts with cluster */
	for (; count > 0; count--, addr++, dn->ofs_in_node++, cluster_index++) {
		block_t blkaddr = le32_to_cpu(*addr);

		if (f2fs_compressed_file(dn->inode) &&
					!(cluster_index & (cluster_size - 1))) {
			if (compressed_cluster)
				f2fs_i_compr_blocks_update(dn->inode,
							valid_blocks, false);
			compressed_cluster = (blkaddr == COMPRESS_ADDR);
			valid_blocks = 0;
		}

		if (blkaddr == NULL_ADDR)
			continue;

		f2fs_set_data_blkaddr(dn, NULL_ADDR);

		if (__is_valid_data_blkaddr(blkaddr)) {
			if (time_to_inject(sbi, FAULT_BLKADDR_CONSISTENCE))
				continue;
			if (!f2fs_is_valid_blkaddr_raw(sbi, blkaddr,
						DATA_GENERIC_ENHANCE))
				continue;
			if (compressed_cluster)
				valid_blocks++;
		}

		f2fs_invalidate_blocks(sbi, blkaddr);

		if (!released || blkaddr != COMPRESS_ADDR)
			nr_free++;
	}

	if (compressed_cluster)
		f2fs_i_compr_blocks_update(dn->inode, valid_blocks, false);

	if (nr_free) {
		pgoff_t fofs;
		/*
		 * once we invalidate valid blkaddr in range [ofs, ofs + count],
		 * we will invalidate all blkaddr in the whole range.
		 */
		fofs = f2fs_start_bidx_of_node(ofs_of_node(dn->node_page),
							dn->inode) + ofs;
		f2fs_update_read_extent_cache_range(dn, fofs, 0, len);
		f2fs_update_age_extent_cache_range(dn, fofs, len);
		dec_valid_block_count(sbi, dn->inode, nr_free);
	}
	dn->ofs_in_node = ofs;

	f2fs_update_time(sbi, REQ_TIME);
	trace_f2fs_truncate_data_blocks_range(dn->inode, dn->nid,
					 dn->ofs_in_node, nr_free);
}

static int truncate_partial_data_page(struct inode *inode, u64 from,
								bool cache_only)
{
	loff_t offset = from & (PAGE_SIZE - 1);
	pgoff_t index = from >> PAGE_SHIFT;
	struct address_space *mapping = inode->i_mapping;
	struct page *page;

	if (!offset && !cache_only)
		return 0;

	if (cache_only) {
		page = find_lock_page(mapping, index);
		if (page && PageUptodate(page))
			goto truncate_out;
		f2fs_put_page(page, 1);
		return 0;
	}

	page = f2fs_get_lock_data_page(inode, index, true);
	if (IS_ERR(page))
		return PTR_ERR(page) == -ENOENT ? 0 : PTR_ERR(page);
truncate_out:
	f2fs_wait_on_page_writeback(page, DATA, true, true);
	zero_user(page, offset, PAGE_SIZE - offset);

	/* An encrypted inode should have a key and truncate the last page. */
	f2fs_bug_on(F2FS_I_SB(inode), cache_only && IS_ENCRYPTED(inode));
	if (!cache_only)
		set_page_dirty(page);
	f2fs_put_page(page, 1);
	return 0;
}

int f2fs_do_truncate_blocks(struct inode *inode, u64 from, bool lock)
{
	struct f2fs_sb_info *sbi = F2FS_I_SB(inode);
	struct dnode_of_data dn;
	pgoff_t free_from;
	int count = 0, err = 0;
	struct page *ipage;
	bool truncate_page = false;

	trace_f2fs_truncate_blocks_enter(inode, from);

	free_from = (pgoff_t)F2FS_BLK_ALIGN(from);

	if (free_from >= max_file_blocks(inode))
		goto free_partial;

	if (lock)
		f2fs_lock_op(sbi);

	ipage = f2fs_get_node_page(sbi, inode->i_ino);
	if (IS_ERR(ipage)) {
		err = PTR_ERR(ipage);
		goto out;
	}

	if (f2fs_has_inline_data(inode)) {
		f2fs_truncate_inline_inode(inode, ipage, from);
		f2fs_put_page(ipage, 1);
		truncate_page = true;
		goto out;
	}

	set_new_dnode(&dn, inode, ipage, NULL, 0);
	err = f2fs_get_dnode_of_data(&dn, free_from, LOOKUP_NODE_RA);
	if (err) {
		if (err == -ENOENT)
			goto free_next;
		goto out;
	}

	count = ADDRS_PER_PAGE(dn.node_page, inode);

	count -= dn.ofs_in_node;
	f2fs_bug_on(sbi, count < 0);

	if (dn.ofs_in_node || IS_INODE(dn.node_page)) {
		f2fs_truncate_data_blocks_range(&dn, count);
		free_from += count;
	}

	f2fs_put_dnode(&dn);
free_next:
	err = f2fs_truncate_inode_blocks(inode, free_from);
out:
	if (lock)
		f2fs_unlock_op(sbi);
free_partial:
	/* lastly zero out the first data page */
	if (!err)
		err = truncate_partial_data_page(inode, from, truncate_page);

	trace_f2fs_truncate_blocks_exit(inode, err);
	return err;
}

int f2fs_truncate_blocks(struct inode *inode, u64 from, bool lock)
{
	u64 free_from = from;
	int err;

#ifdef CONFIG_F2FS_FS_COMPRESSION
	/*
	 * for compressed file, only support cluster size
	 * aligned truncation.
	 */
	if (f2fs_compressed_file(inode))
		free_from = round_up(from,
				F2FS_I(inode)->i_cluster_size << PAGE_SHIFT);
#endif

	err = f2fs_do_truncate_blocks(inode, free_from, lock);
	if (err)
		return err;

#ifdef CONFIG_F2FS_FS_COMPRESSION
	/*
	 * For compressed file, after release compress blocks, don't allow write
	 * direct, but we should allow write direct after truncate to zero.
	 */
	if (f2fs_compressed_file(inode) && !free_from
			&& is_inode_flag_set(inode, FI_COMPRESS_RELEASED))
		clear_inode_flag(inode, FI_COMPRESS_RELEASED);

	if (from != free_from) {
		err = f2fs_truncate_partial_cluster(inode, from, lock);
		if (err)
			return err;
	}
#endif

	return 0;
}

int f2fs_truncate(struct inode *inode)
{
	int err;

	if (unlikely(f2fs_cp_error(F2FS_I_SB(inode))))
		return -EIO;

	if (!(S_ISREG(inode->i_mode) || S_ISDIR(inode->i_mode) ||
				S_ISLNK(inode->i_mode)))
		return 0;

	trace_f2fs_truncate(inode);

	if (time_to_inject(F2FS_I_SB(inode), FAULT_TRUNCATE))
		return -EIO;

	err = f2fs_dquot_initialize(inode);
	if (err)
		return err;

	/* we should check inline_data size */
	if (!f2fs_may_inline_data(inode)) {
		err = f2fs_convert_inline_inode(inode);
		if (err)
			return err;
	}

	err = f2fs_truncate_blocks(inode, i_size_read(inode), true);
	if (err)
		return err;

	inode_set_mtime_to_ts(inode, inode_set_ctime_current(inode));
	f2fs_mark_inode_dirty_sync(inode, false);
	return 0;
}

static bool f2fs_force_buffered_io(struct inode *inode, int rw)
{
	struct f2fs_sb_info *sbi = F2FS_I_SB(inode);

	if (!fscrypt_dio_supported(inode))
		return true;
	if (fsverity_active(inode))
		return true;
	if (f2fs_compressed_file(inode))
		return true;
	if (f2fs_has_inline_data(inode))
		return true;

	/* disallow direct IO if any of devices has unaligned blksize */
	if (f2fs_is_multi_device(sbi) && !sbi->aligned_blksize)
		return true;
	/*
	 * for blkzoned device, fallback direct IO to buffered IO, so
	 * all IOs can be serialized by log-structured write.
	 */
	if (f2fs_sb_has_blkzoned(sbi) && (rw == WRITE) &&
	    !f2fs_is_pinned_file(inode))
		return true;
	if (is_sbi_flag_set(sbi, SBI_CP_DISABLED))
		return true;

	return false;
}

int f2fs_getattr(struct mnt_idmap *idmap, const struct path *path,
		 struct kstat *stat, u32 request_mask, unsigned int query_flags)
{
	struct inode *inode = d_inode(path->dentry);
	struct f2fs_inode_info *fi = F2FS_I(inode);
	struct f2fs_inode *ri = NULL;
	unsigned int flags;

	if (f2fs_has_extra_attr(inode) &&
			f2fs_sb_has_inode_crtime(F2FS_I_SB(inode)) &&
			F2FS_FITS_IN_INODE(ri, fi->i_extra_isize, i_crtime)) {
		stat->result_mask |= STATX_BTIME;
		stat->btime.tv_sec = fi->i_crtime.tv_sec;
		stat->btime.tv_nsec = fi->i_crtime.tv_nsec;
	}

	/*
	 * Return the DIO alignment restrictions if requested.  We only return
	 * this information when requested, since on encrypted files it might
	 * take a fair bit of work to get if the file wasn't opened recently.
	 *
	 * f2fs sometimes supports DIO reads but not DIO writes.  STATX_DIOALIGN
	 * cannot represent that, so in that case we report no DIO support.
	 */
	if ((request_mask & STATX_DIOALIGN) && S_ISREG(inode->i_mode)) {
		unsigned int bsize = i_blocksize(inode);

		stat->result_mask |= STATX_DIOALIGN;
		if (!f2fs_force_buffered_io(inode, WRITE)) {
			stat->dio_mem_align = bsize;
			stat->dio_offset_align = bsize;
		}
	}

	flags = fi->i_flags;
	if (flags & F2FS_COMPR_FL)
		stat->attributes |= STATX_ATTR_COMPRESSED;
	if (flags & F2FS_APPEND_FL)
		stat->attributes |= STATX_ATTR_APPEND;
	if (IS_ENCRYPTED(inode))
		stat->attributes |= STATX_ATTR_ENCRYPTED;
	if (flags & F2FS_IMMUTABLE_FL)
		stat->attributes |= STATX_ATTR_IMMUTABLE;
	if (flags & F2FS_NODUMP_FL)
		stat->attributes |= STATX_ATTR_NODUMP;
	if (IS_VERITY(inode))
		stat->attributes |= STATX_ATTR_VERITY;

	stat->attributes_mask |= (STATX_ATTR_COMPRESSED |
				  STATX_ATTR_APPEND |
				  STATX_ATTR_ENCRYPTED |
				  STATX_ATTR_IMMUTABLE |
				  STATX_ATTR_NODUMP |
				  STATX_ATTR_VERITY);

	generic_fillattr(idmap, request_mask, inode, stat);

	/* we need to show initial sectors used for inline_data/dentries */
	if ((S_ISREG(inode->i_mode) && f2fs_has_inline_data(inode)) ||
					f2fs_has_inline_dentry(inode))
		stat->blocks += (stat->size + 511) >> 9;

	return 0;
}

#ifdef CONFIG_F2FS_FS_POSIX_ACL
static void __setattr_copy(struct mnt_idmap *idmap,
			   struct inode *inode, const struct iattr *attr)
{
	unsigned int ia_valid = attr->ia_valid;

	i_uid_update(idmap, attr, inode);
	i_gid_update(idmap, attr, inode);
	if (ia_valid & ATTR_ATIME)
		inode_set_atime_to_ts(inode, attr->ia_atime);
	if (ia_valid & ATTR_MTIME)
		inode_set_mtime_to_ts(inode, attr->ia_mtime);
	if (ia_valid & ATTR_CTIME)
		inode_set_ctime_to_ts(inode, attr->ia_ctime);
	if (ia_valid & ATTR_MODE) {
		umode_t mode = attr->ia_mode;

		if (!in_group_or_capable(idmap, inode, i_gid_into_vfsgid(idmap, inode)))
			mode &= ~S_ISGID;
		set_acl_inode(inode, mode);
	}
}
#else
#define __setattr_copy setattr_copy
#endif

int f2fs_setattr(struct mnt_idmap *idmap, struct dentry *dentry,
		 struct iattr *attr)
{
	struct inode *inode = d_inode(dentry);
	struct f2fs_inode_info *fi = F2FS_I(inode);
	int err;

	if (unlikely(f2fs_cp_error(F2FS_I_SB(inode))))
		return -EIO;

	if (unlikely(IS_IMMUTABLE(inode)))
		return -EPERM;

	if (unlikely(IS_APPEND(inode) &&
			(attr->ia_valid & (ATTR_MODE | ATTR_UID |
				  ATTR_GID | ATTR_TIMES_SET))))
		return -EPERM;

	if ((attr->ia_valid & ATTR_SIZE)) {
		if (!f2fs_is_compress_backend_ready(inode))
			return -EOPNOTSUPP;
		if (is_inode_flag_set(inode, FI_COMPRESS_RELEASED) &&
			!IS_ALIGNED(attr->ia_size,
			F2FS_BLK_TO_BYTES(fi->i_cluster_size)))
			return -EINVAL;
	}

	err = setattr_prepare(idmap, dentry, attr);
	if (err)
		return err;

	err = fscrypt_prepare_setattr(dentry, attr);
	if (err)
		return err;

	err = fsverity_prepare_setattr(dentry, attr);
	if (err)
		return err;

	if (is_quota_modification(idmap, inode, attr)) {
		err = f2fs_dquot_initialize(inode);
		if (err)
			return err;
	}
	if (i_uid_needs_update(idmap, attr, inode) ||
	    i_gid_needs_update(idmap, attr, inode)) {
		f2fs_lock_op(F2FS_I_SB(inode));
		err = dquot_transfer(idmap, inode, attr);
		if (err) {
			set_sbi_flag(F2FS_I_SB(inode),
					SBI_QUOTA_NEED_REPAIR);
			f2fs_unlock_op(F2FS_I_SB(inode));
			return err;
		}
		/*
		 * update uid/gid under lock_op(), so that dquot and inode can
		 * be updated atomically.
		 */
		i_uid_update(idmap, attr, inode);
		i_gid_update(idmap, attr, inode);
		f2fs_mark_inode_dirty_sync(inode, true);
		f2fs_unlock_op(F2FS_I_SB(inode));
	}

	if (attr->ia_valid & ATTR_SIZE) {
		loff_t old_size = i_size_read(inode);

		if (attr->ia_size > MAX_INLINE_DATA(inode)) {
			/*
			 * should convert inline inode before i_size_write to
			 * keep smaller than inline_data size with inline flag.
			 */
			err = f2fs_convert_inline_inode(inode);
			if (err)
				return err;
		}

		/*
		 * wait for inflight dio, blocks should be removed after
		 * IO completion.
		 */
		if (attr->ia_size < old_size)
			inode_dio_wait(inode);

		f2fs_down_write(&fi->i_gc_rwsem[WRITE]);
		filemap_invalidate_lock(inode->i_mapping);

		truncate_setsize(inode, attr->ia_size);

		if (attr->ia_size <= old_size)
			err = f2fs_truncate(inode);
		/*
		 * do not trim all blocks after i_size if target size is
		 * larger than i_size.
		 */
		filemap_invalidate_unlock(inode->i_mapping);
		f2fs_up_write(&fi->i_gc_rwsem[WRITE]);
		if (err)
			return err;

		spin_lock(&fi->i_size_lock);
		inode_set_mtime_to_ts(inode, inode_set_ctime_current(inode));
		fi->last_disk_size = i_size_read(inode);
		spin_unlock(&fi->i_size_lock);
	}

	__setattr_copy(idmap, inode, attr);

	if (attr->ia_valid & ATTR_MODE) {
		err = posix_acl_chmod(idmap, dentry, f2fs_get_inode_mode(inode));

		if (is_inode_flag_set(inode, FI_ACL_MODE)) {
			if (!err)
				inode->i_mode = fi->i_acl_mode;
			clear_inode_flag(inode, FI_ACL_MODE);
		}
	}

	/* file size may changed here */
	f2fs_mark_inode_dirty_sync(inode, true);

	/* inode change will produce dirty node pages flushed by checkpoint */
	f2fs_balance_fs(F2FS_I_SB(inode), true);

	return err;
}

const struct inode_operations f2fs_file_inode_operations = {
	.getattr	= f2fs_getattr,
	.setattr	= f2fs_setattr,
	.get_inode_acl	= f2fs_get_acl,
	.set_acl	= f2fs_set_acl,
	.listxattr	= f2fs_listxattr,
	.fiemap		= f2fs_fiemap,
	.fileattr_get	= f2fs_fileattr_get,
	.fileattr_set	= f2fs_fileattr_set,
};

static int fill_zero(struct inode *inode, pgoff_t index,
					loff_t start, loff_t len)
{
	struct f2fs_sb_info *sbi = F2FS_I_SB(inode);
	struct page *page;

	if (!len)
		return 0;

	f2fs_balance_fs(sbi, true);

	f2fs_lock_op(sbi);
	page = f2fs_get_new_data_page(inode, NULL, index, false);
	f2fs_unlock_op(sbi);

	if (IS_ERR(page))
		return PTR_ERR(page);

	f2fs_wait_on_page_writeback(page, DATA, true, true);
	zero_user(page, start, len);
	set_page_dirty(page);
	f2fs_put_page(page, 1);
	return 0;
}

int f2fs_truncate_hole(struct inode *inode, pgoff_t pg_start, pgoff_t pg_end)
{
	int err;

	while (pg_start < pg_end) {
		struct dnode_of_data dn;
		pgoff_t end_offset, count;

		set_new_dnode(&dn, inode, NULL, NULL, 0);
		err = f2fs_get_dnode_of_data(&dn, pg_start, LOOKUP_NODE);
		if (err) {
			if (err == -ENOENT) {
				pg_start = f2fs_get_next_page_offset(&dn,
								pg_start);
				continue;
			}
			return err;
		}

		end_offset = ADDRS_PER_PAGE(dn.node_page, inode);
		count = min(end_offset - dn.ofs_in_node, pg_end - pg_start);

		f2fs_bug_on(F2FS_I_SB(inode), count == 0 || count > end_offset);

		f2fs_truncate_data_blocks_range(&dn, count);
		f2fs_put_dnode(&dn);

		pg_start += count;
	}
	return 0;
}

static int f2fs_punch_hole(struct inode *inode, loff_t offset, loff_t len)
{
	pgoff_t pg_start, pg_end;
	loff_t off_start, off_end;
	int ret;

	ret = f2fs_convert_inline_inode(inode);
	if (ret)
		return ret;

	pg_start = ((unsigned long long) offset) >> PAGE_SHIFT;
	pg_end = ((unsigned long long) offset + len) >> PAGE_SHIFT;

	off_start = offset & (PAGE_SIZE - 1);
	off_end = (offset + len) & (PAGE_SIZE - 1);

	if (pg_start == pg_end) {
		ret = fill_zero(inode, pg_start, off_start,
						off_end - off_start);
		if (ret)
			return ret;
	} else {
		if (off_start) {
			ret = fill_zero(inode, pg_start++, off_start,
						PAGE_SIZE - off_start);
			if (ret)
				return ret;
		}
		if (off_end) {
			ret = fill_zero(inode, pg_end, 0, off_end);
			if (ret)
				return ret;
		}

		if (pg_start < pg_end) {
			loff_t blk_start, blk_end;
			struct f2fs_sb_info *sbi = F2FS_I_SB(inode);

			f2fs_balance_fs(sbi, true);

			blk_start = (loff_t)pg_start << PAGE_SHIFT;
			blk_end = (loff_t)pg_end << PAGE_SHIFT;

			f2fs_down_write(&F2FS_I(inode)->i_gc_rwsem[WRITE]);
			filemap_invalidate_lock(inode->i_mapping);

			truncate_pagecache_range(inode, blk_start, blk_end - 1);

			f2fs_lock_op(sbi);
			ret = f2fs_truncate_hole(inode, pg_start, pg_end);
			f2fs_unlock_op(sbi);

			filemap_invalidate_unlock(inode->i_mapping);
			f2fs_up_write(&F2FS_I(inode)->i_gc_rwsem[WRITE]);
		}
	}

	return ret;
}

static int __read_out_blkaddrs(struct inode *inode, block_t *blkaddr,
				int *do_replace, pgoff_t off, pgoff_t len)
{
	struct f2fs_sb_info *sbi = F2FS_I_SB(inode);
	struct dnode_of_data dn;
	int ret, done, i;

next_dnode:
	set_new_dnode(&dn, inode, NULL, NULL, 0);
	ret = f2fs_get_dnode_of_data(&dn, off, LOOKUP_NODE_RA);
	if (ret && ret != -ENOENT) {
		return ret;
	} else if (ret == -ENOENT) {
		if (dn.max_level == 0)
			return -ENOENT;
		done = min((pgoff_t)ADDRS_PER_BLOCK(inode) -
						dn.ofs_in_node, len);
		blkaddr += done;
		do_replace += done;
		goto next;
	}

	done = min((pgoff_t)ADDRS_PER_PAGE(dn.node_page, inode) -
							dn.ofs_in_node, len);
	for (i = 0; i < done; i++, blkaddr++, do_replace++, dn.ofs_in_node++) {
		*blkaddr = f2fs_data_blkaddr(&dn);

		if (__is_valid_data_blkaddr(*blkaddr) &&
			!f2fs_is_valid_blkaddr(sbi, *blkaddr,
					DATA_GENERIC_ENHANCE)) {
			f2fs_put_dnode(&dn);
			return -EFSCORRUPTED;
		}

		if (!f2fs_is_checkpointed_data(sbi, *blkaddr)) {

			if (f2fs_lfs_mode(sbi)) {
				f2fs_put_dnode(&dn);
				return -EOPNOTSUPP;
			}

			/* do not invalidate this block address */
			f2fs_update_data_blkaddr(&dn, NULL_ADDR);
			*do_replace = 1;
		}
	}
	f2fs_put_dnode(&dn);
next:
	len -= done;
	off += done;
	if (len)
		goto next_dnode;
	return 0;
}

static int __roll_back_blkaddrs(struct inode *inode, block_t *blkaddr,
				int *do_replace, pgoff_t off, int len)
{
	struct f2fs_sb_info *sbi = F2FS_I_SB(inode);
	struct dnode_of_data dn;
	int ret, i;

	for (i = 0; i < len; i++, do_replace++, blkaddr++) {
		if (*do_replace == 0)
			continue;

		set_new_dnode(&dn, inode, NULL, NULL, 0);
		ret = f2fs_get_dnode_of_data(&dn, off + i, LOOKUP_NODE_RA);
		if (ret) {
			dec_valid_block_count(sbi, inode, 1);
			f2fs_invalidate_blocks(sbi, *blkaddr);
		} else {
			f2fs_update_data_blkaddr(&dn, *blkaddr);
		}
		f2fs_put_dnode(&dn);
	}
	return 0;
}

static int __clone_blkaddrs(struct inode *src_inode, struct inode *dst_inode,
			block_t *blkaddr, int *do_replace,
			pgoff_t src, pgoff_t dst, pgoff_t len, bool full)
{
	struct f2fs_sb_info *sbi = F2FS_I_SB(src_inode);
	pgoff_t i = 0;
	int ret;

	while (i < len) {
		if (blkaddr[i] == NULL_ADDR && !full) {
			i++;
			continue;
		}

		if (do_replace[i] || blkaddr[i] == NULL_ADDR) {
			struct dnode_of_data dn;
			struct node_info ni;
			size_t new_size;
			pgoff_t ilen;

			set_new_dnode(&dn, dst_inode, NULL, NULL, 0);
			ret = f2fs_get_dnode_of_data(&dn, dst + i, ALLOC_NODE);
			if (ret)
				return ret;

			ret = f2fs_get_node_info(sbi, dn.nid, &ni, false);
			if (ret) {
				f2fs_put_dnode(&dn);
				return ret;
			}

			ilen = min((pgoff_t)
				ADDRS_PER_PAGE(dn.node_page, dst_inode) -
						dn.ofs_in_node, len - i);
			do {
				dn.data_blkaddr = f2fs_data_blkaddr(&dn);
				f2fs_truncate_data_blocks_range(&dn, 1);

				if (do_replace[i]) {
					f2fs_i_blocks_write(src_inode,
							1, false, false);
					f2fs_i_blocks_write(dst_inode,
							1, true, false);
					f2fs_replace_block(sbi, &dn, dn.data_blkaddr,
					blkaddr[i], ni.version, true, false);

					do_replace[i] = 0;
				}
				dn.ofs_in_node++;
				i++;
				new_size = (loff_t)(dst + i) << PAGE_SHIFT;
				if (dst_inode->i_size < new_size)
					f2fs_i_size_write(dst_inode, new_size);
			} while (--ilen && (do_replace[i] || blkaddr[i] == NULL_ADDR));

			f2fs_put_dnode(&dn);
		} else {
			struct page *psrc, *pdst;

			psrc = f2fs_get_lock_data_page(src_inode,
							src + i, true);
			if (IS_ERR(psrc))
				return PTR_ERR(psrc);
			pdst = f2fs_get_new_data_page(dst_inode, NULL, dst + i,
								true);
			if (IS_ERR(pdst)) {
				f2fs_put_page(psrc, 1);
				return PTR_ERR(pdst);
			}

			f2fs_wait_on_page_writeback(pdst, DATA, true, true);

			memcpy_page(pdst, 0, psrc, 0, PAGE_SIZE);
			set_page_dirty(pdst);
			set_page_private_gcing(pdst);
			f2fs_put_page(pdst, 1);
			f2fs_put_page(psrc, 1);

			ret = f2fs_truncate_hole(src_inode,
						src + i, src + i + 1);
			if (ret)
				return ret;
			i++;
		}
	}
	return 0;
}

static int __exchange_data_block(struct inode *src_inode,
			struct inode *dst_inode, pgoff_t src, pgoff_t dst,
			pgoff_t len, bool full)
{
	block_t *src_blkaddr;
	int *do_replace;
	pgoff_t olen;
	int ret;

	while (len) {
		olen = min((pgoff_t)4 * ADDRS_PER_BLOCK(src_inode), len);

		src_blkaddr = f2fs_kvzalloc(F2FS_I_SB(src_inode),
					array_size(olen, sizeof(block_t)),
					GFP_NOFS);
		if (!src_blkaddr)
			return -ENOMEM;

		do_replace = f2fs_kvzalloc(F2FS_I_SB(src_inode),
					array_size(olen, sizeof(int)),
					GFP_NOFS);
		if (!do_replace) {
			kvfree(src_blkaddr);
			return -ENOMEM;
		}

		ret = __read_out_blkaddrs(src_inode, src_blkaddr,
					do_replace, src, olen);
		if (ret)
			goto roll_back;

		ret = __clone_blkaddrs(src_inode, dst_inode, src_blkaddr,
					do_replace, src, dst, olen, full);
		if (ret)
			goto roll_back;

		src += olen;
		dst += olen;
		len -= olen;

		kvfree(src_blkaddr);
		kvfree(do_replace);
	}
	return 0;

roll_back:
	__roll_back_blkaddrs(src_inode, src_blkaddr, do_replace, src, olen);
	kvfree(src_blkaddr);
	kvfree(do_replace);
	return ret;
}

static int f2fs_do_collapse(struct inode *inode, loff_t offset, loff_t len)
{
	struct f2fs_sb_info *sbi = F2FS_I_SB(inode);
	pgoff_t nrpages = DIV_ROUND_UP(i_size_read(inode), PAGE_SIZE);
	pgoff_t start = offset >> PAGE_SHIFT;
	pgoff_t end = (offset + len) >> PAGE_SHIFT;
	int ret;

	f2fs_balance_fs(sbi, true);

	/* avoid gc operation during block exchange */
	f2fs_down_write(&F2FS_I(inode)->i_gc_rwsem[WRITE]);
	filemap_invalidate_lock(inode->i_mapping);

	f2fs_lock_op(sbi);
	f2fs_drop_extent_tree(inode);
	truncate_pagecache(inode, offset);
	ret = __exchange_data_block(inode, inode, end, start, nrpages - end, true);
	f2fs_unlock_op(sbi);

	filemap_invalidate_unlock(inode->i_mapping);
	f2fs_up_write(&F2FS_I(inode)->i_gc_rwsem[WRITE]);
	return ret;
}

static int f2fs_collapse_range(struct inode *inode, loff_t offset, loff_t len)
{
	loff_t new_size;
	int ret;

	if (offset + len >= i_size_read(inode))
		return -EINVAL;

	/* collapse range should be aligned to block size of f2fs. */
	if (offset & (F2FS_BLKSIZE - 1) || len & (F2FS_BLKSIZE - 1))
		return -EINVAL;

	ret = f2fs_convert_inline_inode(inode);
	if (ret)
		return ret;

	/* write out all dirty pages from offset */
	ret = filemap_write_and_wait_range(inode->i_mapping, offset, LLONG_MAX);
	if (ret)
		return ret;

	ret = f2fs_do_collapse(inode, offset, len);
	if (ret)
		return ret;

	/* write out all moved pages, if possible */
	filemap_invalidate_lock(inode->i_mapping);
	filemap_write_and_wait_range(inode->i_mapping, offset, LLONG_MAX);
	truncate_pagecache(inode, offset);

	new_size = i_size_read(inode) - len;
	ret = f2fs_truncate_blocks(inode, new_size, true);
	filemap_invalidate_unlock(inode->i_mapping);
	if (!ret)
		f2fs_i_size_write(inode, new_size);
	return ret;
}

static int f2fs_do_zero_range(struct dnode_of_data *dn, pgoff_t start,
								pgoff_t end)
{
	struct f2fs_sb_info *sbi = F2FS_I_SB(dn->inode);
	pgoff_t index = start;
	unsigned int ofs_in_node = dn->ofs_in_node;
	blkcnt_t count = 0;
	int ret;

	for (; index < end; index++, dn->ofs_in_node++) {
		if (f2fs_data_blkaddr(dn) == NULL_ADDR)
			count++;
	}

	dn->ofs_in_node = ofs_in_node;
	ret = f2fs_reserve_new_blocks(dn, count);
	if (ret)
		return ret;

	dn->ofs_in_node = ofs_in_node;
	for (index = start; index < end; index++, dn->ofs_in_node++) {
		dn->data_blkaddr = f2fs_data_blkaddr(dn);
		/*
		 * f2fs_reserve_new_blocks will not guarantee entire block
		 * allocation.
		 */
		if (dn->data_blkaddr == NULL_ADDR) {
			ret = -ENOSPC;
			break;
		}

		if (dn->data_blkaddr == NEW_ADDR)
			continue;

		if (!f2fs_is_valid_blkaddr(sbi, dn->data_blkaddr,
					DATA_GENERIC_ENHANCE)) {
			ret = -EFSCORRUPTED;
			break;
		}

		f2fs_invalidate_blocks(sbi, dn->data_blkaddr);
		f2fs_set_data_blkaddr(dn, NEW_ADDR);
	}

	f2fs_update_read_extent_cache_range(dn, start, 0, index - start);
	f2fs_update_age_extent_cache_range(dn, start, index - start);

	return ret;
}

static int f2fs_zero_range(struct inode *inode, loff_t offset, loff_t len,
								int mode)
{
	struct f2fs_sb_info *sbi = F2FS_I_SB(inode);
	struct address_space *mapping = inode->i_mapping;
	pgoff_t index, pg_start, pg_end;
	loff_t new_size = i_size_read(inode);
	loff_t off_start, off_end;
	int ret = 0;

	ret = inode_newsize_ok(inode, (len + offset));
	if (ret)
		return ret;

	ret = f2fs_convert_inline_inode(inode);
	if (ret)
		return ret;

	ret = filemap_write_and_wait_range(mapping, offset, offset + len - 1);
	if (ret)
		return ret;

	pg_start = ((unsigned long long) offset) >> PAGE_SHIFT;
	pg_end = ((unsigned long long) offset + len) >> PAGE_SHIFT;

	off_start = offset & (PAGE_SIZE - 1);
	off_end = (offset + len) & (PAGE_SIZE - 1);

	if (pg_start == pg_end) {
		ret = fill_zero(inode, pg_start, off_start,
						off_end - off_start);
		if (ret)
			return ret;

		new_size = max_t(loff_t, new_size, offset + len);
	} else {
		if (off_start) {
			ret = fill_zero(inode, pg_start++, off_start,
						PAGE_SIZE - off_start);
			if (ret)
				return ret;

			new_size = max_t(loff_t, new_size,
					(loff_t)pg_start << PAGE_SHIFT);
		}

		for (index = pg_start; index < pg_end;) {
			struct dnode_of_data dn;
			unsigned int end_offset;
			pgoff_t end;

			f2fs_down_write(&F2FS_I(inode)->i_gc_rwsem[WRITE]);
			filemap_invalidate_lock(mapping);

			truncate_pagecache_range(inode,
				(loff_t)index << PAGE_SHIFT,
				((loff_t)pg_end << PAGE_SHIFT) - 1);

			f2fs_lock_op(sbi);

			set_new_dnode(&dn, inode, NULL, NULL, 0);
			ret = f2fs_get_dnode_of_data(&dn, index, ALLOC_NODE);
			if (ret) {
				f2fs_unlock_op(sbi);
				filemap_invalidate_unlock(mapping);
				f2fs_up_write(&F2FS_I(inode)->i_gc_rwsem[WRITE]);
				goto out;
			}

			end_offset = ADDRS_PER_PAGE(dn.node_page, inode);
			end = min(pg_end, end_offset - dn.ofs_in_node + index);

			ret = f2fs_do_zero_range(&dn, index, end);
			f2fs_put_dnode(&dn);

			f2fs_unlock_op(sbi);
			filemap_invalidate_unlock(mapping);
			f2fs_up_write(&F2FS_I(inode)->i_gc_rwsem[WRITE]);

			f2fs_balance_fs(sbi, dn.node_changed);

			if (ret)
				goto out;

			index = end;
			new_size = max_t(loff_t, new_size,
					(loff_t)index << PAGE_SHIFT);
		}

		if (off_end) {
			ret = fill_zero(inode, pg_end, 0, off_end);
			if (ret)
				goto out;

			new_size = max_t(loff_t, new_size, offset + len);
		}
	}

out:
	if (new_size > i_size_read(inode)) {
		if (mode & FALLOC_FL_KEEP_SIZE)
			file_set_keep_isize(inode);
		else
			f2fs_i_size_write(inode, new_size);
	}
	return ret;
}

static int f2fs_insert_range(struct inode *inode, loff_t offset, loff_t len)
{
	struct f2fs_sb_info *sbi = F2FS_I_SB(inode);
	struct address_space *mapping = inode->i_mapping;
	pgoff_t nr, pg_start, pg_end, delta, idx;
	loff_t new_size;
	int ret = 0;

	new_size = i_size_read(inode) + len;
	ret = inode_newsize_ok(inode, new_size);
	if (ret)
		return ret;

	if (offset >= i_size_read(inode))
		return -EINVAL;

	/* insert range should be aligned to block size of f2fs. */
	if (offset & (F2FS_BLKSIZE - 1) || len & (F2FS_BLKSIZE - 1))
		return -EINVAL;

	ret = f2fs_convert_inline_inode(inode);
	if (ret)
		return ret;

	f2fs_balance_fs(sbi, true);

	filemap_invalidate_lock(mapping);
	ret = f2fs_truncate_blocks(inode, i_size_read(inode), true);
	filemap_invalidate_unlock(mapping);
	if (ret)
		return ret;

	/* write out all dirty pages from offset */
	ret = filemap_write_and_wait_range(mapping, offset, LLONG_MAX);
	if (ret)
		return ret;

	pg_start = offset >> PAGE_SHIFT;
	pg_end = (offset + len) >> PAGE_SHIFT;
	delta = pg_end - pg_start;
	idx = DIV_ROUND_UP(i_size_read(inode), PAGE_SIZE);

	/* avoid gc operation during block exchange */
	f2fs_down_write(&F2FS_I(inode)->i_gc_rwsem[WRITE]);
	filemap_invalidate_lock(mapping);
	truncate_pagecache(inode, offset);

	while (!ret && idx > pg_start) {
		nr = idx - pg_start;
		if (nr > delta)
			nr = delta;
		idx -= nr;

		f2fs_lock_op(sbi);
		f2fs_drop_extent_tree(inode);

		ret = __exchange_data_block(inode, inode, idx,
					idx + delta, nr, false);
		f2fs_unlock_op(sbi);
	}
	filemap_invalidate_unlock(mapping);
	f2fs_up_write(&F2FS_I(inode)->i_gc_rwsem[WRITE]);
	if (ret)
		return ret;

	/* write out all moved pages, if possible */
	filemap_invalidate_lock(mapping);
	ret = filemap_write_and_wait_range(mapping, offset, LLONG_MAX);
	truncate_pagecache(inode, offset);
	filemap_invalidate_unlock(mapping);

	if (!ret)
		f2fs_i_size_write(inode, new_size);
	return ret;
}

static int f2fs_expand_inode_data(struct inode *inode, loff_t offset,
					loff_t len, int mode)
{
	struct f2fs_sb_info *sbi = F2FS_I_SB(inode);
	struct f2fs_map_blocks map = { .m_next_pgofs = NULL,
			.m_next_extent = NULL, .m_seg_type = NO_CHECK_TYPE,
			.m_may_create = true };
	struct f2fs_gc_control gc_control = { .victim_segno = NULL_SEGNO,
			.init_gc_type = FG_GC,
			.should_migrate_blocks = false,
			.err_gc_skipped = true,
			.nr_free_secs = 0 };
	pgoff_t pg_start, pg_end;
	loff_t new_size;
	loff_t off_end;
	block_t expanded = 0;
	int err;

	err = inode_newsize_ok(inode, (len + offset));
	if (err)
		return err;

	err = f2fs_convert_inline_inode(inode);
	if (err)
		return err;

	f2fs_balance_fs(sbi, true);

	pg_start = ((unsigned long long)offset) >> PAGE_SHIFT;
	pg_end = ((unsigned long long)offset + len) >> PAGE_SHIFT;
	off_end = (offset + len) & (PAGE_SIZE - 1);

	map.m_lblk = pg_start;
	map.m_len = pg_end - pg_start;
	if (off_end)
		map.m_len++;

	if (!map.m_len)
		return 0;

	if (f2fs_is_pinned_file(inode)) {
		block_t sec_blks = CAP_BLKS_PER_SEC(sbi);
		block_t sec_len = roundup(map.m_len, sec_blks);

		map.m_len = sec_blks;
next_alloc:
		if (has_not_enough_free_secs(sbi, 0,
			GET_SEC_FROM_SEG(sbi, overprovision_segments(sbi)))) {
			f2fs_down_write(&sbi->gc_lock);
			stat_inc_gc_call_count(sbi, FOREGROUND);
			err = f2fs_gc(sbi, &gc_control);
			if (err && err != -ENODATA)
				goto out_err;
		}

		f2fs_down_write(&sbi->pin_sem);

		err = f2fs_allocate_pinning_section(sbi);
		if (err) {
			f2fs_up_write(&sbi->pin_sem);
			goto out_err;
		}

		map.m_seg_type = CURSEG_COLD_DATA_PINNED;
		err = f2fs_map_blocks(inode, &map, F2FS_GET_BLOCK_PRE_DIO);
		file_dont_truncate(inode);

		f2fs_up_write(&sbi->pin_sem);

		expanded += map.m_len;
		sec_len -= map.m_len;
		map.m_lblk += map.m_len;
		if (!err && sec_len)
			goto next_alloc;

		map.m_len = expanded;
	} else {
		err = f2fs_map_blocks(inode, &map, F2FS_GET_BLOCK_PRE_AIO);
		expanded = map.m_len;
	}
out_err:
	if (err) {
		pgoff_t last_off;

		if (!expanded)
			return err;

		last_off = pg_start + expanded - 1;

		/* update new size to the failed position */
		new_size = (last_off == pg_end) ? offset + len :
					(loff_t)(last_off + 1) << PAGE_SHIFT;
	} else {
		new_size = ((loff_t)pg_end << PAGE_SHIFT) + off_end;
	}

	if (new_size > i_size_read(inode)) {
		if (mode & FALLOC_FL_KEEP_SIZE)
			file_set_keep_isize(inode);
		else
			f2fs_i_size_write(inode, new_size);
	}

	return err;
}

static long f2fs_fallocate(struct file *file, int mode,
				loff_t offset, loff_t len)
{
	struct inode *inode = file_inode(file);
	long ret = 0;

	if (unlikely(f2fs_cp_error(F2FS_I_SB(inode))))
		return -EIO;
	if (!f2fs_is_checkpoint_ready(F2FS_I_SB(inode)))
		return -ENOSPC;
	if (!f2fs_is_compress_backend_ready(inode))
		return -EOPNOTSUPP;

	/* f2fs only support ->fallocate for regular file */
	if (!S_ISREG(inode->i_mode))
		return -EINVAL;

	if (IS_ENCRYPTED(inode) &&
		(mode & (FALLOC_FL_COLLAPSE_RANGE | FALLOC_FL_INSERT_RANGE)))
		return -EOPNOTSUPP;

	if (mode & ~(FALLOC_FL_KEEP_SIZE | FALLOC_FL_PUNCH_HOLE |
			FALLOC_FL_COLLAPSE_RANGE | FALLOC_FL_ZERO_RANGE |
			FALLOC_FL_INSERT_RANGE))
		return -EOPNOTSUPP;

	inode_lock(inode);

	/*
	 * Pinned file should not support partial truncation since the block
	 * can be used by applications.
	 */
	if ((f2fs_compressed_file(inode) || f2fs_is_pinned_file(inode)) &&
		(mode & (FALLOC_FL_PUNCH_HOLE | FALLOC_FL_COLLAPSE_RANGE |
			FALLOC_FL_ZERO_RANGE | FALLOC_FL_INSERT_RANGE))) {
		ret = -EOPNOTSUPP;
		goto out;
	}

	ret = file_modified(file);
	if (ret)
		goto out;

	/*
	 * wait for inflight dio, blocks should be removed after IO
	 * completion.
	 */
	inode_dio_wait(inode);

	if (mode & FALLOC_FL_PUNCH_HOLE) {
		if (offset >= inode->i_size)
			goto out;

		ret = f2fs_punch_hole(inode, offset, len);
	} else if (mode & FALLOC_FL_COLLAPSE_RANGE) {
		ret = f2fs_collapse_range(inode, offset, len);
	} else if (mode & FALLOC_FL_ZERO_RANGE) {
		ret = f2fs_zero_range(inode, offset, len, mode);
	} else if (mode & FALLOC_FL_INSERT_RANGE) {
		ret = f2fs_insert_range(inode, offset, len);
	} else {
		ret = f2fs_expand_inode_data(inode, offset, len, mode);
	}

	if (!ret) {
		inode_set_mtime_to_ts(inode, inode_set_ctime_current(inode));
		f2fs_mark_inode_dirty_sync(inode, false);
		f2fs_update_time(F2FS_I_SB(inode), REQ_TIME);
	}

out:
	inode_unlock(inode);

	trace_f2fs_fallocate(inode, mode, offset, len, ret);
	return ret;
}

static int f2fs_release_file(struct inode *inode, struct file *filp)
{
	/*
	 * f2fs_release_file is called at every close calls. So we should
	 * not drop any inmemory pages by close called by other process.
	 */
	if (!(filp->f_mode & FMODE_WRITE) ||
			atomic_read(&inode->i_writecount) != 1)
		return 0;

	inode_lock(inode);
	f2fs_abort_atomic_write(inode, true);
	inode_unlock(inode);

	return 0;
}

static int f2fs_file_flush(struct file *file, fl_owner_t id)
{
	struct inode *inode = file_inode(file);

	/*
	 * If the process doing a transaction is crashed, we should do
	 * roll-back. Otherwise, other reader/write can see corrupted database
	 * until all the writers close its file. Since this should be done
	 * before dropping file lock, it needs to do in ->flush.
	 */
	if (F2FS_I(inode)->atomic_write_task == current &&
				(current->flags & PF_EXITING)) {
		inode_lock(inode);
		f2fs_abort_atomic_write(inode, true);
		inode_unlock(inode);
	}

	return 0;
}

static int f2fs_setflags_common(struct inode *inode, u32 iflags, u32 mask)
{
	struct f2fs_inode_info *fi = F2FS_I(inode);
	u32 masked_flags = fi->i_flags & mask;

	/* mask can be shrunk by flags_valid selector */
	iflags &= mask;

	/* Is it quota file? Do not allow user to mess with it */
	if (IS_NOQUOTA(inode))
		return -EPERM;

	if ((iflags ^ masked_flags) & F2FS_CASEFOLD_FL) {
		if (!f2fs_sb_has_casefold(F2FS_I_SB(inode)))
			return -EOPNOTSUPP;
		if (!f2fs_empty_dir(inode))
			return -ENOTEMPTY;
	}

	if (iflags & (F2FS_COMPR_FL | F2FS_NOCOMP_FL)) {
		if (!f2fs_sb_has_compression(F2FS_I_SB(inode)))
			return -EOPNOTSUPP;
		if ((iflags & F2FS_COMPR_FL) && (iflags & F2FS_NOCOMP_FL))
			return -EINVAL;
	}

	if ((iflags ^ masked_flags) & F2FS_COMPR_FL) {
		if (masked_flags & F2FS_COMPR_FL) {
			if (!f2fs_disable_compressed_file(inode))
				return -EINVAL;
		} else {
			/* try to convert inline_data to support compression */
			int err = f2fs_convert_inline_inode(inode);
			if (err)
				return err;

			f2fs_down_write(&fi->i_sem);
			if (!f2fs_may_compress(inode) ||
					(S_ISREG(inode->i_mode) &&
					F2FS_HAS_BLOCKS(inode))) {
				f2fs_up_write(&fi->i_sem);
				return -EINVAL;
			}
			err = set_compress_context(inode);
			f2fs_up_write(&fi->i_sem);

			if (err)
				return err;
		}
	}

	fi->i_flags = iflags | (fi->i_flags & ~mask);
	f2fs_bug_on(F2FS_I_SB(inode), (fi->i_flags & F2FS_COMPR_FL) &&
					(fi->i_flags & F2FS_NOCOMP_FL));

	if (fi->i_flags & F2FS_PROJINHERIT_FL)
		set_inode_flag(inode, FI_PROJ_INHERIT);
	else
		clear_inode_flag(inode, FI_PROJ_INHERIT);

	inode_set_ctime_current(inode);
	f2fs_set_inode_flags(inode);
	f2fs_mark_inode_dirty_sync(inode, true);
	return 0;
}

/* FS_IOC_[GS]ETFLAGS and FS_IOC_FS[GS]ETXATTR support */

/*
 * To make a new on-disk f2fs i_flag gettable via FS_IOC_GETFLAGS, add an entry
 * for it to f2fs_fsflags_map[], and add its FS_*_FL equivalent to
 * F2FS_GETTABLE_FS_FL.  To also make it settable via FS_IOC_SETFLAGS, also add
 * its FS_*_FL equivalent to F2FS_SETTABLE_FS_FL.
 *
 * Translating flags to fsx_flags value used by FS_IOC_FSGETXATTR and
 * FS_IOC_FSSETXATTR is done by the VFS.
 */

static const struct {
	u32 iflag;
	u32 fsflag;
} f2fs_fsflags_map[] = {
	{ F2FS_COMPR_FL,	FS_COMPR_FL },
	{ F2FS_SYNC_FL,		FS_SYNC_FL },
	{ F2FS_IMMUTABLE_FL,	FS_IMMUTABLE_FL },
	{ F2FS_APPEND_FL,	FS_APPEND_FL },
	{ F2FS_NODUMP_FL,	FS_NODUMP_FL },
	{ F2FS_NOATIME_FL,	FS_NOATIME_FL },
	{ F2FS_NOCOMP_FL,	FS_NOCOMP_FL },
	{ F2FS_INDEX_FL,	FS_INDEX_FL },
	{ F2FS_DIRSYNC_FL,	FS_DIRSYNC_FL },
	{ F2FS_PROJINHERIT_FL,	FS_PROJINHERIT_FL },
	{ F2FS_CASEFOLD_FL,	FS_CASEFOLD_FL },
};

#define F2FS_GETTABLE_FS_FL (		\
		FS_COMPR_FL |		\
		FS_SYNC_FL |		\
		FS_IMMUTABLE_FL |	\
		FS_APPEND_FL |		\
		FS_NODUMP_FL |		\
		FS_NOATIME_FL |		\
		FS_NOCOMP_FL |		\
		FS_INDEX_FL |		\
		FS_DIRSYNC_FL |		\
		FS_PROJINHERIT_FL |	\
		FS_ENCRYPT_FL |		\
		FS_INLINE_DATA_FL |	\
		FS_NOCOW_FL |		\
		FS_VERITY_FL |		\
		FS_CASEFOLD_FL)

#define F2FS_SETTABLE_FS_FL (		\
		FS_COMPR_FL |		\
		FS_SYNC_FL |		\
		FS_IMMUTABLE_FL |	\
		FS_APPEND_FL |		\
		FS_NODUMP_FL |		\
		FS_NOATIME_FL |		\
		FS_NOCOMP_FL |		\
		FS_DIRSYNC_FL |		\
		FS_PROJINHERIT_FL |	\
		FS_CASEFOLD_FL)

/* Convert f2fs on-disk i_flags to FS_IOC_{GET,SET}FLAGS flags */
static inline u32 f2fs_iflags_to_fsflags(u32 iflags)
{
	u32 fsflags = 0;
	int i;

	for (i = 0; i < ARRAY_SIZE(f2fs_fsflags_map); i++)
		if (iflags & f2fs_fsflags_map[i].iflag)
			fsflags |= f2fs_fsflags_map[i].fsflag;

	return fsflags;
}

/* Convert FS_IOC_{GET,SET}FLAGS flags to f2fs on-disk i_flags */
static inline u32 f2fs_fsflags_to_iflags(u32 fsflags)
{
	u32 iflags = 0;
	int i;

	for (i = 0; i < ARRAY_SIZE(f2fs_fsflags_map); i++)
		if (fsflags & f2fs_fsflags_map[i].fsflag)
			iflags |= f2fs_fsflags_map[i].iflag;

	return iflags;
}

static int f2fs_ioc_getversion(struct file *filp, unsigned long arg)
{
	struct inode *inode = file_inode(filp);

	return put_user(inode->i_generation, (int __user *)arg);
}

static int f2fs_ioc_start_atomic_write(struct file *filp, bool truncate)
{
	struct inode *inode = file_inode(filp);
	struct mnt_idmap *idmap = file_mnt_idmap(filp);
	struct f2fs_inode_info *fi = F2FS_I(inode);
	struct f2fs_sb_info *sbi = F2FS_I_SB(inode);
	loff_t isize;
	int ret;

	if (!(filp->f_mode & FMODE_WRITE))
		return -EBADF;

	if (!inode_owner_or_capable(idmap, inode))
		return -EACCES;

	if (!S_ISREG(inode->i_mode))
		return -EINVAL;

	if (filp->f_flags & O_DIRECT)
		return -EINVAL;

	ret = mnt_want_write_file(filp);
	if (ret)
		return ret;

	inode_lock(inode);

	if (!f2fs_disable_compressed_file(inode) ||
			f2fs_is_pinned_file(inode)) {
		ret = -EINVAL;
		goto out;
	}

	if (f2fs_is_atomic_file(inode))
		goto out;

	ret = f2fs_convert_inline_inode(inode);
	if (ret)
		goto out;

	f2fs_down_write(&fi->i_gc_rwsem[WRITE]);
	f2fs_down_write(&fi->i_gc_rwsem[READ]);

	/*
	 * Should wait end_io to count F2FS_WB_CP_DATA correctly by
	 * f2fs_is_atomic_file.
	 */
	if (get_dirty_pages(inode))
		f2fs_warn(sbi, "Unexpected flush for atomic writes: ino=%lu, npages=%u",
			  inode->i_ino, get_dirty_pages(inode));
	ret = filemap_write_and_wait_range(inode->i_mapping, 0, LLONG_MAX);
	if (ret)
		goto out_unlock;

	/* Check if the inode already has a COW inode */
	if (fi->cow_inode == NULL) {
		/* Create a COW inode for atomic write */
		struct dentry *dentry = file_dentry(filp);
		struct inode *dir = d_inode(dentry->d_parent);

		ret = f2fs_get_tmpfile(idmap, dir, &fi->cow_inode);
		if (ret)
			goto out_unlock;

		set_inode_flag(fi->cow_inode, FI_COW_FILE);
		clear_inode_flag(fi->cow_inode, FI_INLINE_DATA);

		/* Set the COW inode's atomic_inode to the atomic inode */
		F2FS_I(fi->cow_inode)->atomic_inode = inode;
	} else {
		/* Reuse the already created COW inode */
		f2fs_bug_on(sbi, get_dirty_pages(fi->cow_inode));

		invalidate_mapping_pages(fi->cow_inode->i_mapping, 0, -1);

		ret = f2fs_do_truncate_blocks(fi->cow_inode, 0, true);
		if (ret)
			goto out_unlock;
	}

	f2fs_write_inode(inode, NULL);

	stat_inc_atomic_inode(inode);

	set_inode_flag(inode, FI_ATOMIC_FILE);

	isize = i_size_read(inode);
	fi->original_i_size = isize;
	if (truncate) {
		set_inode_flag(inode, FI_ATOMIC_REPLACE);
		truncate_inode_pages_final(inode->i_mapping);
		f2fs_i_size_write(inode, 0);
		isize = 0;
	}
	f2fs_i_size_write(fi->cow_inode, isize);

out_unlock:
	f2fs_up_write(&fi->i_gc_rwsem[READ]);
	f2fs_up_write(&fi->i_gc_rwsem[WRITE]);
	if (ret)
		goto out;

	f2fs_update_time(sbi, REQ_TIME);
	fi->atomic_write_task = current;
	stat_update_max_atomic_write(inode);
	fi->atomic_write_cnt = 0;
out:
	inode_unlock(inode);
	mnt_drop_write_file(filp);
	return ret;
}

static int f2fs_ioc_commit_atomic_write(struct file *filp)
{
	struct inode *inode = file_inode(filp);
	struct mnt_idmap *idmap = file_mnt_idmap(filp);
	int ret;

	if (!(filp->f_mode & FMODE_WRITE))
		return -EBADF;

	if (!inode_owner_or_capable(idmap, inode))
		return -EACCES;

	ret = mnt_want_write_file(filp);
	if (ret)
		return ret;

	f2fs_balance_fs(F2FS_I_SB(inode), true);

	inode_lock(inode);

	if (f2fs_is_atomic_file(inode)) {
		ret = f2fs_commit_atomic_write(inode);
		if (!ret)
			ret = f2fs_do_sync_file(filp, 0, LLONG_MAX, 0, true);

		f2fs_abort_atomic_write(inode, ret);
	} else {
		ret = f2fs_do_sync_file(filp, 0, LLONG_MAX, 1, false);
	}

	inode_unlock(inode);
	mnt_drop_write_file(filp);
	return ret;
}

static int f2fs_ioc_abort_atomic_write(struct file *filp)
{
	struct inode *inode = file_inode(filp);
	struct mnt_idmap *idmap = file_mnt_idmap(filp);
	int ret;

	if (!(filp->f_mode & FMODE_WRITE))
		return -EBADF;

	if (!inode_owner_or_capable(idmap, inode))
		return -EACCES;

	ret = mnt_want_write_file(filp);
	if (ret)
		return ret;

	inode_lock(inode);

	f2fs_abort_atomic_write(inode, true);

	inode_unlock(inode);

	mnt_drop_write_file(filp);
	f2fs_update_time(F2FS_I_SB(inode), REQ_TIME);
	return ret;
}

int f2fs_do_shutdown(struct f2fs_sb_info *sbi, unsigned int flag,
						bool readonly, bool need_lock)
{
	struct super_block *sb = sbi->sb;
	int ret = 0;

	switch (flag) {
	case F2FS_GOING_DOWN_FULLSYNC:
		ret = bdev_freeze(sb->s_bdev);
		if (ret)
			goto out;
		f2fs_stop_checkpoint(sbi, false, STOP_CP_REASON_SHUTDOWN);
		bdev_thaw(sb->s_bdev);
		break;
	case F2FS_GOING_DOWN_METASYNC:
		/* do checkpoint only */
		ret = f2fs_sync_fs(sb, 1);
		if (ret) {
			if (ret == -EIO)
				ret = 0;
			goto out;
		}
		f2fs_stop_checkpoint(sbi, false, STOP_CP_REASON_SHUTDOWN);
		break;
	case F2FS_GOING_DOWN_NOSYNC:
		f2fs_stop_checkpoint(sbi, false, STOP_CP_REASON_SHUTDOWN);
		break;
	case F2FS_GOING_DOWN_METAFLUSH:
		f2fs_sync_meta_pages(sbi, META, LONG_MAX, FS_META_IO);
		f2fs_stop_checkpoint(sbi, false, STOP_CP_REASON_SHUTDOWN);
		break;
	case F2FS_GOING_DOWN_NEED_FSCK:
		set_sbi_flag(sbi, SBI_NEED_FSCK);
		set_sbi_flag(sbi, SBI_CP_DISABLED_QUICK);
		set_sbi_flag(sbi, SBI_IS_DIRTY);
		/* do checkpoint only */
		ret = f2fs_sync_fs(sb, 1);
		if (ret == -EIO)
			ret = 0;
		goto out;
	default:
		ret = -EINVAL;
		goto out;
	}

	if (readonly)
		goto out;

	/* grab sb->s_umount to avoid racing w/ remount() */
	if (need_lock)
		down_read(&sbi->sb->s_umount);

	f2fs_stop_gc_thread(sbi);
	f2fs_stop_discard_thread(sbi);

	f2fs_drop_discard_cmd(sbi);
	clear_opt(sbi, DISCARD);

	if (need_lock)
		up_read(&sbi->sb->s_umount);

	f2fs_update_time(sbi, REQ_TIME);
out:

	trace_f2fs_shutdown(sbi, flag, ret);

	return ret;
}

static int f2fs_ioc_shutdown(struct file *filp, unsigned long arg)
{
	struct inode *inode = file_inode(filp);
	struct f2fs_sb_info *sbi = F2FS_I_SB(inode);
	__u32 in;
	int ret;
	bool need_drop = false, readonly = false;

	if (!capable(CAP_SYS_ADMIN))
		return -EPERM;

	if (get_user(in, (__u32 __user *)arg))
		return -EFAULT;

	if (in != F2FS_GOING_DOWN_FULLSYNC) {
		ret = mnt_want_write_file(filp);
		if (ret) {
			if (ret != -EROFS)
				return ret;

			/* fallback to nosync shutdown for readonly fs */
			in = F2FS_GOING_DOWN_NOSYNC;
			readonly = true;
		} else {
			need_drop = true;
		}
	}

	ret = f2fs_do_shutdown(sbi, in, readonly, true);

	if (need_drop)
		mnt_drop_write_file(filp);

	return ret;
}

static int f2fs_ioc_fitrim(struct file *filp, unsigned long arg)
{
	struct inode *inode = file_inode(filp);
	struct super_block *sb = inode->i_sb;
	struct fstrim_range range;
	int ret;

	if (!capable(CAP_SYS_ADMIN))
		return -EPERM;

	if (!f2fs_hw_support_discard(F2FS_SB(sb)))
		return -EOPNOTSUPP;

	if (copy_from_user(&range, (struct fstrim_range __user *)arg,
				sizeof(range)))
		return -EFAULT;

	ret = mnt_want_write_file(filp);
	if (ret)
		return ret;

	range.minlen = max((unsigned int)range.minlen,
			   bdev_discard_granularity(sb->s_bdev));
	ret = f2fs_trim_fs(F2FS_SB(sb), &range);
	mnt_drop_write_file(filp);
	if (ret < 0)
		return ret;

	if (copy_to_user((struct fstrim_range __user *)arg, &range,
				sizeof(range)))
		return -EFAULT;
	f2fs_update_time(F2FS_I_SB(inode), REQ_TIME);
	return 0;
}

static bool uuid_is_nonzero(__u8 u[16])
{
	int i;

	for (i = 0; i < 16; i++)
		if (u[i])
			return true;
	return false;
}

static int f2fs_ioc_set_encryption_policy(struct file *filp, unsigned long arg)
{
	struct inode *inode = file_inode(filp);
	int ret;

	if (!f2fs_sb_has_encrypt(F2FS_I_SB(inode)))
		return -EOPNOTSUPP;

	ret = fscrypt_ioctl_set_policy(filp, (const void __user *)arg);
	f2fs_update_time(F2FS_I_SB(inode), REQ_TIME);
	return ret;
}

static int f2fs_ioc_get_encryption_policy(struct file *filp, unsigned long arg)
{
	if (!f2fs_sb_has_encrypt(F2FS_I_SB(file_inode(filp))))
		return -EOPNOTSUPP;
	return fscrypt_ioctl_get_policy(filp, (void __user *)arg);
}

static int f2fs_ioc_get_encryption_pwsalt(struct file *filp, unsigned long arg)
{
	struct inode *inode = file_inode(filp);
	struct f2fs_sb_info *sbi = F2FS_I_SB(inode);
	u8 encrypt_pw_salt[16];
	int err;

	if (!f2fs_sb_has_encrypt(sbi))
		return -EOPNOTSUPP;

	err = mnt_want_write_file(filp);
	if (err)
		return err;

	f2fs_down_write(&sbi->sb_lock);

	if (uuid_is_nonzero(sbi->raw_super->encrypt_pw_salt))
		goto got_it;

	/* update superblock with uuid */
	generate_random_uuid(sbi->raw_super->encrypt_pw_salt);

	err = f2fs_commit_super(sbi, false);
	if (err) {
		/* undo new data */
		memset(sbi->raw_super->encrypt_pw_salt, 0, 16);
		goto out_err;
	}
got_it:
	memcpy(encrypt_pw_salt, sbi->raw_super->encrypt_pw_salt, 16);
out_err:
	f2fs_up_write(&sbi->sb_lock);
	mnt_drop_write_file(filp);

	if (!err && copy_to_user((__u8 __user *)arg, encrypt_pw_salt, 16))
		err = -EFAULT;

	return err;
}

static int f2fs_ioc_get_encryption_policy_ex(struct file *filp,
					     unsigned long arg)
{
	if (!f2fs_sb_has_encrypt(F2FS_I_SB(file_inode(filp))))
		return -EOPNOTSUPP;

	return fscrypt_ioctl_get_policy_ex(filp, (void __user *)arg);
}

static int f2fs_ioc_add_encryption_key(struct file *filp, unsigned long arg)
{
	if (!f2fs_sb_has_encrypt(F2FS_I_SB(file_inode(filp))))
		return -EOPNOTSUPP;

	return fscrypt_ioctl_add_key(filp, (void __user *)arg);
}

static int f2fs_ioc_remove_encryption_key(struct file *filp, unsigned long arg)
{
	if (!f2fs_sb_has_encrypt(F2FS_I_SB(file_inode(filp))))
		return -EOPNOTSUPP;

	return fscrypt_ioctl_remove_key(filp, (void __user *)arg);
}

static int f2fs_ioc_remove_encryption_key_all_users(struct file *filp,
						    unsigned long arg)
{
	if (!f2fs_sb_has_encrypt(F2FS_I_SB(file_inode(filp))))
		return -EOPNOTSUPP;

	return fscrypt_ioctl_remove_key_all_users(filp, (void __user *)arg);
}

static int f2fs_ioc_get_encryption_key_status(struct file *filp,
					      unsigned long arg)
{
	if (!f2fs_sb_has_encrypt(F2FS_I_SB(file_inode(filp))))
		return -EOPNOTSUPP;

	return fscrypt_ioctl_get_key_status(filp, (void __user *)arg);
}

static int f2fs_ioc_get_encryption_nonce(struct file *filp, unsigned long arg)
{
	if (!f2fs_sb_has_encrypt(F2FS_I_SB(file_inode(filp))))
		return -EOPNOTSUPP;

	return fscrypt_ioctl_get_nonce(filp, (void __user *)arg);
}

static int f2fs_ioc_gc(struct file *filp, unsigned long arg)
{
	struct inode *inode = file_inode(filp);
	struct f2fs_sb_info *sbi = F2FS_I_SB(inode);
	struct f2fs_gc_control gc_control = { .victim_segno = NULL_SEGNO,
			.no_bg_gc = false,
			.should_migrate_blocks = false,
			.nr_free_secs = 0 };
	__u32 sync;
	int ret;

	if (!capable(CAP_SYS_ADMIN))
		return -EPERM;

	if (get_user(sync, (__u32 __user *)arg))
		return -EFAULT;

	if (f2fs_readonly(sbi->sb))
		return -EROFS;

	ret = mnt_want_write_file(filp);
	if (ret)
		return ret;

	if (!sync) {
		if (!f2fs_down_write_trylock(&sbi->gc_lock)) {
			ret = -EBUSY;
			goto out;
		}
	} else {
		f2fs_down_write(&sbi->gc_lock);
	}

	gc_control.init_gc_type = sync ? FG_GC : BG_GC;
	gc_control.err_gc_skipped = sync;
	stat_inc_gc_call_count(sbi, FOREGROUND);
	ret = f2fs_gc(sbi, &gc_control);
out:
	mnt_drop_write_file(filp);
	return ret;
}

static int __f2fs_ioc_gc_range(struct file *filp, struct f2fs_gc_range *range)
{
	struct f2fs_sb_info *sbi = F2FS_I_SB(file_inode(filp));
	struct f2fs_gc_control gc_control = {
			.init_gc_type = range->sync ? FG_GC : BG_GC,
			.no_bg_gc = false,
			.should_migrate_blocks = false,
			.err_gc_skipped = range->sync,
			.nr_free_secs = 0 };
	u64 end;
	int ret;

	if (!capable(CAP_SYS_ADMIN))
		return -EPERM;
	if (f2fs_readonly(sbi->sb))
		return -EROFS;

	end = range->start + range->len;
	if (end < range->start || range->start < MAIN_BLKADDR(sbi) ||
					end >= MAX_BLKADDR(sbi))
		return -EINVAL;

	ret = mnt_want_write_file(filp);
	if (ret)
		return ret;

do_more:
	if (!range->sync) {
		if (!f2fs_down_write_trylock(&sbi->gc_lock)) {
			ret = -EBUSY;
			goto out;
		}
	} else {
		f2fs_down_write(&sbi->gc_lock);
	}

	gc_control.victim_segno = GET_SEGNO(sbi, range->start);
	stat_inc_gc_call_count(sbi, FOREGROUND);
	ret = f2fs_gc(sbi, &gc_control);
	if (ret) {
		if (ret == -EBUSY)
			ret = -EAGAIN;
		goto out;
	}
	range->start += CAP_BLKS_PER_SEC(sbi);
	if (range->start <= end)
		goto do_more;
out:
	mnt_drop_write_file(filp);
	return ret;
}

static int f2fs_ioc_gc_range(struct file *filp, unsigned long arg)
{
	struct f2fs_gc_range range;

	if (copy_from_user(&range, (struct f2fs_gc_range __user *)arg,
							sizeof(range)))
		return -EFAULT;
	return __f2fs_ioc_gc_range(filp, &range);
}

static int f2fs_ioc_write_checkpoint(struct file *filp)
{
	struct inode *inode = file_inode(filp);
	struct f2fs_sb_info *sbi = F2FS_I_SB(inode);
	int ret;

	if (!capable(CAP_SYS_ADMIN))
		return -EPERM;

	if (f2fs_readonly(sbi->sb))
		return -EROFS;

	if (unlikely(is_sbi_flag_set(sbi, SBI_CP_DISABLED))) {
		f2fs_info(sbi, "Skipping Checkpoint. Checkpoints currently disabled.");
		return -EINVAL;
	}

	ret = mnt_want_write_file(filp);
	if (ret)
		return ret;

	ret = f2fs_sync_fs(sbi->sb, 1);

	mnt_drop_write_file(filp);
	return ret;
}

static int f2fs_defragment_range(struct f2fs_sb_info *sbi,
					struct file *filp,
					struct f2fs_defragment *range)
{
	struct inode *inode = file_inode(filp);
	struct f2fs_map_blocks map = { .m_next_extent = NULL,
					.m_seg_type = NO_CHECK_TYPE,
					.m_may_create = false };
	struct extent_info ei = {};
	pgoff_t pg_start, pg_end, next_pgofs;
	unsigned int total = 0, sec_num;
	block_t blk_end = 0;
	bool fragmented = false;
	int err;

	f2fs_balance_fs(sbi, true);

	inode_lock(inode);
	pg_start = range->start >> PAGE_SHIFT;
	pg_end = min_t(pgoff_t,
				(range->start + range->len) >> PAGE_SHIFT,
				DIV_ROUND_UP(i_size_read(inode), PAGE_SIZE));

	if (is_inode_flag_set(inode, FI_COMPRESS_RELEASED) ||
		f2fs_is_atomic_file(inode)) {
		err = -EINVAL;
		goto unlock_out;
	}

	/* if in-place-update policy is enabled, don't waste time here */
	set_inode_flag(inode, FI_OPU_WRITE);
	if (f2fs_should_update_inplace(inode, NULL)) {
		err = -EINVAL;
		goto out;
	}

	/* writeback all dirty pages in the range */
	err = filemap_write_and_wait_range(inode->i_mapping,
						pg_start << PAGE_SHIFT,
						(pg_end << PAGE_SHIFT) - 1);
	if (err)
		goto out;

	/*
	 * lookup mapping info in extent cache, skip defragmenting if physical
	 * block addresses are continuous.
	 */
	if (f2fs_lookup_read_extent_cache(inode, pg_start, &ei)) {
		if ((pgoff_t)ei.fofs + ei.len >= pg_end)
			goto out;
	}

	map.m_lblk = pg_start;
	map.m_next_pgofs = &next_pgofs;

	/*
	 * lookup mapping info in dnode page cache, skip defragmenting if all
	 * physical block addresses are continuous even if there are hole(s)
	 * in logical blocks.
	 */
	while (map.m_lblk < pg_end) {
		map.m_len = pg_end - map.m_lblk;
		err = f2fs_map_blocks(inode, &map, F2FS_GET_BLOCK_DEFAULT);
		if (err)
			goto out;

		if (!(map.m_flags & F2FS_MAP_FLAGS)) {
			map.m_lblk = next_pgofs;
			continue;
		}

		if (blk_end && blk_end != map.m_pblk)
			fragmented = true;

		/* record total count of block that we're going to move */
		total += map.m_len;

		blk_end = map.m_pblk + map.m_len;

		map.m_lblk += map.m_len;
	}

	if (!fragmented) {
		total = 0;
		goto out;
	}

	sec_num = DIV_ROUND_UP(total, CAP_BLKS_PER_SEC(sbi));

	/*
	 * make sure there are enough free section for LFS allocation, this can
	 * avoid defragment running in SSR mode when free section are allocated
	 * intensively
	 */
	if (has_not_enough_free_secs(sbi, 0, sec_num)) {
		err = -EAGAIN;
		goto out;
	}

	map.m_lblk = pg_start;
	map.m_len = pg_end - pg_start;
	total = 0;

	while (map.m_lblk < pg_end) {
		pgoff_t idx;
		int cnt = 0;

do_map:
		map.m_len = pg_end - map.m_lblk;
		err = f2fs_map_blocks(inode, &map, F2FS_GET_BLOCK_DEFAULT);
		if (err)
			goto clear_out;

		if (!(map.m_flags & F2FS_MAP_FLAGS)) {
			map.m_lblk = next_pgofs;
			goto check;
		}

		set_inode_flag(inode, FI_SKIP_WRITES);

		idx = map.m_lblk;
		while (idx < map.m_lblk + map.m_len &&
						cnt < BLKS_PER_SEG(sbi)) {
			struct page *page;

			page = f2fs_get_lock_data_page(inode, idx, true);
			if (IS_ERR(page)) {
				err = PTR_ERR(page);
				goto clear_out;
			}

			f2fs_wait_on_page_writeback(page, DATA, true, true);

			set_page_dirty(page);
			set_page_private_gcing(page);
			f2fs_put_page(page, 1);

			idx++;
			cnt++;
			total++;
		}

		map.m_lblk = idx;
check:
		if (map.m_lblk < pg_end && cnt < BLKS_PER_SEG(sbi))
			goto do_map;

		clear_inode_flag(inode, FI_SKIP_WRITES);

		err = filemap_fdatawrite(inode->i_mapping);
		if (err)
			goto out;
	}
clear_out:
	clear_inode_flag(inode, FI_SKIP_WRITES);
out:
	clear_inode_flag(inode, FI_OPU_WRITE);
unlock_out:
	inode_unlock(inode);
	if (!err)
		range->len = (u64)total << PAGE_SHIFT;
	return err;
}

static int f2fs_ioc_defragment(struct file *filp, unsigned long arg)
{
	struct inode *inode = file_inode(filp);
	struct f2fs_sb_info *sbi = F2FS_I_SB(inode);
	struct f2fs_defragment range;
	int err;

	if (!capable(CAP_SYS_ADMIN))
		return -EPERM;

	if (!S_ISREG(inode->i_mode) || f2fs_is_atomic_file(inode))
		return -EINVAL;

	if (f2fs_readonly(sbi->sb))
		return -EROFS;

	if (copy_from_user(&range, (struct f2fs_defragment __user *)arg,
							sizeof(range)))
		return -EFAULT;

	/* verify alignment of offset & size */
	if (range.start & (F2FS_BLKSIZE - 1) || range.len & (F2FS_BLKSIZE - 1))
		return -EINVAL;

	if (unlikely((range.start + range.len) >> PAGE_SHIFT >
					max_file_blocks(inode)))
		return -EINVAL;

	err = mnt_want_write_file(filp);
	if (err)
		return err;

	err = f2fs_defragment_range(sbi, filp, &range);
	mnt_drop_write_file(filp);

	if (range.len)
		f2fs_update_time(sbi, REQ_TIME);
	if (err < 0)
		return err;

	if (copy_to_user((struct f2fs_defragment __user *)arg, &range,
							sizeof(range)))
		return -EFAULT;

	return 0;
}

static int f2fs_move_file_range(struct file *file_in, loff_t pos_in,
			struct file *file_out, loff_t pos_out, size_t len)
{
	struct inode *src = file_inode(file_in);
	struct inode *dst = file_inode(file_out);
	struct f2fs_sb_info *sbi = F2FS_I_SB(src);
	size_t olen = len, dst_max_i_size = 0;
	size_t dst_osize;
	int ret;

	if (file_in->f_path.mnt != file_out->f_path.mnt ||
				src->i_sb != dst->i_sb)
		return -EXDEV;

	if (unlikely(f2fs_readonly(src->i_sb)))
		return -EROFS;

	if (!S_ISREG(src->i_mode) || !S_ISREG(dst->i_mode))
		return -EINVAL;

	if (IS_ENCRYPTED(src) || IS_ENCRYPTED(dst))
		return -EOPNOTSUPP;

	if (pos_out < 0 || pos_in < 0)
		return -EINVAL;

	if (src == dst) {
		if (pos_in == pos_out)
			return 0;
		if (pos_out > pos_in && pos_out < pos_in + len)
			return -EINVAL;
	}

	inode_lock(src);
	if (src != dst) {
		ret = -EBUSY;
		if (!inode_trylock(dst))
			goto out;
	}

	if (f2fs_compressed_file(src) || f2fs_compressed_file(dst) ||
		f2fs_is_pinned_file(src) || f2fs_is_pinned_file(dst)) {
		ret = -EOPNOTSUPP;
		goto out_unlock;
	}

	if (f2fs_is_atomic_file(src) || f2fs_is_atomic_file(dst)) {
		ret = -EINVAL;
		goto out_unlock;
	}

	ret = -EINVAL;
	if (pos_in + len > src->i_size || pos_in + len < pos_in)
		goto out_unlock;
	if (len == 0)
		olen = len = src->i_size - pos_in;
	if (pos_in + len == src->i_size)
		len = ALIGN(src->i_size, F2FS_BLKSIZE) - pos_in;
	if (len == 0) {
		ret = 0;
		goto out_unlock;
	}

	dst_osize = dst->i_size;
	if (pos_out + olen > dst->i_size)
		dst_max_i_size = pos_out + olen;

	/* verify the end result is block aligned */
	if (!IS_ALIGNED(pos_in, F2FS_BLKSIZE) ||
			!IS_ALIGNED(pos_in + len, F2FS_BLKSIZE) ||
			!IS_ALIGNED(pos_out, F2FS_BLKSIZE))
		goto out_unlock;

	ret = f2fs_convert_inline_inode(src);
	if (ret)
		goto out_unlock;

	ret = f2fs_convert_inline_inode(dst);
	if (ret)
		goto out_unlock;

	/* write out all dirty pages from offset */
	ret = filemap_write_and_wait_range(src->i_mapping,
					pos_in, pos_in + len);
	if (ret)
		goto out_unlock;

	ret = filemap_write_and_wait_range(dst->i_mapping,
					pos_out, pos_out + len);
	if (ret)
		goto out_unlock;

	f2fs_balance_fs(sbi, true);

	f2fs_down_write(&F2FS_I(src)->i_gc_rwsem[WRITE]);
	if (src != dst) {
		ret = -EBUSY;
		if (!f2fs_down_write_trylock(&F2FS_I(dst)->i_gc_rwsem[WRITE]))
			goto out_src;
	}

	f2fs_lock_op(sbi);
	ret = __exchange_data_block(src, dst, F2FS_BYTES_TO_BLK(pos_in),
				F2FS_BYTES_TO_BLK(pos_out),
				F2FS_BYTES_TO_BLK(len), false);

	if (!ret) {
		if (dst_max_i_size)
			f2fs_i_size_write(dst, dst_max_i_size);
		else if (dst_osize != dst->i_size)
			f2fs_i_size_write(dst, dst_osize);
	}
	f2fs_unlock_op(sbi);

	if (src != dst)
		f2fs_up_write(&F2FS_I(dst)->i_gc_rwsem[WRITE]);
out_src:
	f2fs_up_write(&F2FS_I(src)->i_gc_rwsem[WRITE]);
	if (ret)
		goto out_unlock;

	inode_set_mtime_to_ts(src, inode_set_ctime_current(src));
	f2fs_mark_inode_dirty_sync(src, false);
	if (src != dst) {
		inode_set_mtime_to_ts(dst, inode_set_ctime_current(dst));
		f2fs_mark_inode_dirty_sync(dst, false);
	}
	f2fs_update_time(sbi, REQ_TIME);

out_unlock:
	if (src != dst)
		inode_unlock(dst);
out:
	inode_unlock(src);
	return ret;
}

static int __f2fs_ioc_move_range(struct file *filp,
				struct f2fs_move_range *range)
{
	struct fd dst;
	int err;

	if (!(filp->f_mode & FMODE_READ) ||
			!(filp->f_mode & FMODE_WRITE))
		return -EBADF;

	dst = fdget(range->dst_fd);
	if (!fd_file(dst))
		return -EBADF;

	if (!(fd_file(dst)->f_mode & FMODE_WRITE)) {
		err = -EBADF;
		goto err_out;
	}

	err = mnt_want_write_file(filp);
	if (err)
		goto err_out;

	err = f2fs_move_file_range(filp, range->pos_in, fd_file(dst),
					range->pos_out, range->len);

	mnt_drop_write_file(filp);
err_out:
	fdput(dst);
	return err;
}

static int f2fs_ioc_move_range(struct file *filp, unsigned long arg)
{
	struct f2fs_move_range range;

	if (copy_from_user(&range, (struct f2fs_move_range __user *)arg,
							sizeof(range)))
		return -EFAULT;
	return __f2fs_ioc_move_range(filp, &range);
}

static int f2fs_ioc_flush_device(struct file *filp, unsigned long arg)
{
	struct inode *inode = file_inode(filp);
	struct f2fs_sb_info *sbi = F2FS_I_SB(inode);
	struct sit_info *sm = SIT_I(sbi);
	unsigned int start_segno = 0, end_segno = 0;
	unsigned int dev_start_segno = 0, dev_end_segno = 0;
	struct f2fs_flush_device range;
	struct f2fs_gc_control gc_control = {
			.init_gc_type = FG_GC,
			.should_migrate_blocks = true,
			.err_gc_skipped = true,
			.nr_free_secs = 0 };
	int ret;

	if (!capable(CAP_SYS_ADMIN))
		return -EPERM;

	if (f2fs_readonly(sbi->sb))
		return -EROFS;

	if (unlikely(is_sbi_flag_set(sbi, SBI_CP_DISABLED)))
		return -EINVAL;

	if (copy_from_user(&range, (struct f2fs_flush_device __user *)arg,
							sizeof(range)))
		return -EFAULT;

	if (!f2fs_is_multi_device(sbi) || sbi->s_ndevs - 1 <= range.dev_num ||
			__is_large_section(sbi)) {
		f2fs_warn(sbi, "Can't flush %u in %d for SEGS_PER_SEC %u != 1",
			  range.dev_num, sbi->s_ndevs, SEGS_PER_SEC(sbi));
		return -EINVAL;
	}

	ret = mnt_want_write_file(filp);
	if (ret)
		return ret;

	if (range.dev_num != 0)
		dev_start_segno = GET_SEGNO(sbi, FDEV(range.dev_num).start_blk);
	dev_end_segno = GET_SEGNO(sbi, FDEV(range.dev_num).end_blk);

	start_segno = sm->last_victim[FLUSH_DEVICE];
	if (start_segno < dev_start_segno || start_segno >= dev_end_segno)
		start_segno = dev_start_segno;
	end_segno = min(start_segno + range.segments, dev_end_segno);

	while (start_segno < end_segno) {
		if (!f2fs_down_write_trylock(&sbi->gc_lock)) {
			ret = -EBUSY;
			goto out;
		}
		sm->last_victim[GC_CB] = end_segno + 1;
		sm->last_victim[GC_GREEDY] = end_segno + 1;
		sm->last_victim[ALLOC_NEXT] = end_segno + 1;

		gc_control.victim_segno = start_segno;
		stat_inc_gc_call_count(sbi, FOREGROUND);
		ret = f2fs_gc(sbi, &gc_control);
		if (ret == -EAGAIN)
			ret = 0;
		else if (ret < 0)
			break;
		start_segno++;
	}
out:
	mnt_drop_write_file(filp);
	return ret;
}

static int f2fs_ioc_get_features(struct file *filp, unsigned long arg)
{
	struct inode *inode = file_inode(filp);
	u32 sb_feature = le32_to_cpu(F2FS_I_SB(inode)->raw_super->feature);

	/* Must validate to set it with SQLite behavior in Android. */
	sb_feature |= F2FS_FEATURE_ATOMIC_WRITE;

	return put_user(sb_feature, (u32 __user *)arg);
}

#ifdef CONFIG_QUOTA
int f2fs_transfer_project_quota(struct inode *inode, kprojid_t kprojid)
{
	struct dquot *transfer_to[MAXQUOTAS] = {};
	struct f2fs_sb_info *sbi = F2FS_I_SB(inode);
	struct super_block *sb = sbi->sb;
	int err;

	transfer_to[PRJQUOTA] = dqget(sb, make_kqid_projid(kprojid));
	if (IS_ERR(transfer_to[PRJQUOTA]))
		return PTR_ERR(transfer_to[PRJQUOTA]);

	err = __dquot_transfer(inode, transfer_to);
	if (err)
		set_sbi_flag(sbi, SBI_QUOTA_NEED_REPAIR);
	dqput(transfer_to[PRJQUOTA]);
	return err;
}

static int f2fs_ioc_setproject(struct inode *inode, __u32 projid)
{
	struct f2fs_inode_info *fi = F2FS_I(inode);
	struct f2fs_sb_info *sbi = F2FS_I_SB(inode);
	struct f2fs_inode *ri = NULL;
	kprojid_t kprojid;
	int err;

	if (!f2fs_sb_has_project_quota(sbi)) {
		if (projid != F2FS_DEF_PROJID)
			return -EOPNOTSUPP;
		else
			return 0;
	}

	if (!f2fs_has_extra_attr(inode))
		return -EOPNOTSUPP;

	kprojid = make_kprojid(&init_user_ns, (projid_t)projid);

	if (projid_eq(kprojid, fi->i_projid))
		return 0;

	err = -EPERM;
	/* Is it quota file? Do not allow user to mess with it */
	if (IS_NOQUOTA(inode))
		return err;

	if (!F2FS_FITS_IN_INODE(ri, fi->i_extra_isize, i_projid))
		return -EOVERFLOW;

	err = f2fs_dquot_initialize(inode);
	if (err)
		return err;

	f2fs_lock_op(sbi);
	err = f2fs_transfer_project_quota(inode, kprojid);
	if (err)
		goto out_unlock;

	fi->i_projid = kprojid;
	inode_set_ctime_current(inode);
	f2fs_mark_inode_dirty_sync(inode, true);
out_unlock:
	f2fs_unlock_op(sbi);
	return err;
}
#else
int f2fs_transfer_project_quota(struct inode *inode, kprojid_t kprojid)
{
	return 0;
}

static int f2fs_ioc_setproject(struct inode *inode, __u32 projid)
{
	if (projid != F2FS_DEF_PROJID)
		return -EOPNOTSUPP;
	return 0;
}
#endif

int f2fs_fileattr_get(struct dentry *dentry, struct fileattr *fa)
{
	struct inode *inode = d_inode(dentry);
	struct f2fs_inode_info *fi = F2FS_I(inode);
	u32 fsflags = f2fs_iflags_to_fsflags(fi->i_flags);

	if (IS_ENCRYPTED(inode))
		fsflags |= FS_ENCRYPT_FL;
	if (IS_VERITY(inode))
		fsflags |= FS_VERITY_FL;
	if (f2fs_has_inline_data(inode) || f2fs_has_inline_dentry(inode))
		fsflags |= FS_INLINE_DATA_FL;
	if (is_inode_flag_set(inode, FI_PIN_FILE))
		fsflags |= FS_NOCOW_FL;

	fileattr_fill_flags(fa, fsflags & F2FS_GETTABLE_FS_FL);

	if (f2fs_sb_has_project_quota(F2FS_I_SB(inode)))
		fa->fsx_projid = from_kprojid(&init_user_ns, fi->i_projid);

	return 0;
}

int f2fs_fileattr_set(struct mnt_idmap *idmap,
		      struct dentry *dentry, struct fileattr *fa)
{
	struct inode *inode = d_inode(dentry);
	u32 fsflags = fa->flags, mask = F2FS_SETTABLE_FS_FL;
	u32 iflags;
	int err;

	if (unlikely(f2fs_cp_error(F2FS_I_SB(inode))))
		return -EIO;
	if (!f2fs_is_checkpoint_ready(F2FS_I_SB(inode)))
		return -ENOSPC;
	if (fsflags & ~F2FS_GETTABLE_FS_FL)
		return -EOPNOTSUPP;
	fsflags &= F2FS_SETTABLE_FS_FL;
	if (!fa->flags_valid)
		mask &= FS_COMMON_FL;

	iflags = f2fs_fsflags_to_iflags(fsflags);
	if (f2fs_mask_flags(inode->i_mode, iflags) != iflags)
		return -EOPNOTSUPP;

	err = f2fs_setflags_common(inode, iflags, f2fs_fsflags_to_iflags(mask));
	if (!err)
		err = f2fs_ioc_setproject(inode, fa->fsx_projid);

	return err;
}

int f2fs_pin_file_control(struct inode *inode, bool inc)
{
	struct f2fs_inode_info *fi = F2FS_I(inode);
	struct f2fs_sb_info *sbi = F2FS_I_SB(inode);

	if (fi->i_gc_failures >= sbi->gc_pin_file_threshold) {
		f2fs_warn(sbi, "%s: Enable GC = ino %lx after %x GC trials",
			  __func__, inode->i_ino, fi->i_gc_failures);
		clear_inode_flag(inode, FI_PIN_FILE);
		return -EAGAIN;
	}

	/* Use i_gc_failures for normal file as a risk signal. */
	if (inc)
		f2fs_i_gc_failures_write(inode, fi->i_gc_failures + 1);

	return 0;
}

static int f2fs_ioc_set_pin_file(struct file *filp, unsigned long arg)
{
	struct inode *inode = file_inode(filp);
	struct f2fs_sb_info *sbi = F2FS_I_SB(inode);
	__u32 pin;
	int ret = 0;

	if (get_user(pin, (__u32 __user *)arg))
		return -EFAULT;

	if (!S_ISREG(inode->i_mode))
		return -EINVAL;

	if (f2fs_readonly(sbi->sb))
		return -EROFS;

	ret = mnt_want_write_file(filp);
	if (ret)
		return ret;

	inode_lock(inode);

	if (f2fs_is_atomic_file(inode)) {
		ret = -EINVAL;
		goto out;
	}

	if (!pin) {
		clear_inode_flag(inode, FI_PIN_FILE);
		f2fs_i_gc_failures_write(inode, 0);
		goto done;
	} else if (f2fs_is_pinned_file(inode)) {
		goto done;
	}

	if (F2FS_HAS_BLOCKS(inode)) {
		ret = -EFBIG;
		goto out;
	}

	/* Let's allow file pinning on zoned device. */
	if (!f2fs_sb_has_blkzoned(sbi) &&
	    f2fs_should_update_outplace(inode, NULL)) {
		ret = -EINVAL;
		goto out;
	}

	if (f2fs_pin_file_control(inode, false)) {
		ret = -EAGAIN;
		goto out;
	}

	ret = f2fs_convert_inline_inode(inode);
	if (ret)
		goto out;

	if (!f2fs_disable_compressed_file(inode)) {
		ret = -EOPNOTSUPP;
		goto out;
	}

	set_inode_flag(inode, FI_PIN_FILE);
	ret = F2FS_I(inode)->i_gc_failures;
done:
	f2fs_update_time(sbi, REQ_TIME);
out:
	inode_unlock(inode);
	mnt_drop_write_file(filp);
	return ret;
}

static int f2fs_ioc_get_pin_file(struct file *filp, unsigned long arg)
{
	struct inode *inode = file_inode(filp);
	__u32 pin = 0;

	if (is_inode_flag_set(inode, FI_PIN_FILE))
		pin = F2FS_I(inode)->i_gc_failures;
	return put_user(pin, (u32 __user *)arg);
}

int f2fs_precache_extents(struct inode *inode)
{
	struct f2fs_inode_info *fi = F2FS_I(inode);
	struct f2fs_map_blocks map;
	pgoff_t m_next_extent;
	loff_t end;
	int err;

	if (is_inode_flag_set(inode, FI_NO_EXTENT))
		return -EOPNOTSUPP;

	map.m_lblk = 0;
	map.m_pblk = 0;
	map.m_next_pgofs = NULL;
	map.m_next_extent = &m_next_extent;
	map.m_seg_type = NO_CHECK_TYPE;
	map.m_may_create = false;
	end = F2FS_BLK_ALIGN(i_size_read(inode));

	while (map.m_lblk < end) {
		map.m_len = end - map.m_lblk;

		f2fs_down_write(&fi->i_gc_rwsem[WRITE]);
		err = f2fs_map_blocks(inode, &map, F2FS_GET_BLOCK_PRECACHE);
		f2fs_up_write(&fi->i_gc_rwsem[WRITE]);
		if (err || !map.m_len)
			return err;

		map.m_lblk = m_next_extent;
	}

	return 0;
}

static int f2fs_ioc_precache_extents(struct file *filp)
{
	return f2fs_precache_extents(file_inode(filp));
}

static int f2fs_ioc_resize_fs(struct file *filp, unsigned long arg)
{
	struct f2fs_sb_info *sbi = F2FS_I_SB(file_inode(filp));
	__u64 block_count;

	if (!capable(CAP_SYS_ADMIN))
		return -EPERM;

	if (f2fs_readonly(sbi->sb))
		return -EROFS;

	if (copy_from_user(&block_count, (void __user *)arg,
			   sizeof(block_count)))
		return -EFAULT;

	return f2fs_resize_fs(filp, block_count);
}

static int f2fs_ioc_enable_verity(struct file *filp, unsigned long arg)
{
	struct inode *inode = file_inode(filp);

	f2fs_update_time(F2FS_I_SB(inode), REQ_TIME);

	if (!f2fs_sb_has_verity(F2FS_I_SB(inode))) {
		f2fs_warn(F2FS_I_SB(inode),
			  "Can't enable fs-verity on inode %lu: the verity feature is not enabled on this filesystem",
			  inode->i_ino);
		return -EOPNOTSUPP;
	}

	return fsverity_ioctl_enable(filp, (const void __user *)arg);
}

static int f2fs_ioc_measure_verity(struct file *filp, unsigned long arg)
{
	if (!f2fs_sb_has_verity(F2FS_I_SB(file_inode(filp))))
		return -EOPNOTSUPP;

	return fsverity_ioctl_measure(filp, (void __user *)arg);
}

static int f2fs_ioc_read_verity_metadata(struct file *filp, unsigned long arg)
{
	if (!f2fs_sb_has_verity(F2FS_I_SB(file_inode(filp))))
		return -EOPNOTSUPP;

	return fsverity_ioctl_read_metadata(filp, (const void __user *)arg);
}

static int f2fs_ioc_getfslabel(struct file *filp, unsigned long arg)
{
	struct inode *inode = file_inode(filp);
	struct f2fs_sb_info *sbi = F2FS_I_SB(inode);
	char *vbuf;
	int count;
	int err = 0;

	vbuf = f2fs_kzalloc(sbi, MAX_VOLUME_NAME, GFP_KERNEL);
	if (!vbuf)
		return -ENOMEM;

	f2fs_down_read(&sbi->sb_lock);
	count = utf16s_to_utf8s(sbi->raw_super->volume_name,
			ARRAY_SIZE(sbi->raw_super->volume_name),
			UTF16_LITTLE_ENDIAN, vbuf, MAX_VOLUME_NAME);
	f2fs_up_read(&sbi->sb_lock);

	if (copy_to_user((char __user *)arg, vbuf,
				min(FSLABEL_MAX, count)))
		err = -EFAULT;

	kfree(vbuf);
	return err;
}

static int f2fs_ioc_setfslabel(struct file *filp, unsigned long arg)
{
	struct inode *inode = file_inode(filp);
	struct f2fs_sb_info *sbi = F2FS_I_SB(inode);
	char *vbuf;
	int err = 0;

	if (!capable(CAP_SYS_ADMIN))
		return -EPERM;

	vbuf = strndup_user((const char __user *)arg, FSLABEL_MAX);
	if (IS_ERR(vbuf))
		return PTR_ERR(vbuf);

	err = mnt_want_write_file(filp);
	if (err)
		goto out;

	f2fs_down_write(&sbi->sb_lock);

	memset(sbi->raw_super->volume_name, 0,
			sizeof(sbi->raw_super->volume_name));
	utf8s_to_utf16s(vbuf, strlen(vbuf), UTF16_LITTLE_ENDIAN,
			sbi->raw_super->volume_name,
			ARRAY_SIZE(sbi->raw_super->volume_name));

	err = f2fs_commit_super(sbi, false);

	f2fs_up_write(&sbi->sb_lock);

	mnt_drop_write_file(filp);
out:
	kfree(vbuf);
	return err;
}

static int f2fs_get_compress_blocks(struct inode *inode, __u64 *blocks)
{
	if (!f2fs_sb_has_compression(F2FS_I_SB(inode)))
		return -EOPNOTSUPP;

	if (!f2fs_compressed_file(inode))
		return -EINVAL;

	*blocks = atomic_read(&F2FS_I(inode)->i_compr_blocks);

	return 0;
}

static int f2fs_ioc_get_compress_blocks(struct file *filp, unsigned long arg)
{
	struct inode *inode = file_inode(filp);
	__u64 blocks;
	int ret;

	ret = f2fs_get_compress_blocks(inode, &blocks);
	if (ret < 0)
		return ret;

	return put_user(blocks, (u64 __user *)arg);
}

static int release_compress_blocks(struct dnode_of_data *dn, pgoff_t count)
{
	struct f2fs_sb_info *sbi = F2FS_I_SB(dn->inode);
	unsigned int released_blocks = 0;
	int cluster_size = F2FS_I(dn->inode)->i_cluster_size;
	block_t blkaddr;
	int i;

	for (i = 0; i < count; i++) {
		blkaddr = data_blkaddr(dn->inode, dn->node_page,
						dn->ofs_in_node + i);

		if (!__is_valid_data_blkaddr(blkaddr))
			continue;
		if (unlikely(!f2fs_is_valid_blkaddr(sbi, blkaddr,
					DATA_GENERIC_ENHANCE)))
			return -EFSCORRUPTED;
	}

	while (count) {
		int compr_blocks = 0;

		for (i = 0; i < cluster_size; i++, dn->ofs_in_node++) {
			blkaddr = f2fs_data_blkaddr(dn);

			if (i == 0) {
				if (blkaddr == COMPRESS_ADDR)
					continue;
				dn->ofs_in_node += cluster_size;
				goto next;
			}

			if (__is_valid_data_blkaddr(blkaddr))
				compr_blocks++;

			if (blkaddr != NEW_ADDR)
				continue;

			f2fs_set_data_blkaddr(dn, NULL_ADDR);
		}

		f2fs_i_compr_blocks_update(dn->inode, compr_blocks, false);
		dec_valid_block_count(sbi, dn->inode,
					cluster_size - compr_blocks);

		released_blocks += cluster_size - compr_blocks;
next:
		count -= cluster_size;
	}

	return released_blocks;
}

static int f2fs_release_compress_blocks(struct file *filp, unsigned long arg)
{
	struct inode *inode = file_inode(filp);
	struct f2fs_inode_info *fi = F2FS_I(inode);
	struct f2fs_sb_info *sbi = F2FS_I_SB(inode);
	pgoff_t page_idx = 0, last_idx;
	unsigned int released_blocks = 0;
	int ret;
	int writecount;

	if (!f2fs_sb_has_compression(sbi))
		return -EOPNOTSUPP;

	if (f2fs_readonly(sbi->sb))
		return -EROFS;

	ret = mnt_want_write_file(filp);
	if (ret)
		return ret;

	f2fs_balance_fs(sbi, true);

	inode_lock(inode);

	writecount = atomic_read(&inode->i_writecount);
	if ((filp->f_mode & FMODE_WRITE && writecount != 1) ||
			(!(filp->f_mode & FMODE_WRITE) && writecount)) {
		ret = -EBUSY;
		goto out;
	}

	if (!f2fs_compressed_file(inode) ||
		is_inode_flag_set(inode, FI_COMPRESS_RELEASED)) {
		ret = -EINVAL;
		goto out;
	}

	ret = filemap_write_and_wait_range(inode->i_mapping, 0, LLONG_MAX);
	if (ret)
		goto out;

	if (!atomic_read(&fi->i_compr_blocks)) {
		ret = -EPERM;
		goto out;
	}

	set_inode_flag(inode, FI_COMPRESS_RELEASED);
	inode_set_ctime_current(inode);
	f2fs_mark_inode_dirty_sync(inode, true);

	f2fs_down_write(&fi->i_gc_rwsem[WRITE]);
	filemap_invalidate_lock(inode->i_mapping);

	last_idx = DIV_ROUND_UP(i_size_read(inode), PAGE_SIZE);

	while (page_idx < last_idx) {
		struct dnode_of_data dn;
		pgoff_t end_offset, count;

		f2fs_lock_op(sbi);

		set_new_dnode(&dn, inode, NULL, NULL, 0);
		ret = f2fs_get_dnode_of_data(&dn, page_idx, LOOKUP_NODE);
		if (ret) {
			f2fs_unlock_op(sbi);
			if (ret == -ENOENT) {
				page_idx = f2fs_get_next_page_offset(&dn,
								page_idx);
				ret = 0;
				continue;
			}
			break;
		}

		end_offset = ADDRS_PER_PAGE(dn.node_page, inode);
		count = min(end_offset - dn.ofs_in_node, last_idx - page_idx);
		count = round_up(count, fi->i_cluster_size);

		ret = release_compress_blocks(&dn, count);

		f2fs_put_dnode(&dn);

		f2fs_unlock_op(sbi);

		if (ret < 0)
			break;

		page_idx += count;
		released_blocks += ret;
	}

	filemap_invalidate_unlock(inode->i_mapping);
	f2fs_up_write(&fi->i_gc_rwsem[WRITE]);
out:
	if (released_blocks)
		f2fs_update_time(sbi, REQ_TIME);
	inode_unlock(inode);

	mnt_drop_write_file(filp);

	if (ret >= 0) {
		ret = put_user(released_blocks, (u64 __user *)arg);
	} else if (released_blocks &&
			atomic_read(&fi->i_compr_blocks)) {
		set_sbi_flag(sbi, SBI_NEED_FSCK);
		f2fs_warn(sbi, "%s: partial blocks were released i_ino=%lx "
			"iblocks=%llu, released=%u, compr_blocks=%u, "
			"run fsck to fix.",
			__func__, inode->i_ino, inode->i_blocks,
			released_blocks,
			atomic_read(&fi->i_compr_blocks));
	}

	return ret;
}

static int reserve_compress_blocks(struct dnode_of_data *dn, pgoff_t count,
		unsigned int *reserved_blocks)
{
	struct f2fs_sb_info *sbi = F2FS_I_SB(dn->inode);
	int cluster_size = F2FS_I(dn->inode)->i_cluster_size;
	block_t blkaddr;
	int i;

	for (i = 0; i < count; i++) {
		blkaddr = data_blkaddr(dn->inode, dn->node_page,
						dn->ofs_in_node + i);

		if (!__is_valid_data_blkaddr(blkaddr))
			continue;
		if (unlikely(!f2fs_is_valid_blkaddr(sbi, blkaddr,
					DATA_GENERIC_ENHANCE)))
			return -EFSCORRUPTED;
	}

	while (count) {
		int compr_blocks = 0;
		blkcnt_t reserved = 0;
		blkcnt_t to_reserved;
		int ret;

		for (i = 0; i < cluster_size; i++) {
			blkaddr = data_blkaddr(dn->inode, dn->node_page,
						dn->ofs_in_node + i);

			if (i == 0) {
				if (blkaddr != COMPRESS_ADDR) {
					dn->ofs_in_node += cluster_size;
					goto next;
				}
				continue;
			}

			/*
			 * compressed cluster was not released due to it
			 * fails in release_compress_blocks(), so NEW_ADDR
			 * is a possible case.
			 */
			if (blkaddr == NEW_ADDR) {
				reserved++;
				continue;
			}
			if (__is_valid_data_blkaddr(blkaddr)) {
				compr_blocks++;
				continue;
			}
		}

		to_reserved = cluster_size - compr_blocks - reserved;

		/* for the case all blocks in cluster were reserved */
		if (to_reserved == 1) {
			dn->ofs_in_node += cluster_size;
			goto next;
		}

		ret = inc_valid_block_count(sbi, dn->inode,
						&to_reserved, false);
		if (unlikely(ret))
			return ret;

		for (i = 0; i < cluster_size; i++, dn->ofs_in_node++) {
			if (f2fs_data_blkaddr(dn) == NULL_ADDR)
				f2fs_set_data_blkaddr(dn, NEW_ADDR);
		}

		f2fs_i_compr_blocks_update(dn->inode, compr_blocks, true);

		*reserved_blocks += to_reserved;
next:
		count -= cluster_size;
	}

	return 0;
}

static int f2fs_reserve_compress_blocks(struct file *filp, unsigned long arg)
{
	struct inode *inode = file_inode(filp);
	struct f2fs_inode_info *fi = F2FS_I(inode);
	struct f2fs_sb_info *sbi = F2FS_I_SB(inode);
	pgoff_t page_idx = 0, last_idx;
	unsigned int reserved_blocks = 0;
	int ret;

	if (!f2fs_sb_has_compression(sbi))
		return -EOPNOTSUPP;

	if (f2fs_readonly(sbi->sb))
		return -EROFS;

	ret = mnt_want_write_file(filp);
	if (ret)
		return ret;

	f2fs_balance_fs(sbi, true);

	inode_lock(inode);

	if (!f2fs_compressed_file(inode) ||
		!is_inode_flag_set(inode, FI_COMPRESS_RELEASED)) {
		ret = -EINVAL;
		goto unlock_inode;
	}

	if (atomic_read(&fi->i_compr_blocks))
		goto unlock_inode;

	f2fs_down_write(&fi->i_gc_rwsem[WRITE]);
	filemap_invalidate_lock(inode->i_mapping);

	last_idx = DIV_ROUND_UP(i_size_read(inode), PAGE_SIZE);

	while (page_idx < last_idx) {
		struct dnode_of_data dn;
		pgoff_t end_offset, count;

		f2fs_lock_op(sbi);

		set_new_dnode(&dn, inode, NULL, NULL, 0);
		ret = f2fs_get_dnode_of_data(&dn, page_idx, LOOKUP_NODE);
		if (ret) {
			f2fs_unlock_op(sbi);
			if (ret == -ENOENT) {
				page_idx = f2fs_get_next_page_offset(&dn,
								page_idx);
				ret = 0;
				continue;
			}
			break;
		}

		end_offset = ADDRS_PER_PAGE(dn.node_page, inode);
		count = min(end_offset - dn.ofs_in_node, last_idx - page_idx);
		count = round_up(count, fi->i_cluster_size);

		ret = reserve_compress_blocks(&dn, count, &reserved_blocks);

		f2fs_put_dnode(&dn);

		f2fs_unlock_op(sbi);

		if (ret < 0)
			break;

		page_idx += count;
	}

	filemap_invalidate_unlock(inode->i_mapping);
	f2fs_up_write(&fi->i_gc_rwsem[WRITE]);

	if (!ret) {
		clear_inode_flag(inode, FI_COMPRESS_RELEASED);
		inode_set_ctime_current(inode);
		f2fs_mark_inode_dirty_sync(inode, true);
	}
unlock_inode:
	if (reserved_blocks)
		f2fs_update_time(sbi, REQ_TIME);
	inode_unlock(inode);
	mnt_drop_write_file(filp);

	if (!ret) {
		ret = put_user(reserved_blocks, (u64 __user *)arg);
	} else if (reserved_blocks &&
			atomic_read(&fi->i_compr_blocks)) {
		set_sbi_flag(sbi, SBI_NEED_FSCK);
		f2fs_warn(sbi, "%s: partial blocks were reserved i_ino=%lx "
			"iblocks=%llu, reserved=%u, compr_blocks=%u, "
			"run fsck to fix.",
			__func__, inode->i_ino, inode->i_blocks,
			reserved_blocks,
			atomic_read(&fi->i_compr_blocks));
	}

	return ret;
}

static int f2fs_secure_erase(struct block_device *bdev, struct inode *inode,
		pgoff_t off, block_t block, block_t len, u32 flags)
{
	sector_t sector = SECTOR_FROM_BLOCK(block);
	sector_t nr_sects = SECTOR_FROM_BLOCK(len);
	int ret = 0;

	if (flags & F2FS_TRIM_FILE_DISCARD) {
		if (bdev_max_secure_erase_sectors(bdev))
			ret = blkdev_issue_secure_erase(bdev, sector, nr_sects,
					GFP_NOFS);
		else
			ret = blkdev_issue_discard(bdev, sector, nr_sects,
					GFP_NOFS);
	}

	if (!ret && (flags & F2FS_TRIM_FILE_ZEROOUT)) {
		if (IS_ENCRYPTED(inode))
			ret = fscrypt_zeroout_range(inode, off, block, len);
		else
			ret = blkdev_issue_zeroout(bdev, sector, nr_sects,
					GFP_NOFS, 0);
	}

	return ret;
}

static int f2fs_sec_trim_file(struct file *filp, unsigned long arg)
{
	struct inode *inode = file_inode(filp);
	struct f2fs_sb_info *sbi = F2FS_I_SB(inode);
	struct address_space *mapping = inode->i_mapping;
	struct block_device *prev_bdev = NULL;
	struct f2fs_sectrim_range range;
	pgoff_t index, pg_end, prev_index = 0;
	block_t prev_block = 0, len = 0;
	loff_t end_addr;
	bool to_end = false;
	int ret = 0;

	if (!(filp->f_mode & FMODE_WRITE))
		return -EBADF;

	if (copy_from_user(&range, (struct f2fs_sectrim_range __user *)arg,
				sizeof(range)))
		return -EFAULT;

	if (range.flags == 0 || (range.flags & ~F2FS_TRIM_FILE_MASK) ||
			!S_ISREG(inode->i_mode))
		return -EINVAL;

	if (((range.flags & F2FS_TRIM_FILE_DISCARD) &&
			!f2fs_hw_support_discard(sbi)) ||
			((range.flags & F2FS_TRIM_FILE_ZEROOUT) &&
			 IS_ENCRYPTED(inode) && f2fs_is_multi_device(sbi)))
		return -EOPNOTSUPP;

	ret = mnt_want_write_file(filp);
	if (ret)
		return ret;
	inode_lock(inode);

	if (f2fs_is_atomic_file(inode) || f2fs_compressed_file(inode) ||
			range.start >= inode->i_size) {
		ret = -EINVAL;
		goto err;
	}

	if (range.len == 0)
		goto err;

	if (inode->i_size - range.start > range.len) {
		end_addr = range.start + range.len;
	} else {
		end_addr = range.len == (u64)-1 ?
			sbi->sb->s_maxbytes : inode->i_size;
		to_end = true;
	}

	if (!IS_ALIGNED(range.start, F2FS_BLKSIZE) ||
			(!to_end && !IS_ALIGNED(end_addr, F2FS_BLKSIZE))) {
		ret = -EINVAL;
		goto err;
	}

	index = F2FS_BYTES_TO_BLK(range.start);
	pg_end = DIV_ROUND_UP(end_addr, F2FS_BLKSIZE);

	ret = f2fs_convert_inline_inode(inode);
	if (ret)
		goto err;

	f2fs_down_write(&F2FS_I(inode)->i_gc_rwsem[WRITE]);
	filemap_invalidate_lock(mapping);

	ret = filemap_write_and_wait_range(mapping, range.start,
			to_end ? LLONG_MAX : end_addr - 1);
	if (ret)
		goto out;

	truncate_inode_pages_range(mapping, range.start,
			to_end ? -1 : end_addr - 1);

	while (index < pg_end) {
		struct dnode_of_data dn;
		pgoff_t end_offset, count;
		int i;

		set_new_dnode(&dn, inode, NULL, NULL, 0);
		ret = f2fs_get_dnode_of_data(&dn, index, LOOKUP_NODE);
		if (ret) {
			if (ret == -ENOENT) {
				index = f2fs_get_next_page_offset(&dn, index);
				continue;
			}
			goto out;
		}

		end_offset = ADDRS_PER_PAGE(dn.node_page, inode);
		count = min(end_offset - dn.ofs_in_node, pg_end - index);
		for (i = 0; i < count; i++, index++, dn.ofs_in_node++) {
			struct block_device *cur_bdev;
			block_t blkaddr = f2fs_data_blkaddr(&dn);

			if (!__is_valid_data_blkaddr(blkaddr))
				continue;

			if (!f2fs_is_valid_blkaddr(sbi, blkaddr,
						DATA_GENERIC_ENHANCE)) {
				ret = -EFSCORRUPTED;
				f2fs_put_dnode(&dn);
				goto out;
			}

			cur_bdev = f2fs_target_device(sbi, blkaddr, NULL);
			if (f2fs_is_multi_device(sbi)) {
				int di = f2fs_target_device_index(sbi, blkaddr);

				blkaddr -= FDEV(di).start_blk;
			}

			if (len) {
				if (prev_bdev == cur_bdev &&
						index == prev_index + len &&
						blkaddr == prev_block + len) {
					len++;
				} else {
					ret = f2fs_secure_erase(prev_bdev,
						inode, prev_index, prev_block,
						len, range.flags);
					if (ret) {
						f2fs_put_dnode(&dn);
						goto out;
					}

					len = 0;
				}
			}

			if (!len) {
				prev_bdev = cur_bdev;
				prev_index = index;
				prev_block = blkaddr;
				len = 1;
			}
		}

		f2fs_put_dnode(&dn);

		if (fatal_signal_pending(current)) {
			ret = -EINTR;
			goto out;
		}
		cond_resched();
	}

	if (len)
		ret = f2fs_secure_erase(prev_bdev, inode, prev_index,
				prev_block, len, range.flags);
	f2fs_update_time(sbi, REQ_TIME);
out:
	filemap_invalidate_unlock(mapping);
	f2fs_up_write(&F2FS_I(inode)->i_gc_rwsem[WRITE]);
err:
	inode_unlock(inode);
	mnt_drop_write_file(filp);

	return ret;
}

static int f2fs_ioc_get_compress_option(struct file *filp, unsigned long arg)
{
	struct inode *inode = file_inode(filp);
	struct f2fs_comp_option option;

	if (!f2fs_sb_has_compression(F2FS_I_SB(inode)))
		return -EOPNOTSUPP;

	inode_lock_shared(inode);

	if (!f2fs_compressed_file(inode)) {
		inode_unlock_shared(inode);
		return -ENODATA;
	}

	option.algorithm = F2FS_I(inode)->i_compress_algorithm;
	option.log_cluster_size = F2FS_I(inode)->i_log_cluster_size;

	inode_unlock_shared(inode);

	if (copy_to_user((struct f2fs_comp_option __user *)arg, &option,
				sizeof(option)))
		return -EFAULT;

	return 0;
}

static int f2fs_ioc_set_compress_option(struct file *filp, unsigned long arg)
{
	struct inode *inode = file_inode(filp);
	struct f2fs_inode_info *fi = F2FS_I(inode);
	struct f2fs_sb_info *sbi = F2FS_I_SB(inode);
	struct f2fs_comp_option option;
	int ret = 0;

	if (!f2fs_sb_has_compression(sbi))
		return -EOPNOTSUPP;

	if (!(filp->f_mode & FMODE_WRITE))
		return -EBADF;

	if (copy_from_user(&option, (struct f2fs_comp_option __user *)arg,
				sizeof(option)))
		return -EFAULT;

	if (option.log_cluster_size < MIN_COMPRESS_LOG_SIZE ||
		option.log_cluster_size > MAX_COMPRESS_LOG_SIZE ||
		option.algorithm >= COMPRESS_MAX)
		return -EINVAL;

	ret = mnt_want_write_file(filp);
	if (ret)
		return ret;
	inode_lock(inode);

	f2fs_down_write(&F2FS_I(inode)->i_sem);
	if (!f2fs_compressed_file(inode)) {
		ret = -EINVAL;
		goto out;
	}

	if (f2fs_is_mmap_file(inode) || get_dirty_pages(inode)) {
		ret = -EBUSY;
		goto out;
	}

	if (F2FS_HAS_BLOCKS(inode)) {
		ret = -EFBIG;
		goto out;
	}

	fi->i_compress_algorithm = option.algorithm;
	fi->i_log_cluster_size = option.log_cluster_size;
	fi->i_cluster_size = BIT(option.log_cluster_size);
	/* Set default level */
	if (fi->i_compress_algorithm == COMPRESS_ZSTD)
		fi->i_compress_level = F2FS_ZSTD_DEFAULT_CLEVEL;
	else
		fi->i_compress_level = 0;
	/* Adjust mount option level */
	if (option.algorithm == F2FS_OPTION(sbi).compress_algorithm &&
	    F2FS_OPTION(sbi).compress_level)
		fi->i_compress_level = F2FS_OPTION(sbi).compress_level;
	f2fs_mark_inode_dirty_sync(inode, true);

	if (!f2fs_is_compress_backend_ready(inode))
		f2fs_warn(sbi, "compression algorithm is successfully set, "
			"but current kernel doesn't support this algorithm.");
out:
	f2fs_up_write(&fi->i_sem);
	inode_unlock(inode);
	mnt_drop_write_file(filp);

	return ret;
}

static int redirty_blocks(struct inode *inode, pgoff_t page_idx, int len)
{
	DEFINE_READAHEAD(ractl, NULL, NULL, inode->i_mapping, page_idx);
	struct address_space *mapping = inode->i_mapping;
	struct page *page;
	pgoff_t redirty_idx = page_idx;
	int i, page_len = 0, ret = 0;

	page_cache_ra_unbounded(&ractl, len, 0);

	for (i = 0; i < len; i++, page_idx++) {
		page = read_cache_page(mapping, page_idx, NULL, NULL);
		if (IS_ERR(page)) {
			ret = PTR_ERR(page);
			break;
		}
		page_len++;
	}

	for (i = 0; i < page_len; i++, redirty_idx++) {
		page = find_lock_page(mapping, redirty_idx);

		/* It will never fail, when page has pinned above */
		f2fs_bug_on(F2FS_I_SB(inode), !page);

		f2fs_wait_on_page_writeback(page, DATA, true, true);

		set_page_dirty(page);
		set_page_private_gcing(page);
		f2fs_put_page(page, 1);
		f2fs_put_page(page, 0);
	}

	return ret;
}

static int f2fs_ioc_decompress_file(struct file *filp)
{
	struct inode *inode = file_inode(filp);
	struct f2fs_sb_info *sbi = F2FS_I_SB(inode);
	struct f2fs_inode_info *fi = F2FS_I(inode);
	pgoff_t page_idx = 0, last_idx, cluster_idx;
	int ret;

	if (!f2fs_sb_has_compression(sbi) ||
			F2FS_OPTION(sbi).compress_mode != COMPR_MODE_USER)
		return -EOPNOTSUPP;

	if (!(filp->f_mode & FMODE_WRITE))
		return -EBADF;

	f2fs_balance_fs(sbi, true);

	ret = mnt_want_write_file(filp);
	if (ret)
		return ret;
	inode_lock(inode);

	if (!f2fs_is_compress_backend_ready(inode)) {
		ret = -EOPNOTSUPP;
		goto out;
	}

	if (!f2fs_compressed_file(inode) ||
		is_inode_flag_set(inode, FI_COMPRESS_RELEASED)) {
		ret = -EINVAL;
		goto out;
	}

	ret = filemap_write_and_wait_range(inode->i_mapping, 0, LLONG_MAX);
	if (ret)
		goto out;

	if (!atomic_read(&fi->i_compr_blocks))
		goto out;

	last_idx = DIV_ROUND_UP(i_size_read(inode), PAGE_SIZE);
	last_idx >>= fi->i_log_cluster_size;

	for (cluster_idx = 0; cluster_idx < last_idx; cluster_idx++) {
		page_idx = cluster_idx << fi->i_log_cluster_size;

		if (!f2fs_is_compressed_cluster(inode, page_idx))
			continue;

		ret = redirty_blocks(inode, page_idx, fi->i_cluster_size);
		if (ret < 0)
			break;

		if (get_dirty_pages(inode) >= BLKS_PER_SEG(sbi)) {
			ret = filemap_fdatawrite(inode->i_mapping);
			if (ret < 0)
				break;
		}

		cond_resched();
		if (fatal_signal_pending(current)) {
			ret = -EINTR;
			break;
		}
	}

	if (!ret)
		ret = filemap_write_and_wait_range(inode->i_mapping, 0,
							LLONG_MAX);

	if (ret)
		f2fs_warn(sbi, "%s: The file might be partially decompressed (errno=%d). Please delete the file.",
			  __func__, ret);
	f2fs_update_time(sbi, REQ_TIME);
out:
	inode_unlock(inode);
	mnt_drop_write_file(filp);

	return ret;
}

static int f2fs_ioc_compress_file(struct file *filp)
{
	struct inode *inode = file_inode(filp);
	struct f2fs_sb_info *sbi = F2FS_I_SB(inode);
	struct f2fs_inode_info *fi = F2FS_I(inode);
	pgoff_t page_idx = 0, last_idx, cluster_idx;
	int ret;

	if (!f2fs_sb_has_compression(sbi) ||
			F2FS_OPTION(sbi).compress_mode != COMPR_MODE_USER)
		return -EOPNOTSUPP;

	if (!(filp->f_mode & FMODE_WRITE))
		return -EBADF;

	f2fs_balance_fs(sbi, true);

	ret = mnt_want_write_file(filp);
	if (ret)
		return ret;
	inode_lock(inode);

	if (!f2fs_is_compress_backend_ready(inode)) {
		ret = -EOPNOTSUPP;
		goto out;
	}

	if (!f2fs_compressed_file(inode) ||
		is_inode_flag_set(inode, FI_COMPRESS_RELEASED)) {
		ret = -EINVAL;
		goto out;
	}

	ret = filemap_write_and_wait_range(inode->i_mapping, 0, LLONG_MAX);
	if (ret)
		goto out;

	set_inode_flag(inode, FI_ENABLE_COMPRESS);

	last_idx = DIV_ROUND_UP(i_size_read(inode), PAGE_SIZE);
	last_idx >>= fi->i_log_cluster_size;

	for (cluster_idx = 0; cluster_idx < last_idx; cluster_idx++) {
		page_idx = cluster_idx << fi->i_log_cluster_size;

		if (f2fs_is_sparse_cluster(inode, page_idx))
			continue;

		ret = redirty_blocks(inode, page_idx, fi->i_cluster_size);
		if (ret < 0)
			break;

		if (get_dirty_pages(inode) >= BLKS_PER_SEG(sbi)) {
			ret = filemap_fdatawrite(inode->i_mapping);
			if (ret < 0)
				break;
		}

		cond_resched();
		if (fatal_signal_pending(current)) {
			ret = -EINTR;
			break;
		}
	}

	if (!ret)
		ret = filemap_write_and_wait_range(inode->i_mapping, 0,
							LLONG_MAX);

	clear_inode_flag(inode, FI_ENABLE_COMPRESS);

	if (ret)
		f2fs_warn(sbi, "%s: The file might be partially compressed (errno=%d). Please delete the file.",
			  __func__, ret);
	f2fs_update_time(sbi, REQ_TIME);
out:
	inode_unlock(inode);
	mnt_drop_write_file(filp);

	return ret;
}

static long __f2fs_ioctl(struct file *filp, unsigned int cmd, unsigned long arg)
{
	switch (cmd) {
	case FS_IOC_GETVERSION:
		return f2fs_ioc_getversion(filp, arg);
	case F2FS_IOC_START_ATOMIC_WRITE:
		return f2fs_ioc_start_atomic_write(filp, false);
	case F2FS_IOC_START_ATOMIC_REPLACE:
		return f2fs_ioc_start_atomic_write(filp, true);
	case F2FS_IOC_COMMIT_ATOMIC_WRITE:
		return f2fs_ioc_commit_atomic_write(filp);
	case F2FS_IOC_ABORT_ATOMIC_WRITE:
		return f2fs_ioc_abort_atomic_write(filp);
	case F2FS_IOC_START_VOLATILE_WRITE:
	case F2FS_IOC_RELEASE_VOLATILE_WRITE:
		return -EOPNOTSUPP;
	case F2FS_IOC_SHUTDOWN:
		return f2fs_ioc_shutdown(filp, arg);
	case FITRIM:
		return f2fs_ioc_fitrim(filp, arg);
	case FS_IOC_SET_ENCRYPTION_POLICY:
		return f2fs_ioc_set_encryption_policy(filp, arg);
	case FS_IOC_GET_ENCRYPTION_POLICY:
		return f2fs_ioc_get_encryption_policy(filp, arg);
	case FS_IOC_GET_ENCRYPTION_PWSALT:
		return f2fs_ioc_get_encryption_pwsalt(filp, arg);
	case FS_IOC_GET_ENCRYPTION_POLICY_EX:
		return f2fs_ioc_get_encryption_policy_ex(filp, arg);
	case FS_IOC_ADD_ENCRYPTION_KEY:
		return f2fs_ioc_add_encryption_key(filp, arg);
	case FS_IOC_REMOVE_ENCRYPTION_KEY:
		return f2fs_ioc_remove_encryption_key(filp, arg);
	case FS_IOC_REMOVE_ENCRYPTION_KEY_ALL_USERS:
		return f2fs_ioc_remove_encryption_key_all_users(filp, arg);
	case FS_IOC_GET_ENCRYPTION_KEY_STATUS:
		return f2fs_ioc_get_encryption_key_status(filp, arg);
	case FS_IOC_GET_ENCRYPTION_NONCE:
		return f2fs_ioc_get_encryption_nonce(filp, arg);
	case F2FS_IOC_GARBAGE_COLLECT:
		return f2fs_ioc_gc(filp, arg);
	case F2FS_IOC_GARBAGE_COLLECT_RANGE:
		return f2fs_ioc_gc_range(filp, arg);
	case F2FS_IOC_WRITE_CHECKPOINT:
		return f2fs_ioc_write_checkpoint(filp);
	case F2FS_IOC_DEFRAGMENT:
		return f2fs_ioc_defragment(filp, arg);
	case F2FS_IOC_MOVE_RANGE:
		return f2fs_ioc_move_range(filp, arg);
	case F2FS_IOC_FLUSH_DEVICE:
		return f2fs_ioc_flush_device(filp, arg);
	case F2FS_IOC_GET_FEATURES:
		return f2fs_ioc_get_features(filp, arg);
	case F2FS_IOC_GET_PIN_FILE:
		return f2fs_ioc_get_pin_file(filp, arg);
	case F2FS_IOC_SET_PIN_FILE:
		return f2fs_ioc_set_pin_file(filp, arg);
	case F2FS_IOC_PRECACHE_EXTENTS:
		return f2fs_ioc_precache_extents(filp);
	case F2FS_IOC_RESIZE_FS:
		return f2fs_ioc_resize_fs(filp, arg);
	case FS_IOC_ENABLE_VERITY:
		return f2fs_ioc_enable_verity(filp, arg);
	case FS_IOC_MEASURE_VERITY:
		return f2fs_ioc_measure_verity(filp, arg);
	case FS_IOC_READ_VERITY_METADATA:
		return f2fs_ioc_read_verity_metadata(filp, arg);
	case FS_IOC_GETFSLABEL:
		return f2fs_ioc_getfslabel(filp, arg);
	case FS_IOC_SETFSLABEL:
		return f2fs_ioc_setfslabel(filp, arg);
	case F2FS_IOC_GET_COMPRESS_BLOCKS:
		return f2fs_ioc_get_compress_blocks(filp, arg);
	case F2FS_IOC_RELEASE_COMPRESS_BLOCKS:
		return f2fs_release_compress_blocks(filp, arg);
	case F2FS_IOC_RESERVE_COMPRESS_BLOCKS:
		return f2fs_reserve_compress_blocks(filp, arg);
	case F2FS_IOC_SEC_TRIM_FILE:
		return f2fs_sec_trim_file(filp, arg);
	case F2FS_IOC_GET_COMPRESS_OPTION:
		return f2fs_ioc_get_compress_option(filp, arg);
	case F2FS_IOC_SET_COMPRESS_OPTION:
		return f2fs_ioc_set_compress_option(filp, arg);
	case F2FS_IOC_DECOMPRESS_FILE:
		return f2fs_ioc_decompress_file(filp);
	case F2FS_IOC_COMPRESS_FILE:
		return f2fs_ioc_compress_file(filp);
	default:
		return -ENOTTY;
	}
}

long f2fs_ioctl(struct file *filp, unsigned int cmd, unsigned long arg)
{
	if (unlikely(f2fs_cp_error(F2FS_I_SB(file_inode(filp)))))
		return -EIO;
	if (!f2fs_is_checkpoint_ready(F2FS_I_SB(file_inode(filp))))
		return -ENOSPC;

	return __f2fs_ioctl(filp, cmd, arg);
}

/*
 * Return %true if the given read or write request should use direct I/O, or
 * %false if it should use buffered I/O.
 */
static bool f2fs_should_use_dio(struct inode *inode, struct kiocb *iocb,
				struct iov_iter *iter)
{
	unsigned int align;

	if (!(iocb->ki_flags & IOCB_DIRECT))
		return false;

	if (f2fs_force_buffered_io(inode, iov_iter_rw(iter)))
		return false;

	/*
	 * Direct I/O not aligned to the disk's logical_block_size will be
	 * attempted, but will fail with -EINVAL.
	 *
	 * f2fs additionally requires that direct I/O be aligned to the
	 * filesystem block size, which is often a stricter requirement.
	 * However, f2fs traditionally falls back to buffered I/O on requests
	 * that are logical_block_size-aligned but not fs-block aligned.
	 *
	 * The below logic implements this behavior.
	 */
	align = iocb->ki_pos | iov_iter_alignment(iter);
	if (!IS_ALIGNED(align, i_blocksize(inode)) &&
	    IS_ALIGNED(align, bdev_logical_block_size(inode->i_sb->s_bdev)))
		return false;

	return true;
}

static int f2fs_dio_read_end_io(struct kiocb *iocb, ssize_t size, int error,
				unsigned int flags)
{
	struct f2fs_sb_info *sbi = F2FS_I_SB(file_inode(iocb->ki_filp));

	dec_page_count(sbi, F2FS_DIO_READ);
	if (error)
		return error;
	f2fs_update_iostat(sbi, NULL, APP_DIRECT_READ_IO, size);
	return 0;
}

static const struct iomap_dio_ops f2fs_iomap_dio_read_ops = {
	.end_io = f2fs_dio_read_end_io,
};

static ssize_t f2fs_dio_read_iter(struct kiocb *iocb, struct iov_iter *to)
{
	struct file *file = iocb->ki_filp;
	struct inode *inode = file_inode(file);
	struct f2fs_sb_info *sbi = F2FS_I_SB(inode);
	struct f2fs_inode_info *fi = F2FS_I(inode);
	const loff_t pos = iocb->ki_pos;
	const size_t count = iov_iter_count(to);
	struct iomap_dio *dio;
	ssize_t ret;

	if (count == 0)
		return 0; /* skip atime update */

	trace_f2fs_direct_IO_enter(inode, iocb, count, READ);

	if (iocb->ki_flags & IOCB_NOWAIT) {
		if (!f2fs_down_read_trylock(&fi->i_gc_rwsem[READ])) {
			ret = -EAGAIN;
			goto out;
		}
	} else {
		f2fs_down_read(&fi->i_gc_rwsem[READ]);
	}

	/* dio is not compatible w/ atomic file */
	if (f2fs_is_atomic_file(inode)) {
		f2fs_up_read(&fi->i_gc_rwsem[READ]);
		ret = -EOPNOTSUPP;
		goto out;
	}

	/*
	 * We have to use __iomap_dio_rw() and iomap_dio_complete() instead of
	 * the higher-level function iomap_dio_rw() in order to ensure that the
	 * F2FS_DIO_READ counter will be decremented correctly in all cases.
	 */
	inc_page_count(sbi, F2FS_DIO_READ);
	dio = __iomap_dio_rw(iocb, to, &f2fs_iomap_ops,
			     &f2fs_iomap_dio_read_ops, 0, NULL, 0);
	if (IS_ERR_OR_NULL(dio)) {
		ret = PTR_ERR_OR_ZERO(dio);
		if (ret != -EIOCBQUEUED)
			dec_page_count(sbi, F2FS_DIO_READ);
	} else {
		ret = iomap_dio_complete(dio);
	}

	f2fs_up_read(&fi->i_gc_rwsem[READ]);

	file_accessed(file);
out:
	trace_f2fs_direct_IO_exit(inode, pos, count, READ, ret);
	return ret;
}

static void f2fs_trace_rw_file_path(struct file *file, loff_t pos, size_t count,
				    int rw)
{
	struct inode *inode = file_inode(file);
	char *buf, *path;

	buf = f2fs_getname(F2FS_I_SB(inode));
	if (!buf)
		return;
	path = dentry_path_raw(file_dentry(file), buf, PATH_MAX);
	if (IS_ERR(path))
		goto free_buf;
	if (rw == WRITE)
		trace_f2fs_datawrite_start(inode, pos, count,
				current->pid, path, current->comm);
	else
		trace_f2fs_dataread_start(inode, pos, count,
				current->pid, path, current->comm);
free_buf:
	f2fs_putname(buf);
}

static ssize_t f2fs_file_read_iter(struct kiocb *iocb, struct iov_iter *to)
{
	struct inode *inode = file_inode(iocb->ki_filp);
	const loff_t pos = iocb->ki_pos;
	ssize_t ret;

	if (!f2fs_is_compress_backend_ready(inode))
		return -EOPNOTSUPP;

	if (trace_f2fs_dataread_start_enabled())
		f2fs_trace_rw_file_path(iocb->ki_filp, iocb->ki_pos,
					iov_iter_count(to), READ);

	/* In LFS mode, if there is inflight dio, wait for its completion */
<<<<<<< HEAD
	if (f2fs_lfs_mode(F2FS_I_SB(inode)))
=======
	if (f2fs_lfs_mode(F2FS_I_SB(inode)) &&
	    get_pages(F2FS_I_SB(inode), F2FS_DIO_WRITE))
>>>>>>> 8ee0f23e
		inode_dio_wait(inode);

	if (f2fs_should_use_dio(inode, iocb, to)) {
		ret = f2fs_dio_read_iter(iocb, to);
	} else {
		ret = filemap_read(iocb, to, 0);
		if (ret > 0)
			f2fs_update_iostat(F2FS_I_SB(inode), inode,
						APP_BUFFERED_READ_IO, ret);
	}
	if (trace_f2fs_dataread_end_enabled())
		trace_f2fs_dataread_end(inode, pos, ret);
	return ret;
}

static ssize_t f2fs_file_splice_read(struct file *in, loff_t *ppos,
				     struct pipe_inode_info *pipe,
				     size_t len, unsigned int flags)
{
	struct inode *inode = file_inode(in);
	const loff_t pos = *ppos;
	ssize_t ret;

	if (!f2fs_is_compress_backend_ready(inode))
		return -EOPNOTSUPP;

	if (trace_f2fs_dataread_start_enabled())
		f2fs_trace_rw_file_path(in, pos, len, READ);

	ret = filemap_splice_read(in, ppos, pipe, len, flags);
	if (ret > 0)
		f2fs_update_iostat(F2FS_I_SB(inode), inode,
				   APP_BUFFERED_READ_IO, ret);

	if (trace_f2fs_dataread_end_enabled())
		trace_f2fs_dataread_end(inode, pos, ret);
	return ret;
}

static ssize_t f2fs_write_checks(struct kiocb *iocb, struct iov_iter *from)
{
	struct file *file = iocb->ki_filp;
	struct inode *inode = file_inode(file);
	ssize_t count;
	int err;

	if (IS_IMMUTABLE(inode))
		return -EPERM;

	if (is_inode_flag_set(inode, FI_COMPRESS_RELEASED))
		return -EPERM;

	count = generic_write_checks(iocb, from);
	if (count <= 0)
		return count;

	err = file_modified(file);
	if (err)
		return err;
	return count;
}

/*
 * Preallocate blocks for a write request, if it is possible and helpful to do
 * so.  Returns a positive number if blocks may have been preallocated, 0 if no
 * blocks were preallocated, or a negative errno value if something went
 * seriously wrong.  Also sets FI_PREALLOCATED_ALL on the inode if *all* the
 * requested blocks (not just some of them) have been allocated.
 */
static int f2fs_preallocate_blocks(struct kiocb *iocb, struct iov_iter *iter,
				   bool dio)
{
	struct inode *inode = file_inode(iocb->ki_filp);
	struct f2fs_sb_info *sbi = F2FS_I_SB(inode);
	const loff_t pos = iocb->ki_pos;
	const size_t count = iov_iter_count(iter);
	struct f2fs_map_blocks map = {};
	int flag;
	int ret;

	/* If it will be an out-of-place direct write, don't bother. */
	if (dio && f2fs_lfs_mode(sbi))
		return 0;
	/*
	 * Don't preallocate holes aligned to DIO_SKIP_HOLES which turns into
	 * buffered IO, if DIO meets any holes.
	 */
	if (dio && i_size_read(inode) &&
		(F2FS_BYTES_TO_BLK(pos) < F2FS_BLK_ALIGN(i_size_read(inode))))
		return 0;

	/* No-wait I/O can't allocate blocks. */
	if (iocb->ki_flags & IOCB_NOWAIT)
		return 0;

	/* If it will be a short write, don't bother. */
	if (fault_in_iov_iter_readable(iter, count))
		return 0;

	if (f2fs_has_inline_data(inode)) {
		/* If the data will fit inline, don't bother. */
		if (pos + count <= MAX_INLINE_DATA(inode))
			return 0;
		ret = f2fs_convert_inline_inode(inode);
		if (ret)
			return ret;
	}

	/* Do not preallocate blocks that will be written partially in 4KB. */
	map.m_lblk = F2FS_BLK_ALIGN(pos);
	map.m_len = F2FS_BYTES_TO_BLK(pos + count);
	if (map.m_len > map.m_lblk)
		map.m_len -= map.m_lblk;
	else
		return 0;

	map.m_may_create = true;
	if (dio) {
		map.m_seg_type = f2fs_rw_hint_to_seg_type(sbi,
						inode->i_write_hint);
		flag = F2FS_GET_BLOCK_PRE_DIO;
	} else {
		map.m_seg_type = NO_CHECK_TYPE;
		flag = F2FS_GET_BLOCK_PRE_AIO;
	}

	ret = f2fs_map_blocks(inode, &map, flag);
	/* -ENOSPC|-EDQUOT are fine to report the number of allocated blocks. */
	if (ret < 0 && !((ret == -ENOSPC || ret == -EDQUOT) && map.m_len > 0))
		return ret;
	if (ret == 0)
		set_inode_flag(inode, FI_PREALLOCATED_ALL);
	return map.m_len;
}

static ssize_t f2fs_buffered_write_iter(struct kiocb *iocb,
					struct iov_iter *from)
{
	struct file *file = iocb->ki_filp;
	struct inode *inode = file_inode(file);
	ssize_t ret;

	if (iocb->ki_flags & IOCB_NOWAIT)
		return -EOPNOTSUPP;

	ret = generic_perform_write(iocb, from);

	if (ret > 0) {
		f2fs_update_iostat(F2FS_I_SB(inode), inode,
						APP_BUFFERED_IO, ret);
	}
	return ret;
}

static int f2fs_dio_write_end_io(struct kiocb *iocb, ssize_t size, int error,
				 unsigned int flags)
{
	struct f2fs_sb_info *sbi = F2FS_I_SB(file_inode(iocb->ki_filp));

	dec_page_count(sbi, F2FS_DIO_WRITE);
	if (error)
		return error;
	f2fs_update_time(sbi, REQ_TIME);
	f2fs_update_iostat(sbi, NULL, APP_DIRECT_IO, size);
	return 0;
}

static void f2fs_dio_write_submit_io(const struct iomap_iter *iter,
					struct bio *bio, loff_t file_offset)
{
	struct inode *inode = iter->inode;
	struct f2fs_sb_info *sbi = F2FS_I_SB(inode);
	int seg_type = f2fs_rw_hint_to_seg_type(sbi, inode->i_write_hint);
	enum temp_type temp = f2fs_get_segment_temp(seg_type);

	bio->bi_write_hint = f2fs_io_type_to_rw_hint(sbi, DATA, temp);
	submit_bio(bio);
}

static const struct iomap_dio_ops f2fs_iomap_dio_write_ops = {
	.end_io		= f2fs_dio_write_end_io,
	.submit_io	= f2fs_dio_write_submit_io,
};

static void f2fs_flush_buffered_write(struct address_space *mapping,
				      loff_t start_pos, loff_t end_pos)
{
	int ret;

	ret = filemap_write_and_wait_range(mapping, start_pos, end_pos);
	if (ret < 0)
		return;
	invalidate_mapping_pages(mapping,
				 start_pos >> PAGE_SHIFT,
				 end_pos >> PAGE_SHIFT);
}

static ssize_t f2fs_dio_write_iter(struct kiocb *iocb, struct iov_iter *from,
				   bool *may_need_sync)
{
	struct file *file = iocb->ki_filp;
	struct inode *inode = file_inode(file);
	struct f2fs_inode_info *fi = F2FS_I(inode);
	struct f2fs_sb_info *sbi = F2FS_I_SB(inode);
	const bool do_opu = f2fs_lfs_mode(sbi);
	const loff_t pos = iocb->ki_pos;
	const ssize_t count = iov_iter_count(from);
	unsigned int dio_flags;
	struct iomap_dio *dio;
	ssize_t ret;

	trace_f2fs_direct_IO_enter(inode, iocb, count, WRITE);

	if (iocb->ki_flags & IOCB_NOWAIT) {
		/* f2fs_convert_inline_inode() and block allocation can block */
		if (f2fs_has_inline_data(inode) ||
		    !f2fs_overwrite_io(inode, pos, count)) {
			ret = -EAGAIN;
			goto out;
		}

		if (!f2fs_down_read_trylock(&fi->i_gc_rwsem[WRITE])) {
			ret = -EAGAIN;
			goto out;
		}
		if (do_opu && !f2fs_down_read_trylock(&fi->i_gc_rwsem[READ])) {
			f2fs_up_read(&fi->i_gc_rwsem[WRITE]);
			ret = -EAGAIN;
			goto out;
		}
	} else {
		ret = f2fs_convert_inline_inode(inode);
		if (ret)
			goto out;

		f2fs_down_read(&fi->i_gc_rwsem[WRITE]);
		if (do_opu)
			f2fs_down_read(&fi->i_gc_rwsem[READ]);
	}

	/*
	 * We have to use __iomap_dio_rw() and iomap_dio_complete() instead of
	 * the higher-level function iomap_dio_rw() in order to ensure that the
	 * F2FS_DIO_WRITE counter will be decremented correctly in all cases.
	 */
	inc_page_count(sbi, F2FS_DIO_WRITE);
	dio_flags = 0;
	if (pos + count > inode->i_size)
		dio_flags |= IOMAP_DIO_FORCE_WAIT;
	dio = __iomap_dio_rw(iocb, from, &f2fs_iomap_ops,
			     &f2fs_iomap_dio_write_ops, dio_flags, NULL, 0);
	if (IS_ERR_OR_NULL(dio)) {
		ret = PTR_ERR_OR_ZERO(dio);
		if (ret == -ENOTBLK)
			ret = 0;
		if (ret != -EIOCBQUEUED)
			dec_page_count(sbi, F2FS_DIO_WRITE);
	} else {
		ret = iomap_dio_complete(dio);
	}

	if (do_opu)
		f2fs_up_read(&fi->i_gc_rwsem[READ]);
	f2fs_up_read(&fi->i_gc_rwsem[WRITE]);

	if (ret < 0)
		goto out;
	if (pos + ret > inode->i_size)
		f2fs_i_size_write(inode, pos + ret);
	if (!do_opu)
		set_inode_flag(inode, FI_UPDATE_WRITE);

	if (iov_iter_count(from)) {
		ssize_t ret2;
		loff_t bufio_start_pos = iocb->ki_pos;

		/*
		 * The direct write was partial, so we need to fall back to a
		 * buffered write for the remainder.
		 */

		ret2 = f2fs_buffered_write_iter(iocb, from);
		if (iov_iter_count(from))
			f2fs_write_failed(inode, iocb->ki_pos);
		if (ret2 < 0)
			goto out;

		/*
		 * Ensure that the pagecache pages are written to disk and
		 * invalidated to preserve the expected O_DIRECT semantics.
		 */
		if (ret2 > 0) {
			loff_t bufio_end_pos = bufio_start_pos + ret2 - 1;

			ret += ret2;

			f2fs_flush_buffered_write(file->f_mapping,
						  bufio_start_pos,
						  bufio_end_pos);
		}
	} else {
		/* iomap_dio_rw() already handled the generic_write_sync(). */
		*may_need_sync = false;
	}
out:
	trace_f2fs_direct_IO_exit(inode, pos, count, WRITE, ret);
	return ret;
}

static ssize_t f2fs_file_write_iter(struct kiocb *iocb, struct iov_iter *from)
{
	struct inode *inode = file_inode(iocb->ki_filp);
	const loff_t orig_pos = iocb->ki_pos;
	const size_t orig_count = iov_iter_count(from);
	loff_t target_size;
	bool dio;
	bool may_need_sync = true;
	int preallocated;
	const loff_t pos = iocb->ki_pos;
	const ssize_t count = iov_iter_count(from);
	ssize_t ret;

	if (unlikely(f2fs_cp_error(F2FS_I_SB(inode)))) {
		ret = -EIO;
		goto out;
	}

	if (!f2fs_is_compress_backend_ready(inode)) {
		ret = -EOPNOTSUPP;
		goto out;
	}

	if (iocb->ki_flags & IOCB_NOWAIT) {
		if (!inode_trylock(inode)) {
			ret = -EAGAIN;
			goto out;
		}
	} else {
		inode_lock(inode);
	}

	if (f2fs_is_pinned_file(inode) &&
	    !f2fs_overwrite_io(inode, pos, count)) {
		ret = -EIO;
		goto out_unlock;
	}

	ret = f2fs_write_checks(iocb, from);
	if (ret <= 0)
		goto out_unlock;

	/* Determine whether we will do a direct write or a buffered write. */
	dio = f2fs_should_use_dio(inode, iocb, from);

	/* dio is not compatible w/ atomic write */
	if (dio && f2fs_is_atomic_file(inode)) {
		ret = -EOPNOTSUPP;
		goto out_unlock;
	}

	/* Possibly preallocate the blocks for the write. */
	target_size = iocb->ki_pos + iov_iter_count(from);
	preallocated = f2fs_preallocate_blocks(iocb, from, dio);
	if (preallocated < 0) {
		ret = preallocated;
	} else {
		if (trace_f2fs_datawrite_start_enabled())
			f2fs_trace_rw_file_path(iocb->ki_filp, iocb->ki_pos,
						orig_count, WRITE);

		/* Do the actual write. */
		ret = dio ?
			f2fs_dio_write_iter(iocb, from, &may_need_sync) :
			f2fs_buffered_write_iter(iocb, from);

		if (trace_f2fs_datawrite_end_enabled())
			trace_f2fs_datawrite_end(inode, orig_pos, ret);
	}

	/* Don't leave any preallocated blocks around past i_size. */
	if (preallocated && i_size_read(inode) < target_size) {
		f2fs_down_write(&F2FS_I(inode)->i_gc_rwsem[WRITE]);
		filemap_invalidate_lock(inode->i_mapping);
		if (!f2fs_truncate(inode))
			file_dont_truncate(inode);
		filemap_invalidate_unlock(inode->i_mapping);
		f2fs_up_write(&F2FS_I(inode)->i_gc_rwsem[WRITE]);
	} else {
		file_dont_truncate(inode);
	}

	clear_inode_flag(inode, FI_PREALLOCATED_ALL);
out_unlock:
	inode_unlock(inode);
out:
	trace_f2fs_file_write_iter(inode, orig_pos, orig_count, ret);

	if (ret > 0 && may_need_sync)
		ret = generic_write_sync(iocb, ret);

	/* If buffered IO was forced, flush and drop the data from
	 * the page cache to preserve O_DIRECT semantics
	 */
	if (ret > 0 && !dio && (iocb->ki_flags & IOCB_DIRECT))
		f2fs_flush_buffered_write(iocb->ki_filp->f_mapping,
					  orig_pos,
					  orig_pos + ret - 1);

	return ret;
}

static int f2fs_file_fadvise(struct file *filp, loff_t offset, loff_t len,
		int advice)
{
	struct address_space *mapping;
	struct backing_dev_info *bdi;
	struct inode *inode = file_inode(filp);
	int err;

	if (advice == POSIX_FADV_SEQUENTIAL) {
		if (S_ISFIFO(inode->i_mode))
			return -ESPIPE;

		mapping = filp->f_mapping;
		if (!mapping || len < 0)
			return -EINVAL;

		bdi = inode_to_bdi(mapping->host);
		filp->f_ra.ra_pages = bdi->ra_pages *
			F2FS_I_SB(inode)->seq_file_ra_mul;
		spin_lock(&filp->f_lock);
		filp->f_mode &= ~FMODE_RANDOM;
		spin_unlock(&filp->f_lock);
		return 0;
	} else if (advice == POSIX_FADV_WILLNEED && offset == 0) {
		/* Load extent cache at the first readahead. */
		f2fs_precache_extents(inode);
	}

	err = generic_fadvise(filp, offset, len, advice);
	if (!err && advice == POSIX_FADV_DONTNEED &&
		test_opt(F2FS_I_SB(inode), COMPRESS_CACHE) &&
		f2fs_compressed_file(inode))
		f2fs_invalidate_compress_pages(F2FS_I_SB(inode), inode->i_ino);

	return err;
}

#ifdef CONFIG_COMPAT
struct compat_f2fs_gc_range {
	u32 sync;
	compat_u64 start;
	compat_u64 len;
};
#define F2FS_IOC32_GARBAGE_COLLECT_RANGE	_IOW(F2FS_IOCTL_MAGIC, 11,\
						struct compat_f2fs_gc_range)

static int f2fs_compat_ioc_gc_range(struct file *file, unsigned long arg)
{
	struct compat_f2fs_gc_range __user *urange;
	struct f2fs_gc_range range;
	int err;

	urange = compat_ptr(arg);
	err = get_user(range.sync, &urange->sync);
	err |= get_user(range.start, &urange->start);
	err |= get_user(range.len, &urange->len);
	if (err)
		return -EFAULT;

	return __f2fs_ioc_gc_range(file, &range);
}

struct compat_f2fs_move_range {
	u32 dst_fd;
	compat_u64 pos_in;
	compat_u64 pos_out;
	compat_u64 len;
};
#define F2FS_IOC32_MOVE_RANGE		_IOWR(F2FS_IOCTL_MAGIC, 9,	\
					struct compat_f2fs_move_range)

static int f2fs_compat_ioc_move_range(struct file *file, unsigned long arg)
{
	struct compat_f2fs_move_range __user *urange;
	struct f2fs_move_range range;
	int err;

	urange = compat_ptr(arg);
	err = get_user(range.dst_fd, &urange->dst_fd);
	err |= get_user(range.pos_in, &urange->pos_in);
	err |= get_user(range.pos_out, &urange->pos_out);
	err |= get_user(range.len, &urange->len);
	if (err)
		return -EFAULT;

	return __f2fs_ioc_move_range(file, &range);
}

long f2fs_compat_ioctl(struct file *file, unsigned int cmd, unsigned long arg)
{
	if (unlikely(f2fs_cp_error(F2FS_I_SB(file_inode(file)))))
		return -EIO;
	if (!f2fs_is_checkpoint_ready(F2FS_I_SB(file_inode(file))))
		return -ENOSPC;

	switch (cmd) {
	case FS_IOC32_GETVERSION:
		cmd = FS_IOC_GETVERSION;
		break;
	case F2FS_IOC32_GARBAGE_COLLECT_RANGE:
		return f2fs_compat_ioc_gc_range(file, arg);
	case F2FS_IOC32_MOVE_RANGE:
		return f2fs_compat_ioc_move_range(file, arg);
	case F2FS_IOC_START_ATOMIC_WRITE:
	case F2FS_IOC_START_ATOMIC_REPLACE:
	case F2FS_IOC_COMMIT_ATOMIC_WRITE:
	case F2FS_IOC_START_VOLATILE_WRITE:
	case F2FS_IOC_RELEASE_VOLATILE_WRITE:
	case F2FS_IOC_ABORT_ATOMIC_WRITE:
	case F2FS_IOC_SHUTDOWN:
	case FITRIM:
	case FS_IOC_SET_ENCRYPTION_POLICY:
	case FS_IOC_GET_ENCRYPTION_PWSALT:
	case FS_IOC_GET_ENCRYPTION_POLICY:
	case FS_IOC_GET_ENCRYPTION_POLICY_EX:
	case FS_IOC_ADD_ENCRYPTION_KEY:
	case FS_IOC_REMOVE_ENCRYPTION_KEY:
	case FS_IOC_REMOVE_ENCRYPTION_KEY_ALL_USERS:
	case FS_IOC_GET_ENCRYPTION_KEY_STATUS:
	case FS_IOC_GET_ENCRYPTION_NONCE:
	case F2FS_IOC_GARBAGE_COLLECT:
	case F2FS_IOC_WRITE_CHECKPOINT:
	case F2FS_IOC_DEFRAGMENT:
	case F2FS_IOC_FLUSH_DEVICE:
	case F2FS_IOC_GET_FEATURES:
	case F2FS_IOC_GET_PIN_FILE:
	case F2FS_IOC_SET_PIN_FILE:
	case F2FS_IOC_PRECACHE_EXTENTS:
	case F2FS_IOC_RESIZE_FS:
	case FS_IOC_ENABLE_VERITY:
	case FS_IOC_MEASURE_VERITY:
	case FS_IOC_READ_VERITY_METADATA:
	case FS_IOC_GETFSLABEL:
	case FS_IOC_SETFSLABEL:
	case F2FS_IOC_GET_COMPRESS_BLOCKS:
	case F2FS_IOC_RELEASE_COMPRESS_BLOCKS:
	case F2FS_IOC_RESERVE_COMPRESS_BLOCKS:
	case F2FS_IOC_SEC_TRIM_FILE:
	case F2FS_IOC_GET_COMPRESS_OPTION:
	case F2FS_IOC_SET_COMPRESS_OPTION:
	case F2FS_IOC_DECOMPRESS_FILE:
	case F2FS_IOC_COMPRESS_FILE:
		break;
	default:
		return -ENOIOCTLCMD;
	}
	return __f2fs_ioctl(file, cmd, (unsigned long) compat_ptr(arg));
}
#endif

const struct file_operations f2fs_file_operations = {
	.llseek		= f2fs_llseek,
	.read_iter	= f2fs_file_read_iter,
	.write_iter	= f2fs_file_write_iter,
	.iopoll		= iocb_bio_iopoll,
	.open		= f2fs_file_open,
	.release	= f2fs_release_file,
	.mmap		= f2fs_file_mmap,
	.flush		= f2fs_file_flush,
	.fsync		= f2fs_sync_file,
	.fallocate	= f2fs_fallocate,
	.unlocked_ioctl	= f2fs_ioctl,
#ifdef CONFIG_COMPAT
	.compat_ioctl	= f2fs_compat_ioctl,
#endif
	.splice_read	= f2fs_file_splice_read,
	.splice_write	= iter_file_splice_write,
	.fadvise	= f2fs_file_fadvise,
	.fop_flags	= FOP_BUFFER_RASYNC,
};<|MERGE_RESOLUTION|>--- conflicted
+++ resolved
@@ -4647,12 +4647,8 @@
 					iov_iter_count(to), READ);
 
 	/* In LFS mode, if there is inflight dio, wait for its completion */
-<<<<<<< HEAD
-	if (f2fs_lfs_mode(F2FS_I_SB(inode)))
-=======
 	if (f2fs_lfs_mode(F2FS_I_SB(inode)) &&
 	    get_pages(F2FS_I_SB(inode), F2FS_DIO_WRITE))
->>>>>>> 8ee0f23e
 		inode_dio_wait(inode);
 
 	if (f2fs_should_use_dio(inode, iocb, to)) {
