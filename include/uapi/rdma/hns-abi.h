--- conflicted
+++ resolved
@@ -149,12 +149,8 @@
 
 struct hns_roce_ib_create_ah_resp {
 	__u8 dmac[6];
-<<<<<<< HEAD
-	__u8 reserved[2];
-=======
 	__u8 priority;
 	__u8 tc_mode;
->>>>>>> 0c383648
 };
 
 #endif /* HNS_ABI_USER_H */