/* SPDX-License-Identifier: GPL-2.0 */
/*
 * This header is for implementations of dma_map_ops and related code.
 * It should not be included in drivers just using the DMA API.
 */
#ifndef _LINUX_DMA_MAP_OPS_H
#define _LINUX_DMA_MAP_OPS_H

#include <linux/dma-mapping.h>
#include <linux/pgtable.h>
#include <linux/slab.h>

struct cma;
struct iommu_ops;

/*
 * Values for struct dma_map_ops.flags:
 *
 * DMA_F_PCI_P2PDMA_SUPPORTED: Indicates the dma_map_ops implementation can
 * handle PCI P2PDMA pages in the map_sg/unmap_sg operation.
 * DMA_F_CAN_SKIP_SYNC: DMA sync operations can be skipped if the device is
 * coherent and it's not an SWIOTLB buffer.
 */
#define DMA_F_PCI_P2PDMA_SUPPORTED     (1 << 0)
#define DMA_F_CAN_SKIP_SYNC            (1 << 1)

struct dma_map_ops {
	unsigned int flags;

	void *(*alloc)(struct device *dev, size_t size,
			dma_addr_t *dma_handle, gfp_t gfp,
			unsigned long attrs);
	void (*free)(struct device *dev, size_t size, void *vaddr,
			dma_addr_t dma_handle, unsigned long attrs);
	struct page *(*alloc_pages_op)(struct device *dev, size_t size,
			dma_addr_t *dma_handle, enum dma_data_direction dir,
			gfp_t gfp);
	void (*free_pages)(struct device *dev, size_t size, struct page *vaddr,
			dma_addr_t dma_handle, enum dma_data_direction dir);
	struct sg_table *(*alloc_noncontiguous)(struct device *dev, size_t size,
			enum dma_data_direction dir, gfp_t gfp,
			unsigned long attrs);
	void (*free_noncontiguous)(struct device *dev, size_t size,
			struct sg_table *sgt, enum dma_data_direction dir);
	int (*mmap)(struct device *, struct vm_area_struct *,
			void *, dma_addr_t, size_t, unsigned long attrs);

	int (*get_sgtable)(struct device *dev, struct sg_table *sgt,
			void *cpu_addr, dma_addr_t dma_addr, size_t size,
			unsigned long attrs);

	dma_addr_t (*map_page)(struct device *dev, struct page *page,
			unsigned long offset, size_t size,
			enum dma_data_direction dir, unsigned long attrs);
	void (*unmap_page)(struct device *dev, dma_addr_t dma_handle,
			size_t size, enum dma_data_direction dir,
			unsigned long attrs);
	/*
	 * map_sg should return a negative error code on error. See
	 * dma_map_sgtable() for a list of appropriate error codes
	 * and their meanings.
	 */
	int (*map_sg)(struct device *dev, struct scatterlist *sg, int nents,
			enum dma_data_direction dir, unsigned long attrs);
	void (*unmap_sg)(struct device *dev, struct scatterlist *sg, int nents,
			enum dma_data_direction dir, unsigned long attrs);
	dma_addr_t (*map_resource)(struct device *dev, phys_addr_t phys_addr,
			size_t size, enum dma_data_direction dir,
			unsigned long attrs);
	void (*unmap_resource)(struct device *dev, dma_addr_t dma_handle,
			size_t size, enum dma_data_direction dir,
			unsigned long attrs);
	void (*sync_single_for_cpu)(struct device *dev, dma_addr_t dma_handle,
			size_t size, enum dma_data_direction dir);
	void (*sync_single_for_device)(struct device *dev,
			dma_addr_t dma_handle, size_t size,
			enum dma_data_direction dir);
	void (*sync_sg_for_cpu)(struct device *dev, struct scatterlist *sg,
			int nents, enum dma_data_direction dir);
	void (*sync_sg_for_device)(struct device *dev, struct scatterlist *sg,
			int nents, enum dma_data_direction dir);
	void (*cache_sync)(struct device *dev, void *vaddr, size_t size,
			enum dma_data_direction direction);
	int (*dma_supported)(struct device *dev, u64 mask);
	u64 (*get_required_mask)(struct device *dev);
	size_t (*max_mapping_size)(struct device *dev);
	size_t (*opt_mapping_size)(void);
	unsigned long (*get_merge_boundary)(struct device *dev);
};

#ifdef CONFIG_DMA_OPS
#include <asm/dma-mapping.h>

static inline const struct dma_map_ops *get_dma_ops(struct device *dev)
{
	if (dev->dma_ops)
		return dev->dma_ops;
	return get_arch_dma_ops();
}

static inline void set_dma_ops(struct device *dev,
			       const struct dma_map_ops *dma_ops)
{
	dev->dma_ops = dma_ops;
}
#else /* CONFIG_DMA_OPS */
static inline const struct dma_map_ops *get_dma_ops(struct device *dev)
{
	return NULL;
}
static inline void set_dma_ops(struct device *dev,
			       const struct dma_map_ops *dma_ops)
{
}
#endif /* CONFIG_DMA_OPS */

#ifdef CONFIG_DMA_CMA
extern struct cma *dma_contiguous_default_area;

static inline struct cma *dev_get_cma_area(struct device *dev)
{
	if (dev && dev->cma_area)
		return dev->cma_area;
	return dma_contiguous_default_area;
}

void dma_contiguous_reserve(phys_addr_t addr_limit);
int __init dma_contiguous_reserve_area(phys_addr_t size, phys_addr_t base,
		phys_addr_t limit, struct cma **res_cma, bool fixed);

struct page *dma_alloc_from_contiguous(struct device *dev, size_t count,
				       unsigned int order, bool no_warn);
bool dma_release_from_contiguous(struct device *dev, struct page *pages,
				 int count);
struct page *dma_alloc_contiguous(struct device *dev, size_t size, gfp_t gfp);
void dma_free_contiguous(struct device *dev, struct page *page, size_t size);

void dma_contiguous_early_fixup(phys_addr_t base, unsigned long size);
#else /* CONFIG_DMA_CMA */
static inline struct cma *dev_get_cma_area(struct device *dev)
{
	return NULL;
}
static inline void dma_contiguous_reserve(phys_addr_t limit)
{
}
static inline int dma_contiguous_reserve_area(phys_addr_t size,
		phys_addr_t base, phys_addr_t limit, struct cma **res_cma,
		bool fixed)
{
	return -ENOSYS;
}
static inline struct page *dma_alloc_from_contiguous(struct device *dev,
		size_t count, unsigned int order, bool no_warn)
{
	return NULL;
}
static inline bool dma_release_from_contiguous(struct device *dev,
		struct page *pages, int count)
{
	return false;
}
/* Use fallback alloc() and free() when CONFIG_DMA_CMA=n */
static inline struct page *dma_alloc_contiguous(struct device *dev, size_t size,
		gfp_t gfp)
{
	return NULL;
}
static inline void dma_free_contiguous(struct device *dev, struct page *page,
		size_t size)
{
	__free_pages(page, get_order(size));
}
#endif /* CONFIG_DMA_CMA*/

#ifdef CONFIG_DMA_DECLARE_COHERENT
int dma_declare_coherent_memory(struct device *dev, phys_addr_t phys_addr,
		dma_addr_t device_addr, size_t size);
void dma_release_coherent_memory(struct device *dev);
int dma_alloc_from_dev_coherent(struct device *dev, ssize_t size,
		dma_addr_t *dma_handle, void **ret);
int dma_release_from_dev_coherent(struct device *dev, int order, void *vaddr);
int dma_mmap_from_dev_coherent(struct device *dev, struct vm_area_struct *vma,
		void *cpu_addr, size_t size, int *ret);
#else
static inline int dma_declare_coherent_memory(struct device *dev,
		phys_addr_t phys_addr, dma_addr_t device_addr, size_t size)
{
	return -ENOSYS;
}

#define dma_alloc_from_dev_coherent(dev, size, handle, ret) (0)
#define dma_release_from_dev_coherent(dev, order, vaddr) (0)
#define dma_mmap_from_dev_coherent(dev, vma, vaddr, order, ret) (0)
static inline void dma_release_coherent_memory(struct device *dev) { }
#endif /* CONFIG_DMA_DECLARE_COHERENT */

#ifdef CONFIG_DMA_GLOBAL_POOL
void *dma_alloc_from_global_coherent(struct device *dev, ssize_t size,
		dma_addr_t *dma_handle);
int dma_release_from_global_coherent(int order, void *vaddr);
int dma_mmap_from_global_coherent(struct vm_area_struct *vma, void *cpu_addr,
		size_t size, int *ret);
int dma_init_global_coherent(phys_addr_t phys_addr, size_t size);
#else
static inline void *dma_alloc_from_global_coherent(struct device *dev,
		ssize_t size, dma_addr_t *dma_handle)
{
	return NULL;
}
static inline int dma_release_from_global_coherent(int order, void *vaddr)
{
	return 0;
}
static inline int dma_mmap_from_global_coherent(struct vm_area_struct *vma,
		void *cpu_addr, size_t size, int *ret)
{
	return 0;
}
#endif /* CONFIG_DMA_GLOBAL_POOL */

/*
 * This is the actual return value from the ->alloc_noncontiguous method.
 * The users of the DMA API should only care about the sg_table, but to make
 * the DMA-API internal vmaping and freeing easier we stash away the page
 * array as well (except for the fallback case).  This can go away any time,
 * e.g. when a vmap-variant that takes a scatterlist comes along.
 */
struct dma_sgt_handle {
	struct sg_table sgt;
	struct page **pages;
};
#define sgt_handle(sgt) \
	container_of((sgt), struct dma_sgt_handle, sgt)

int dma_common_get_sgtable(struct device *dev, struct sg_table *sgt,
		void *cpu_addr, dma_addr_t dma_addr, size_t size,
		unsigned long attrs);
int dma_common_mmap(struct device *dev, struct vm_area_struct *vma,
		void *cpu_addr, dma_addr_t dma_addr, size_t size,
		unsigned long attrs);
struct page *dma_common_alloc_pages(struct device *dev, size_t size,
		dma_addr_t *dma_handle, enum dma_data_direction dir, gfp_t gfp);
void dma_common_free_pages(struct device *dev, size_t size, struct page *vaddr,
		dma_addr_t dma_handle, enum dma_data_direction dir);

struct page **dma_common_find_pages(void *cpu_addr);
void *dma_common_contiguous_remap(struct page *page, size_t size, pgprot_t prot,
		const void *caller);
void *dma_common_pages_remap(struct page **pages, size_t size, pgprot_t prot,
		const void *caller);
void dma_common_free_remap(void *cpu_addr, size_t size);

struct page *dma_alloc_from_pool(struct device *dev, size_t size,
		void **cpu_addr, gfp_t flags,
		bool (*phys_addr_ok)(struct device *, phys_addr_t, size_t));
bool dma_free_from_pool(struct device *dev, void *start, size_t size);

int dma_direct_set_offset(struct device *dev, phys_addr_t cpu_start,
		dma_addr_t dma_start, u64 size);

#if defined(CONFIG_ARCH_HAS_SYNC_DMA_FOR_DEVICE) || \
	defined(CONFIG_ARCH_HAS_SYNC_DMA_FOR_CPU) || \
	defined(CONFIG_ARCH_HAS_SYNC_DMA_FOR_CPU_ALL)
extern bool dma_default_coherent;
static inline bool dev_is_dma_coherent(struct device *dev)
{
	return dev->dma_coherent;
}
#else
#define dma_default_coherent true

static inline bool dev_is_dma_coherent(struct device *dev)
{
	return true;
}
#endif /* CONFIG_ARCH_HAS_DMA_COHERENCE_H */

static inline void dma_reset_need_sync(struct device *dev)
{
#ifdef CONFIG_DMA_NEED_SYNC
	/* Reset it only once so that the function can be called on hotpath */
	if (unlikely(dev->dma_skip_sync))
		dev->dma_skip_sync = false;
#endif
}

/*
 * Check whether potential kmalloc() buffers are safe for non-coherent DMA.
 */
static inline bool dma_kmalloc_safe(struct device *dev,
				    enum dma_data_direction dir)
{
	/*
	 * If DMA bouncing of kmalloc() buffers is disabled, the kmalloc()
	 * caches have already been aligned to a DMA-safe size.
	 */
	if (!IS_ENABLED(CONFIG_DMA_BOUNCE_UNALIGNED_KMALLOC))
		return true;

	/*
	 * kmalloc() buffers are DMA-safe irrespective of size if the device
	 * is coherent or the direction is DMA_TO_DEVICE (non-desctructive
	 * cache maintenance and benign cache line evictions).
	 */
	if (dev_is_dma_coherent(dev) || dir == DMA_TO_DEVICE)
		return true;

	return false;
}

/*
 * Check whether the given size, assuming it is for a kmalloc()'ed buffer, is
 * sufficiently aligned for non-coherent DMA.
 */
static inline bool dma_kmalloc_size_aligned(size_t size)
{
	/*
	 * Larger kmalloc() sizes are guaranteed to be aligned to
	 * ARCH_DMA_MINALIGN.
	 */
	if (size >= 2 * ARCH_DMA_MINALIGN ||
	    IS_ALIGNED(kmalloc_size_roundup(size), dma_get_cache_alignment()))
		return true;

	return false;
}

/*
 * Check whether the given object size may have originated from a kmalloc()
 * buffer with a slab alignment below the DMA-safe alignment and needs
 * bouncing for non-coherent DMA. The pointer alignment is not considered and
 * in-structure DMA-safe offsets are the responsibility of the caller. Such
 * code should use the static ARCH_DMA_MINALIGN for compiler annotations.
 *
 * The heuristics can have false positives, bouncing unnecessarily, though the
 * buffers would be small. False negatives are theoretically possible if, for
 * example, multiple small kmalloc() buffers are coalesced into a larger
 * buffer that passes the alignment check. There are no such known constructs
 * in the kernel.
 */
static inline bool dma_kmalloc_needs_bounce(struct device *dev, size_t size,
					    enum dma_data_direction dir)
{
	return !dma_kmalloc_safe(dev, dir) && !dma_kmalloc_size_aligned(size);
}

void *arch_dma_alloc(struct device *dev, size_t size, dma_addr_t *dma_handle,
		gfp_t gfp, unsigned long attrs);
void arch_dma_free(struct device *dev, size_t size, void *cpu_addr,
		dma_addr_t dma_addr, unsigned long attrs);

#ifdef CONFIG_ARCH_HAS_DMA_SET_MASK
void arch_dma_set_mask(struct device *dev, u64 mask);
#else
#define arch_dma_set_mask(dev, mask)	do { } while (0)
#endif

#ifdef CONFIG_MMU
/*
 * Page protection so that devices that can't snoop CPU caches can use the
 * memory coherently.  We default to pgprot_noncached which is usually used
 * for ioremap as a safe bet, but architectures can override this with less
 * strict semantics if possible.
 */
#ifndef pgprot_dmacoherent
#define pgprot_dmacoherent(prot)	pgprot_noncached(prot)
#endif

pgprot_t dma_pgprot(struct device *dev, pgprot_t prot, unsigned long attrs);
#else
static inline pgprot_t dma_pgprot(struct device *dev, pgprot_t prot,
		unsigned long attrs)
{
	return prot;	/* no protection bits supported without page tables */
}
#endif /* CONFIG_MMU */

#ifdef CONFIG_ARCH_HAS_SYNC_DMA_FOR_DEVICE
void arch_sync_dma_for_device(phys_addr_t paddr, size_t size,
		enum dma_data_direction dir);
#else
static inline void arch_sync_dma_for_device(phys_addr_t paddr, size_t size,
		enum dma_data_direction dir)
{
}
#endif /* ARCH_HAS_SYNC_DMA_FOR_DEVICE */

#ifdef CONFIG_ARCH_HAS_SYNC_DMA_FOR_CPU
void arch_sync_dma_for_cpu(phys_addr_t paddr, size_t size,
		enum dma_data_direction dir);
#else
static inline void arch_sync_dma_for_cpu(phys_addr_t paddr, size_t size,
		enum dma_data_direction dir)
{
}
#endif /* ARCH_HAS_SYNC_DMA_FOR_CPU */

#ifdef CONFIG_ARCH_HAS_SYNC_DMA_FOR_CPU_ALL
void arch_sync_dma_for_cpu_all(void);
#else
static inline void arch_sync_dma_for_cpu_all(void)
{
}
#endif /* CONFIG_ARCH_HAS_SYNC_DMA_FOR_CPU_ALL */

#ifdef CONFIG_ARCH_HAS_DMA_PREP_COHERENT
void arch_dma_prep_coherent(struct page *page, size_t size);
#else
static inline void arch_dma_prep_coherent(struct page *page, size_t size)
{
}
#endif /* CONFIG_ARCH_HAS_DMA_PREP_COHERENT */

#ifdef CONFIG_ARCH_HAS_DMA_MARK_CLEAN
void arch_dma_mark_clean(phys_addr_t paddr, size_t size);
#else
static inline void arch_dma_mark_clean(phys_addr_t paddr, size_t size)
{
}
#endif /* ARCH_HAS_DMA_MARK_CLEAN */

void *arch_dma_set_uncached(void *addr, size_t size);
void arch_dma_clear_uncached(void *addr, size_t size);

#ifdef CONFIG_ARCH_HAS_DMA_MAP_DIRECT
bool arch_dma_map_page_direct(struct device *dev, phys_addr_t addr);
bool arch_dma_unmap_page_direct(struct device *dev, dma_addr_t dma_handle);
bool arch_dma_map_sg_direct(struct device *dev, struct scatterlist *sg,
		int nents);
bool arch_dma_unmap_sg_direct(struct device *dev, struct scatterlist *sg,
		int nents);
#else
#define arch_dma_map_page_direct(d, a)		(false)
#define arch_dma_unmap_page_direct(d, a)	(false)
#define arch_dma_map_sg_direct(d, s, n)		(false)
#define arch_dma_unmap_sg_direct(d, s, n)	(false)
#endif

#ifdef CONFIG_ARCH_HAS_SETUP_DMA_OPS
<<<<<<< HEAD
void arch_setup_dma_ops(struct device *dev, u64 dma_base, u64 size,
		bool coherent);
#else
static inline void arch_setup_dma_ops(struct device *dev, u64 dma_base,
		u64 size, bool coherent)
=======
void arch_setup_dma_ops(struct device *dev, bool coherent);
#else
static inline void arch_setup_dma_ops(struct device *dev, bool coherent)
>>>>>>> 0c383648
{
}
#endif /* CONFIG_ARCH_HAS_SETUP_DMA_OPS */

#ifdef CONFIG_ARCH_HAS_TEARDOWN_DMA_OPS
void arch_teardown_dma_ops(struct device *dev);
#else
static inline void arch_teardown_dma_ops(struct device *dev)
{
}
#endif /* CONFIG_ARCH_HAS_TEARDOWN_DMA_OPS */

#ifdef CONFIG_DMA_API_DEBUG
void dma_debug_add_bus(const struct bus_type *bus);
void debug_dma_dump_mappings(struct device *dev);
#else
static inline void dma_debug_add_bus(const struct bus_type *bus)
{
}
static inline void debug_dma_dump_mappings(struct device *dev)
{
}
#endif /* CONFIG_DMA_API_DEBUG */

extern const struct dma_map_ops dma_dummy_ops;

enum pci_p2pdma_map_type {
	/*
	 * PCI_P2PDMA_MAP_UNKNOWN: Used internally for indicating the mapping
	 * type hasn't been calculated yet. Functions that return this enum
	 * never return this value.
	 */
	PCI_P2PDMA_MAP_UNKNOWN = 0,

	/*
	 * PCI_P2PDMA_MAP_NOT_SUPPORTED: Indicates the transaction will
	 * traverse the host bridge and the host bridge is not in the
	 * allowlist. DMA Mapping routines should return an error when
	 * this is returned.
	 */
	PCI_P2PDMA_MAP_NOT_SUPPORTED,

	/*
	 * PCI_P2PDMA_BUS_ADDR: Indicates that two devices can talk to
	 * each other directly through a PCI switch and the transaction will
	 * not traverse the host bridge. Such a mapping should program
	 * the DMA engine with PCI bus addresses.
	 */
	PCI_P2PDMA_MAP_BUS_ADDR,

	/*
	 * PCI_P2PDMA_MAP_THRU_HOST_BRIDGE: Indicates two devices can talk
	 * to each other, but the transaction traverses a host bridge on the
	 * allowlist. In this case, a normal mapping either with CPU physical
	 * addresses (in the case of dma-direct) or IOVA addresses (in the
	 * case of IOMMUs) should be used to program the DMA engine.
	 */
	PCI_P2PDMA_MAP_THRU_HOST_BRIDGE,
};

struct pci_p2pdma_map_state {
	struct dev_pagemap *pgmap;
	int map;
	u64 bus_off;
};

#ifdef CONFIG_PCI_P2PDMA
enum pci_p2pdma_map_type
pci_p2pdma_map_segment(struct pci_p2pdma_map_state *state, struct device *dev,
		       struct scatterlist *sg);
#else /* CONFIG_PCI_P2PDMA */
static inline enum pci_p2pdma_map_type
pci_p2pdma_map_segment(struct pci_p2pdma_map_state *state, struct device *dev,
		       struct scatterlist *sg)
{
	return PCI_P2PDMA_MAP_NOT_SUPPORTED;
}
#endif /* CONFIG_PCI_P2PDMA */

#endif /* _LINUX_DMA_MAP_OPS_H */<|MERGE_RESOLUTION|>--- conflicted
+++ resolved
@@ -438,17 +438,9 @@
 #endif
 
 #ifdef CONFIG_ARCH_HAS_SETUP_DMA_OPS
-<<<<<<< HEAD
-void arch_setup_dma_ops(struct device *dev, u64 dma_base, u64 size,
-		bool coherent);
-#else
-static inline void arch_setup_dma_ops(struct device *dev, u64 dma_base,
-		u64 size, bool coherent)
-=======
 void arch_setup_dma_ops(struct device *dev, bool coherent);
 #else
 static inline void arch_setup_dma_ops(struct device *dev, bool coherent)
->>>>>>> 0c383648
 {
 }
 #endif /* CONFIG_ARCH_HAS_SETUP_DMA_OPS */
