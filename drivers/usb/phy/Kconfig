--- conflicted
+++ resolved
@@ -21,11 +21,7 @@
 	  in host mode, low speed.
 
 config FSL_USB2_OTG
-<<<<<<< HEAD
-	bool "Freescale USB OTG Transceiver Driver"
-=======
 	tristate "Freescale USB OTG Transceiver Driver"
->>>>>>> 0ecfebd2
 	depends on USB_EHCI_FSL && USB_FSL_USB2 && USB_OTG_FSM=y && PM
 	depends on USB_GADGET || !USB_GADGET # if USB_GADGET=m, this can't be 'y'
 	select USB_PHY
