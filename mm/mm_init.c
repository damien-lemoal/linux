// SPDX-License-Identifier: GPL-2.0-only
/*
 * mm_init.c - Memory initialisation verification and debugging
 *
 * Copyright 2008 IBM Corporation, 2008
 * Author Mel Gorman <mel@csn.ul.ie>
 *
 */
#include <linux/kernel.h>
#include <linux/init.h>
#include <linux/kobject.h>
#include <linux/export.h>
#include <linux/memory.h>
#include <linux/notifier.h>
#include <linux/sched.h>
#include <linux/mman.h>
#include <linux/memblock.h>
#include <linux/page-isolation.h>
#include <linux/padata.h>
#include <linux/nmi.h>
#include <linux/buffer_head.h>
#include <linux/kmemleak.h>
#include <linux/kfence.h>
#include <linux/page_ext.h>
#include <linux/pti.h>
#include <linux/pgtable.h>
#include <linux/swap.h>
#include <linux/cma.h>
#include "internal.h"
#include "slab.h"
#include "shuffle.h"

#include <asm/setup.h>

#ifdef CONFIG_DEBUG_MEMORY_INIT
int __meminitdata mminit_loglevel;

/* The zonelists are simply reported, validation is manual. */
void __init mminit_verify_zonelist(void)
{
	int nid;

	if (mminit_loglevel < MMINIT_VERIFY)
		return;

	for_each_online_node(nid) {
		pg_data_t *pgdat = NODE_DATA(nid);
		struct zone *zone;
		struct zoneref *z;
		struct zonelist *zonelist;
		int i, listid, zoneid;

		BUILD_BUG_ON(MAX_ZONELISTS > 2);
		for (i = 0; i < MAX_ZONELISTS * MAX_NR_ZONES; i++) {

			/* Identify the zone and nodelist */
			zoneid = i % MAX_NR_ZONES;
			listid = i / MAX_NR_ZONES;
			zonelist = &pgdat->node_zonelists[listid];
			zone = &pgdat->node_zones[zoneid];
			if (!populated_zone(zone))
				continue;

			/* Print information about the zonelist */
			printk(KERN_DEBUG "mminit::zonelist %s %d:%s = ",
				listid > 0 ? "thisnode" : "general", nid,
				zone->name);

			/* Iterate the zonelist */
			for_each_zone_zonelist(zone, z, zonelist, zoneid)
				pr_cont("%d:%s ", zone_to_nid(zone), zone->name);
			pr_cont("\n");
		}
	}
}

void __init mminit_verify_pageflags_layout(void)
{
	int shift, width;
	unsigned long or_mask, add_mask;

	shift = BITS_PER_LONG;
	width = shift - SECTIONS_WIDTH - NODES_WIDTH - ZONES_WIDTH
		- LAST_CPUPID_SHIFT - KASAN_TAG_WIDTH - LRU_GEN_WIDTH - LRU_REFS_WIDTH;
	mminit_dprintk(MMINIT_TRACE, "pageflags_layout_widths",
		"Section %d Node %d Zone %d Lastcpupid %d Kasantag %d Gen %d Tier %d Flags %d\n",
		SECTIONS_WIDTH,
		NODES_WIDTH,
		ZONES_WIDTH,
		LAST_CPUPID_WIDTH,
		KASAN_TAG_WIDTH,
		LRU_GEN_WIDTH,
		LRU_REFS_WIDTH,
		NR_PAGEFLAGS);
	mminit_dprintk(MMINIT_TRACE, "pageflags_layout_shifts",
		"Section %d Node %d Zone %d Lastcpupid %d Kasantag %d\n",
		SECTIONS_SHIFT,
		NODES_SHIFT,
		ZONES_SHIFT,
		LAST_CPUPID_SHIFT,
		KASAN_TAG_WIDTH);
	mminit_dprintk(MMINIT_TRACE, "pageflags_layout_pgshifts",
		"Section %lu Node %lu Zone %lu Lastcpupid %lu Kasantag %lu\n",
		(unsigned long)SECTIONS_PGSHIFT,
		(unsigned long)NODES_PGSHIFT,
		(unsigned long)ZONES_PGSHIFT,
		(unsigned long)LAST_CPUPID_PGSHIFT,
		(unsigned long)KASAN_TAG_PGSHIFT);
	mminit_dprintk(MMINIT_TRACE, "pageflags_layout_nodezoneid",
		"Node/Zone ID: %lu -> %lu\n",
		(unsigned long)(ZONEID_PGOFF + ZONEID_SHIFT),
		(unsigned long)ZONEID_PGOFF);
	mminit_dprintk(MMINIT_TRACE, "pageflags_layout_usage",
		"location: %d -> %d layout %d -> %d unused %d -> %d page-flags\n",
		shift, width, width, NR_PAGEFLAGS, NR_PAGEFLAGS, 0);
#ifdef NODE_NOT_IN_PAGE_FLAGS
	mminit_dprintk(MMINIT_TRACE, "pageflags_layout_nodeflags",
		"Node not in page flags");
#endif
#ifdef LAST_CPUPID_NOT_IN_PAGE_FLAGS
	mminit_dprintk(MMINIT_TRACE, "pageflags_layout_nodeflags",
		"Last cpupid not in page flags");
#endif

	if (SECTIONS_WIDTH) {
		shift -= SECTIONS_WIDTH;
		BUG_ON(shift != SECTIONS_PGSHIFT);
	}
	if (NODES_WIDTH) {
		shift -= NODES_WIDTH;
		BUG_ON(shift != NODES_PGSHIFT);
	}
	if (ZONES_WIDTH) {
		shift -= ZONES_WIDTH;
		BUG_ON(shift != ZONES_PGSHIFT);
	}

	/* Check for bitmask overlaps */
	or_mask = (ZONES_MASK << ZONES_PGSHIFT) |
			(NODES_MASK << NODES_PGSHIFT) |
			(SECTIONS_MASK << SECTIONS_PGSHIFT);
	add_mask = (ZONES_MASK << ZONES_PGSHIFT) +
			(NODES_MASK << NODES_PGSHIFT) +
			(SECTIONS_MASK << SECTIONS_PGSHIFT);
	BUG_ON(or_mask != add_mask);
}

static __init int set_mminit_loglevel(char *str)
{
	get_option(&str, &mminit_loglevel);
	return 0;
}
early_param("mminit_loglevel", set_mminit_loglevel);
#endif /* CONFIG_DEBUG_MEMORY_INIT */

struct kobject *mm_kobj;

#ifdef CONFIG_SMP
s32 vm_committed_as_batch = 32;

void mm_compute_batch(int overcommit_policy)
{
	u64 memsized_batch;
	s32 nr = num_present_cpus();
	s32 batch = max_t(s32, nr*2, 32);
	unsigned long ram_pages = totalram_pages();

	/*
	 * For policy OVERCOMMIT_NEVER, set batch size to 0.4% of
	 * (total memory/#cpus), and lift it to 25% for other policies
	 * to easy the possible lock contention for percpu_counter
	 * vm_committed_as, while the max limit is INT_MAX
	 */
	if (overcommit_policy == OVERCOMMIT_NEVER)
		memsized_batch = min_t(u64, ram_pages/nr/256, INT_MAX);
	else
		memsized_batch = min_t(u64, ram_pages/nr/4, INT_MAX);

	vm_committed_as_batch = max_t(s32, memsized_batch, batch);
}

static int __meminit mm_compute_batch_notifier(struct notifier_block *self,
					unsigned long action, void *arg)
{
	switch (action) {
	case MEM_ONLINE:
	case MEM_OFFLINE:
		mm_compute_batch(sysctl_overcommit_memory);
		break;
	default:
		break;
	}
	return NOTIFY_OK;
}

static int __init mm_compute_batch_init(void)
{
	mm_compute_batch(sysctl_overcommit_memory);
	hotplug_memory_notifier(mm_compute_batch_notifier, MM_COMPUTE_BATCH_PRI);
	return 0;
}

__initcall(mm_compute_batch_init);

#endif

static int __init mm_sysfs_init(void)
{
	mm_kobj = kobject_create_and_add("mm", kernel_kobj);
	if (!mm_kobj)
		return -ENOMEM;

	return 0;
}
postcore_initcall(mm_sysfs_init);

static unsigned long arch_zone_lowest_possible_pfn[MAX_NR_ZONES] __initdata;
static unsigned long arch_zone_highest_possible_pfn[MAX_NR_ZONES] __initdata;
static unsigned long zone_movable_pfn[MAX_NUMNODES] __initdata;

static unsigned long required_kernelcore __initdata;
static unsigned long required_kernelcore_percent __initdata;
static unsigned long required_movablecore __initdata;
static unsigned long required_movablecore_percent __initdata;

static unsigned long nr_kernel_pages __initdata;
static unsigned long nr_all_pages __initdata;
static unsigned long dma_reserve __initdata;

static bool deferred_struct_pages __meminitdata;

static DEFINE_PER_CPU(struct per_cpu_nodestat, boot_nodestats);

static int __init cmdline_parse_core(char *p, unsigned long *core,
				     unsigned long *percent)
{
	unsigned long long coremem;
	char *endptr;

	if (!p)
		return -EINVAL;

	/* Value may be a percentage of total memory, otherwise bytes */
	coremem = simple_strtoull(p, &endptr, 0);
	if (*endptr == '%') {
		/* Paranoid check for percent values greater than 100 */
		WARN_ON(coremem > 100);

		*percent = coremem;
	} else {
		coremem = memparse(p, &p);
		/* Paranoid check that UL is enough for the coremem value */
		WARN_ON((coremem >> PAGE_SHIFT) > ULONG_MAX);

		*core = coremem >> PAGE_SHIFT;
		*percent = 0UL;
	}
	return 0;
}

bool mirrored_kernelcore __initdata_memblock;

/*
 * kernelcore=size sets the amount of memory for use for allocations that
 * cannot be reclaimed or migrated.
 */
static int __init cmdline_parse_kernelcore(char *p)
{
	/* parse kernelcore=mirror */
	if (parse_option_str(p, "mirror")) {
		mirrored_kernelcore = true;
		return 0;
	}

	return cmdline_parse_core(p, &required_kernelcore,
				  &required_kernelcore_percent);
}
early_param("kernelcore", cmdline_parse_kernelcore);

/*
 * movablecore=size sets the amount of memory for use for allocations that
 * can be reclaimed or migrated.
 */
static int __init cmdline_parse_movablecore(char *p)
{
	return cmdline_parse_core(p, &required_movablecore,
				  &required_movablecore_percent);
}
early_param("movablecore", cmdline_parse_movablecore);

/*
 * early_calculate_totalpages()
 * Sum pages in active regions for movable zone.
 * Populate N_MEMORY for calculating usable_nodes.
 */
static unsigned long __init early_calculate_totalpages(void)
{
	unsigned long totalpages = 0;
	unsigned long start_pfn, end_pfn;
	int i, nid;

	for_each_mem_pfn_range(i, MAX_NUMNODES, &start_pfn, &end_pfn, &nid) {
		unsigned long pages = end_pfn - start_pfn;

		totalpages += pages;
		if (pages)
			node_set_state(nid, N_MEMORY);
	}
	return totalpages;
}

/*
 * This finds a zone that can be used for ZONE_MOVABLE pages. The
 * assumption is made that zones within a node are ordered in monotonic
 * increasing memory addresses so that the "highest" populated zone is used
 */
static void __init find_usable_zone_for_movable(void)
{
	int zone_index;
	for (zone_index = MAX_NR_ZONES - 1; zone_index >= 0; zone_index--) {
		if (zone_index == ZONE_MOVABLE)
			continue;

		if (arch_zone_highest_possible_pfn[zone_index] >
				arch_zone_lowest_possible_pfn[zone_index])
			break;
	}

	VM_BUG_ON(zone_index == -1);
	movable_zone = zone_index;
}

/*
 * Find the PFN the Movable zone begins in each node. Kernel memory
 * is spread evenly between nodes as long as the nodes have enough
 * memory. When they don't, some nodes will have more kernelcore than
 * others
 */
static void __init find_zone_movable_pfns_for_nodes(void)
{
	int i, nid;
	unsigned long usable_startpfn;
	unsigned long kernelcore_node, kernelcore_remaining;
	/* save the state before borrow the nodemask */
	nodemask_t saved_node_state = node_states[N_MEMORY];
	unsigned long totalpages = early_calculate_totalpages();
	int usable_nodes = nodes_weight(node_states[N_MEMORY]);
	struct memblock_region *r;

	/* Need to find movable_zone earlier when movable_node is specified. */
	find_usable_zone_for_movable();

	/*
	 * If movable_node is specified, ignore kernelcore and movablecore
	 * options.
	 */
	if (movable_node_is_enabled()) {
		for_each_mem_region(r) {
			if (!memblock_is_hotpluggable(r))
				continue;

			nid = memblock_get_region_node(r);

			usable_startpfn = PFN_DOWN(r->base);
			zone_movable_pfn[nid] = zone_movable_pfn[nid] ?
				min(usable_startpfn, zone_movable_pfn[nid]) :
				usable_startpfn;
		}

		goto out2;
	}

	/*
	 * If kernelcore=mirror is specified, ignore movablecore option
	 */
	if (mirrored_kernelcore) {
		bool mem_below_4gb_not_mirrored = false;

		if (!memblock_has_mirror()) {
			pr_warn("The system has no mirror memory, ignore kernelcore=mirror.\n");
			goto out;
		}

		for_each_mem_region(r) {
			if (memblock_is_mirror(r))
				continue;

			nid = memblock_get_region_node(r);

			usable_startpfn = memblock_region_memory_base_pfn(r);

			if (usable_startpfn < PHYS_PFN(SZ_4G)) {
				mem_below_4gb_not_mirrored = true;
				continue;
			}

			zone_movable_pfn[nid] = zone_movable_pfn[nid] ?
				min(usable_startpfn, zone_movable_pfn[nid]) :
				usable_startpfn;
		}

		if (mem_below_4gb_not_mirrored)
			pr_warn("This configuration results in unmirrored kernel memory.\n");

		goto out2;
	}

	/*
	 * If kernelcore=nn% or movablecore=nn% was specified, calculate the
	 * amount of necessary memory.
	 */
	if (required_kernelcore_percent)
		required_kernelcore = (totalpages * 100 * required_kernelcore_percent) /
				       10000UL;
	if (required_movablecore_percent)
		required_movablecore = (totalpages * 100 * required_movablecore_percent) /
					10000UL;

	/*
	 * If movablecore= was specified, calculate what size of
	 * kernelcore that corresponds so that memory usable for
	 * any allocation type is evenly spread. If both kernelcore
	 * and movablecore are specified, then the value of kernelcore
	 * will be used for required_kernelcore if it's greater than
	 * what movablecore would have allowed.
	 */
	if (required_movablecore) {
		unsigned long corepages;

		/*
		 * Round-up so that ZONE_MOVABLE is at least as large as what
		 * was requested by the user
		 */
		required_movablecore =
			roundup(required_movablecore, MAX_ORDER_NR_PAGES);
		required_movablecore = min(totalpages, required_movablecore);
		corepages = totalpages - required_movablecore;

		required_kernelcore = max(required_kernelcore, corepages);
	}

	/*
	 * If kernelcore was not specified or kernelcore size is larger
	 * than totalpages, there is no ZONE_MOVABLE.
	 */
	if (!required_kernelcore || required_kernelcore >= totalpages)
		goto out;

	/* usable_startpfn is the lowest possible pfn ZONE_MOVABLE can be at */
	usable_startpfn = arch_zone_lowest_possible_pfn[movable_zone];

restart:
	/* Spread kernelcore memory as evenly as possible throughout nodes */
	kernelcore_node = required_kernelcore / usable_nodes;
	for_each_node_state(nid, N_MEMORY) {
		unsigned long start_pfn, end_pfn;

		/*
		 * Recalculate kernelcore_node if the division per node
		 * now exceeds what is necessary to satisfy the requested
		 * amount of memory for the kernel
		 */
		if (required_kernelcore < kernelcore_node)
			kernelcore_node = required_kernelcore / usable_nodes;

		/*
		 * As the map is walked, we track how much memory is usable
		 * by the kernel using kernelcore_remaining. When it is
		 * 0, the rest of the node is usable by ZONE_MOVABLE
		 */
		kernelcore_remaining = kernelcore_node;

		/* Go through each range of PFNs within this node */
		for_each_mem_pfn_range(i, nid, &start_pfn, &end_pfn, NULL) {
			unsigned long size_pages;

			start_pfn = max(start_pfn, zone_movable_pfn[nid]);
			if (start_pfn >= end_pfn)
				continue;

			/* Account for what is only usable for kernelcore */
			if (start_pfn < usable_startpfn) {
				unsigned long kernel_pages;
				kernel_pages = min(end_pfn, usable_startpfn)
								- start_pfn;

				kernelcore_remaining -= min(kernel_pages,
							kernelcore_remaining);
				required_kernelcore -= min(kernel_pages,
							required_kernelcore);

				/* Continue if range is now fully accounted */
				if (end_pfn <= usable_startpfn) {

					/*
					 * Push zone_movable_pfn to the end so
					 * that if we have to rebalance
					 * kernelcore across nodes, we will
					 * not double account here
					 */
					zone_movable_pfn[nid] = end_pfn;
					continue;
				}
				start_pfn = usable_startpfn;
			}

			/*
			 * The usable PFN range for ZONE_MOVABLE is from
			 * start_pfn->end_pfn. Calculate size_pages as the
			 * number of pages used as kernelcore
			 */
			size_pages = end_pfn - start_pfn;
			if (size_pages > kernelcore_remaining)
				size_pages = kernelcore_remaining;
			zone_movable_pfn[nid] = start_pfn + size_pages;

			/*
			 * Some kernelcore has been met, update counts and
			 * break if the kernelcore for this node has been
			 * satisfied
			 */
			required_kernelcore -= min(required_kernelcore,
								size_pages);
			kernelcore_remaining -= size_pages;
			if (!kernelcore_remaining)
				break;
		}
	}

	/*
	 * If there is still required_kernelcore, we do another pass with one
	 * less node in the count. This will push zone_movable_pfn[nid] further
	 * along on the nodes that still have memory until kernelcore is
	 * satisfied
	 */
	usable_nodes--;
	if (usable_nodes && required_kernelcore > usable_nodes)
		goto restart;

out2:
	/* Align start of ZONE_MOVABLE on all nids to MAX_ORDER_NR_PAGES */
	for (nid = 0; nid < MAX_NUMNODES; nid++) {
		unsigned long start_pfn, end_pfn;

		zone_movable_pfn[nid] =
			roundup(zone_movable_pfn[nid], MAX_ORDER_NR_PAGES);

		get_pfn_range_for_nid(nid, &start_pfn, &end_pfn);
		if (zone_movable_pfn[nid] >= end_pfn)
			zone_movable_pfn[nid] = 0;
	}

out:
	/* restore the node_state */
	node_states[N_MEMORY] = saved_node_state;
}

void __meminit __init_single_page(struct page *page, unsigned long pfn,
				unsigned long zone, int nid)
{
	mm_zero_struct_page(page);
	set_page_links(page, zone, nid, pfn);
	init_page_count(page);
	page_mapcount_reset(page);
	page_cpupid_reset_last(page);
	page_kasan_tag_reset(page);

	INIT_LIST_HEAD(&page->lru);
#ifdef WANT_PAGE_VIRTUAL
	/* The shift won't overflow because ZONE_NORMAL is below 4G. */
	if (!is_highmem_idx(zone))
		set_page_address(page, __va(pfn << PAGE_SHIFT));
#endif
}

#ifdef CONFIG_NUMA
/*
 * During memory init memblocks map pfns to nids. The search is expensive and
 * this caches recent lookups. The implementation of __early_pfn_to_nid
 * treats start/end as pfns.
 */
struct mminit_pfnnid_cache {
	unsigned long last_start;
	unsigned long last_end;
	int last_nid;
};

static struct mminit_pfnnid_cache early_pfnnid_cache __meminitdata;

/*
 * Required by SPARSEMEM. Given a PFN, return what node the PFN is on.
 */
static int __meminit __early_pfn_to_nid(unsigned long pfn,
					struct mminit_pfnnid_cache *state)
{
	unsigned long start_pfn, end_pfn;
	int nid;

	if (state->last_start <= pfn && pfn < state->last_end)
		return state->last_nid;

	nid = memblock_search_pfn_nid(pfn, &start_pfn, &end_pfn);
	if (nid != NUMA_NO_NODE) {
		state->last_start = start_pfn;
		state->last_end = end_pfn;
		state->last_nid = nid;
	}

	return nid;
}

int __meminit early_pfn_to_nid(unsigned long pfn)
{
	static DEFINE_SPINLOCK(early_pfn_lock);
	int nid;

	spin_lock(&early_pfn_lock);
	nid = __early_pfn_to_nid(pfn, &early_pfnnid_cache);
	if (nid < 0)
		nid = first_online_node;
	spin_unlock(&early_pfn_lock);

	return nid;
}

int hashdist = HASHDIST_DEFAULT;

static int __init set_hashdist(char *str)
{
	if (!str)
		return 0;
	hashdist = simple_strtoul(str, &str, 0);
	return 1;
}
__setup("hashdist=", set_hashdist);

static inline void fixup_hashdist(void)
{
	if (num_node_state(N_MEMORY) == 1)
		hashdist = 0;
}
#else
static inline void fixup_hashdist(void) {}
#endif /* CONFIG_NUMA */

#ifdef CONFIG_DEFERRED_STRUCT_PAGE_INIT
static inline void pgdat_set_deferred_range(pg_data_t *pgdat)
{
	pgdat->first_deferred_pfn = ULONG_MAX;
}

/* Returns true if the struct page for the pfn is initialised */
static inline bool __meminit early_page_initialised(unsigned long pfn, int nid)
{
	if (node_online(nid) && pfn >= NODE_DATA(nid)->first_deferred_pfn)
		return false;

	return true;
}

/*
 * Returns true when the remaining initialisation should be deferred until
 * later in the boot cycle when it can be parallelised.
 */
static bool __meminit
defer_init(int nid, unsigned long pfn, unsigned long end_pfn)
{
	static unsigned long prev_end_pfn, nr_initialised;

	if (early_page_ext_enabled())
		return false;
	/*
	 * prev_end_pfn static that contains the end of previous zone
	 * No need to protect because called very early in boot before smp_init.
	 */
	if (prev_end_pfn != end_pfn) {
		prev_end_pfn = end_pfn;
		nr_initialised = 0;
	}

	/* Always populate low zones for address-constrained allocations */
	if (end_pfn < pgdat_end_pfn(NODE_DATA(nid)))
		return false;

	if (NODE_DATA(nid)->first_deferred_pfn != ULONG_MAX)
		return true;
	/*
	 * We start only with one section of pages, more pages are added as
	 * needed until the rest of deferred pages are initialized.
	 */
	nr_initialised++;
	if ((nr_initialised > PAGES_PER_SECTION) &&
	    (pfn & (PAGES_PER_SECTION - 1)) == 0) {
		NODE_DATA(nid)->first_deferred_pfn = pfn;
		return true;
	}
	return false;
}

static void __meminit init_reserved_page(unsigned long pfn, int nid)
{
	pg_data_t *pgdat;
	int zid;

	if (early_page_initialised(pfn, nid))
		return;

	pgdat = NODE_DATA(nid);

	for (zid = 0; zid < MAX_NR_ZONES; zid++) {
		struct zone *zone = &pgdat->node_zones[zid];

		if (zone_spans_pfn(zone, pfn))
			break;
	}
	__init_single_page(pfn_to_page(pfn), pfn, zid, nid);
}
#else
static inline void pgdat_set_deferred_range(pg_data_t *pgdat) {}

static inline bool early_page_initialised(unsigned long pfn, int nid)
{
	return true;
}

static inline bool defer_init(int nid, unsigned long pfn, unsigned long end_pfn)
{
	return false;
}

static inline void init_reserved_page(unsigned long pfn, int nid)
{
}
#endif /* CONFIG_DEFERRED_STRUCT_PAGE_INIT */

/*
 * Initialised pages do not have PageReserved set. This function is
 * called for each range allocated by the bootmem allocator and
 * marks the pages PageReserved. The remaining valid pages are later
 * sent to the buddy page allocator.
 */
void __meminit reserve_bootmem_region(phys_addr_t start,
				      phys_addr_t end, int nid)
{
	unsigned long start_pfn = PFN_DOWN(start);
	unsigned long end_pfn = PFN_UP(end);

	for (; start_pfn < end_pfn; start_pfn++) {
		if (pfn_valid(start_pfn)) {
			struct page *page = pfn_to_page(start_pfn);

			init_reserved_page(start_pfn, nid);

			/* Avoid false-positive PageTail() */
			INIT_LIST_HEAD(&page->lru);

			/*
			 * no need for atomic set_bit because the struct
			 * page is not visible yet so nobody should
			 * access it yet.
			 */
			__SetPageReserved(page);
		}
	}
}

/* If zone is ZONE_MOVABLE but memory is mirrored, it is an overlapped init */
static bool __meminit
overlap_memmap_init(unsigned long zone, unsigned long *pfn)
{
	static struct memblock_region *r;

	if (mirrored_kernelcore && zone == ZONE_MOVABLE) {
		if (!r || *pfn >= memblock_region_memory_end_pfn(r)) {
			for_each_mem_region(r) {
				if (*pfn < memblock_region_memory_end_pfn(r))
					break;
			}
		}
		if (*pfn >= memblock_region_memory_base_pfn(r) &&
		    memblock_is_mirror(r)) {
			*pfn = memblock_region_memory_end_pfn(r);
			return true;
		}
	}
	return false;
}

/*
 * Only struct pages that correspond to ranges defined by memblock.memory
 * are zeroed and initialized by going through __init_single_page() during
 * memmap_init_zone_range().
 *
 * But, there could be struct pages that correspond to holes in
 * memblock.memory. This can happen because of the following reasons:
 * - physical memory bank size is not necessarily the exact multiple of the
 *   arbitrary section size
 * - early reserved memory may not be listed in memblock.memory
 * - non-memory regions covered by the contigious flatmem mapping
 * - memory layouts defined with memmap= kernel parameter may not align
 *   nicely with memmap sections
 *
 * Explicitly initialize those struct pages so that:
 * - PG_Reserved is set
 * - zone and node links point to zone and node that span the page if the
 *   hole is in the middle of a zone
 * - zone and node links point to adjacent zone/node if the hole falls on
 *   the zone boundary; the pages in such holes will be prepended to the
 *   zone/node above the hole except for the trailing pages in the last
 *   section that will be appended to the zone/node below.
 */
static void __init init_unavailable_range(unsigned long spfn,
					  unsigned long epfn,
					  int zone, int node)
{
	unsigned long pfn;
	u64 pgcnt = 0;

	for (pfn = spfn; pfn < epfn; pfn++) {
		if (!pfn_valid(pageblock_start_pfn(pfn))) {
			pfn = pageblock_end_pfn(pfn) - 1;
			continue;
		}
		__init_single_page(pfn_to_page(pfn), pfn, zone, node);
		__SetPageReserved(pfn_to_page(pfn));
		pgcnt++;
	}

	if (pgcnt)
		pr_info("On node %d, zone %s: %lld pages in unavailable ranges\n",
			node, zone_names[zone], pgcnt);
}

/*
 * Initially all pages are reserved - free ones are freed
 * up by memblock_free_all() once the early boot process is
 * done. Non-atomic initialization, single-pass.
 *
 * All aligned pageblocks are initialized to the specified migratetype
 * (usually MIGRATE_MOVABLE). Besides setting the migratetype, no related
 * zone stats (e.g., nr_isolate_pageblock) are touched.
 */
void __meminit memmap_init_range(unsigned long size, int nid, unsigned long zone,
		unsigned long start_pfn, unsigned long zone_end_pfn,
		enum meminit_context context,
		struct vmem_altmap *altmap, int migratetype)
{
	unsigned long pfn, end_pfn = start_pfn + size;
	struct page *page;

	if (highest_memmap_pfn < end_pfn - 1)
		highest_memmap_pfn = end_pfn - 1;

#ifdef CONFIG_ZONE_DEVICE
	/*
	 * Honor reservation requested by the driver for this ZONE_DEVICE
	 * memory. We limit the total number of pages to initialize to just
	 * those that might contain the memory mapping. We will defer the
	 * ZONE_DEVICE page initialization until after we have released
	 * the hotplug lock.
	 */
	if (zone == ZONE_DEVICE) {
		if (!altmap)
			return;

		if (start_pfn == altmap->base_pfn)
			start_pfn += altmap->reserve;
		end_pfn = altmap->base_pfn + vmem_altmap_offset(altmap);
	}
#endif

	for (pfn = start_pfn; pfn < end_pfn; ) {
		/*
		 * There can be holes in boot-time mem_map[]s handed to this
		 * function.  They do not exist on hotplugged memory.
		 */
		if (context == MEMINIT_EARLY) {
			if (overlap_memmap_init(zone, &pfn))
				continue;
			if (defer_init(nid, pfn, zone_end_pfn)) {
				deferred_struct_pages = true;
				break;
			}
		}

		page = pfn_to_page(pfn);
		__init_single_page(page, pfn, zone, nid);
		if (context == MEMINIT_HOTPLUG)
			__SetPageReserved(page);

		/*
		 * Usually, we want to mark the pageblock MIGRATE_MOVABLE,
		 * such that unmovable allocations won't be scattered all
		 * over the place during system boot.
		 */
		if (pageblock_aligned(pfn)) {
			set_pageblock_migratetype(page, migratetype);
			cond_resched();
		}
		pfn++;
	}
}

static void __init memmap_init_zone_range(struct zone *zone,
					  unsigned long start_pfn,
					  unsigned long end_pfn,
					  unsigned long *hole_pfn)
{
	unsigned long zone_start_pfn = zone->zone_start_pfn;
	unsigned long zone_end_pfn = zone_start_pfn + zone->spanned_pages;
	int nid = zone_to_nid(zone), zone_id = zone_idx(zone);

	start_pfn = clamp(start_pfn, zone_start_pfn, zone_end_pfn);
	end_pfn = clamp(end_pfn, zone_start_pfn, zone_end_pfn);

	if (start_pfn >= end_pfn)
		return;

	memmap_init_range(end_pfn - start_pfn, nid, zone_id, start_pfn,
			  zone_end_pfn, MEMINIT_EARLY, NULL, MIGRATE_MOVABLE);

	if (*hole_pfn < start_pfn)
		init_unavailable_range(*hole_pfn, start_pfn, zone_id, nid);

	*hole_pfn = end_pfn;
}

static void __init memmap_init(void)
{
	unsigned long start_pfn, end_pfn;
	unsigned long hole_pfn = 0;
	int i, j, zone_id = 0, nid;

	for_each_mem_pfn_range(i, MAX_NUMNODES, &start_pfn, &end_pfn, &nid) {
		struct pglist_data *node = NODE_DATA(nid);

		for (j = 0; j < MAX_NR_ZONES; j++) {
			struct zone *zone = node->node_zones + j;

			if (!populated_zone(zone))
				continue;

			memmap_init_zone_range(zone, start_pfn, end_pfn,
					       &hole_pfn);
			zone_id = j;
		}
	}

#ifdef CONFIG_SPARSEMEM
	/*
	 * Initialize the memory map for hole in the range [memory_end,
	 * section_end].
	 * Append the pages in this hole to the highest zone in the last
	 * node.
	 * The call to init_unavailable_range() is outside the ifdef to
	 * silence the compiler warining about zone_id set but not used;
	 * for FLATMEM it is a nop anyway
	 */
	end_pfn = round_up(end_pfn, PAGES_PER_SECTION);
	if (hole_pfn < end_pfn)
#endif
		init_unavailable_range(hole_pfn, end_pfn, zone_id, nid);
}

#ifdef CONFIG_ZONE_DEVICE
static void __ref __init_zone_device_page(struct page *page, unsigned long pfn,
					  unsigned long zone_idx, int nid,
					  struct dev_pagemap *pgmap)
{

	__init_single_page(page, pfn, zone_idx, nid);

	/*
	 * Mark page reserved as it will need to wait for onlining
	 * phase for it to be fully associated with a zone.
	 *
	 * We can use the non-atomic __set_bit operation for setting
	 * the flag as we are still initializing the pages.
	 */
	__SetPageReserved(page);

	/*
	 * ZONE_DEVICE pages union ->lru with a ->pgmap back pointer
	 * and zone_device_data.  It is a bug if a ZONE_DEVICE page is
	 * ever freed or placed on a driver-private list.
	 */
	page->pgmap = pgmap;
	page->zone_device_data = NULL;

	/*
	 * Mark the block movable so that blocks are reserved for
	 * movable at startup. This will force kernel allocations
	 * to reserve their blocks rather than leaking throughout
	 * the address space during boot when many long-lived
	 * kernel allocations are made.
	 *
	 * Please note that MEMINIT_HOTPLUG path doesn't clear memmap
	 * because this is done early in section_activate()
	 */
	if (pageblock_aligned(pfn)) {
		set_pageblock_migratetype(page, MIGRATE_MOVABLE);
		cond_resched();
	}

	/*
	 * ZONE_DEVICE pages are released directly to the driver page allocator
	 * which will set the page count to 1 when allocating the page.
	 */
	if (pgmap->type == MEMORY_DEVICE_PRIVATE ||
	    pgmap->type == MEMORY_DEVICE_COHERENT)
		set_page_count(page, 0);
}

/*
 * With compound page geometry and when struct pages are stored in ram most
 * tail pages are reused. Consequently, the amount of unique struct pages to
 * initialize is a lot smaller that the total amount of struct pages being
 * mapped. This is a paired / mild layering violation with explicit knowledge
 * of how the sparse_vmemmap internals handle compound pages in the lack
 * of an altmap. See vmemmap_populate_compound_pages().
 */
static inline unsigned long compound_nr_pages(struct vmem_altmap *altmap,
					      struct dev_pagemap *pgmap)
{
	if (!vmemmap_can_optimize(altmap, pgmap))
		return pgmap_vmemmap_nr(pgmap);

	return VMEMMAP_RESERVE_NR * (PAGE_SIZE / sizeof(struct page));
}

static void __ref memmap_init_compound(struct page *head,
				       unsigned long head_pfn,
				       unsigned long zone_idx, int nid,
				       struct dev_pagemap *pgmap,
				       unsigned long nr_pages)
{
	unsigned long pfn, end_pfn = head_pfn + nr_pages;
	unsigned int order = pgmap->vmemmap_shift;

	__SetPageHead(head);
	for (pfn = head_pfn + 1; pfn < end_pfn; pfn++) {
		struct page *page = pfn_to_page(pfn);

		__init_zone_device_page(page, pfn, zone_idx, nid, pgmap);
		prep_compound_tail(head, pfn - head_pfn);
		set_page_count(page, 0);

		/*
		 * The first tail page stores important compound page info.
		 * Call prep_compound_head() after the first tail page has
		 * been initialized, to not have the data overwritten.
		 */
		if (pfn == head_pfn + 1)
			prep_compound_head(head, order);
	}
}

void __ref memmap_init_zone_device(struct zone *zone,
				   unsigned long start_pfn,
				   unsigned long nr_pages,
				   struct dev_pagemap *pgmap)
{
	unsigned long pfn, end_pfn = start_pfn + nr_pages;
	struct pglist_data *pgdat = zone->zone_pgdat;
	struct vmem_altmap *altmap = pgmap_altmap(pgmap);
	unsigned int pfns_per_compound = pgmap_vmemmap_nr(pgmap);
	unsigned long zone_idx = zone_idx(zone);
	unsigned long start = jiffies;
	int nid = pgdat->node_id;

	if (WARN_ON_ONCE(!pgmap || zone_idx != ZONE_DEVICE))
		return;

	/*
	 * The call to memmap_init should have already taken care
	 * of the pages reserved for the memmap, so we can just jump to
	 * the end of that region and start processing the device pages.
	 */
	if (altmap) {
		start_pfn = altmap->base_pfn + vmem_altmap_offset(altmap);
		nr_pages = end_pfn - start_pfn;
	}

	for (pfn = start_pfn; pfn < end_pfn; pfn += pfns_per_compound) {
		struct page *page = pfn_to_page(pfn);

		__init_zone_device_page(page, pfn, zone_idx, nid, pgmap);

		if (pfns_per_compound == 1)
			continue;

		memmap_init_compound(page, pfn, zone_idx, nid, pgmap,
				     compound_nr_pages(altmap, pgmap));
	}

	pr_debug("%s initialised %lu pages in %ums\n", __func__,
		nr_pages, jiffies_to_msecs(jiffies - start));
}
#endif

/*
 * The zone ranges provided by the architecture do not include ZONE_MOVABLE
 * because it is sized independent of architecture. Unlike the other zones,
 * the starting point for ZONE_MOVABLE is not fixed. It may be different
 * in each node depending on the size of each node and how evenly kernelcore
 * is distributed. This helper function adjusts the zone ranges
 * provided by the architecture for a given node by using the end of the
 * highest usable zone for ZONE_MOVABLE. This preserves the assumption that
 * zones within a node are in order of monotonic increases memory addresses
 */
static void __init adjust_zone_range_for_zone_movable(int nid,
					unsigned long zone_type,
					unsigned long node_end_pfn,
					unsigned long *zone_start_pfn,
					unsigned long *zone_end_pfn)
{
	/* Only adjust if ZONE_MOVABLE is on this node */
	if (zone_movable_pfn[nid]) {
		/* Size ZONE_MOVABLE */
		if (zone_type == ZONE_MOVABLE) {
			*zone_start_pfn = zone_movable_pfn[nid];
			*zone_end_pfn = min(node_end_pfn,
				arch_zone_highest_possible_pfn[movable_zone]);

		/* Adjust for ZONE_MOVABLE starting within this range */
		} else if (!mirrored_kernelcore &&
			*zone_start_pfn < zone_movable_pfn[nid] &&
			*zone_end_pfn > zone_movable_pfn[nid]) {
			*zone_end_pfn = zone_movable_pfn[nid];

		/* Check if this whole range is within ZONE_MOVABLE */
		} else if (*zone_start_pfn >= zone_movable_pfn[nid])
			*zone_start_pfn = *zone_end_pfn;
	}
}

/*
 * Return the number of holes in a range on a node. If nid is MAX_NUMNODES,
 * then all holes in the requested range will be accounted for.
 */
unsigned long __init __absent_pages_in_range(int nid,
				unsigned long range_start_pfn,
				unsigned long range_end_pfn)
{
	unsigned long nr_absent = range_end_pfn - range_start_pfn;
	unsigned long start_pfn, end_pfn;
	int i;

	for_each_mem_pfn_range(i, nid, &start_pfn, &end_pfn, NULL) {
		start_pfn = clamp(start_pfn, range_start_pfn, range_end_pfn);
		end_pfn = clamp(end_pfn, range_start_pfn, range_end_pfn);
		nr_absent -= end_pfn - start_pfn;
	}
	return nr_absent;
}

/**
 * absent_pages_in_range - Return number of page frames in holes within a range
 * @start_pfn: The start PFN to start searching for holes
 * @end_pfn: The end PFN to stop searching for holes
 *
 * Return: the number of pages frames in memory holes within a range.
 */
unsigned long __init absent_pages_in_range(unsigned long start_pfn,
							unsigned long end_pfn)
{
	return __absent_pages_in_range(MAX_NUMNODES, start_pfn, end_pfn);
}

/* Return the number of page frames in holes in a zone on a node */
static unsigned long __init zone_absent_pages_in_node(int nid,
					unsigned long zone_type,
					unsigned long zone_start_pfn,
					unsigned long zone_end_pfn)
{
	unsigned long nr_absent;

	/* zone is empty, we don't have any absent pages */
	if (zone_start_pfn == zone_end_pfn)
		return 0;

	nr_absent = __absent_pages_in_range(nid, zone_start_pfn, zone_end_pfn);

	/*
	 * ZONE_MOVABLE handling.
	 * Treat pages to be ZONE_MOVABLE in ZONE_NORMAL as absent pages
	 * and vice versa.
	 */
	if (mirrored_kernelcore && zone_movable_pfn[nid]) {
		unsigned long start_pfn, end_pfn;
		struct memblock_region *r;

		for_each_mem_region(r) {
			start_pfn = clamp(memblock_region_memory_base_pfn(r),
					  zone_start_pfn, zone_end_pfn);
			end_pfn = clamp(memblock_region_memory_end_pfn(r),
					zone_start_pfn, zone_end_pfn);

			if (zone_type == ZONE_MOVABLE &&
			    memblock_is_mirror(r))
				nr_absent += end_pfn - start_pfn;

			if (zone_type == ZONE_NORMAL &&
			    !memblock_is_mirror(r))
				nr_absent += end_pfn - start_pfn;
		}
	}

	return nr_absent;
}

/*
 * Return the number of pages a zone spans in a node, including holes
 * present_pages = zone_spanned_pages_in_node() - zone_absent_pages_in_node()
 */
static unsigned long __init zone_spanned_pages_in_node(int nid,
					unsigned long zone_type,
					unsigned long node_start_pfn,
					unsigned long node_end_pfn,
					unsigned long *zone_start_pfn,
					unsigned long *zone_end_pfn)
{
	unsigned long zone_low = arch_zone_lowest_possible_pfn[zone_type];
	unsigned long zone_high = arch_zone_highest_possible_pfn[zone_type];

	/* Get the start and end of the zone */
	*zone_start_pfn = clamp(node_start_pfn, zone_low, zone_high);
	*zone_end_pfn = clamp(node_end_pfn, zone_low, zone_high);
	adjust_zone_range_for_zone_movable(nid, zone_type, node_end_pfn,
					   zone_start_pfn, zone_end_pfn);

	/* Check that this node has pages within the zone's required range */
	if (*zone_end_pfn < node_start_pfn || *zone_start_pfn > node_end_pfn)
		return 0;

	/* Move the zone boundaries inside the node if necessary */
	*zone_end_pfn = min(*zone_end_pfn, node_end_pfn);
	*zone_start_pfn = max(*zone_start_pfn, node_start_pfn);

	/* Return the spanned pages */
	return *zone_end_pfn - *zone_start_pfn;
}

static void __init reset_memoryless_node_totalpages(struct pglist_data *pgdat)
{
	struct zone *z;

	for (z = pgdat->node_zones; z < pgdat->node_zones + MAX_NR_ZONES; z++) {
		z->zone_start_pfn = 0;
		z->spanned_pages = 0;
		z->present_pages = 0;
#if defined(CONFIG_MEMORY_HOTPLUG)
		z->present_early_pages = 0;
#endif
	}

	pgdat->node_spanned_pages = 0;
	pgdat->node_present_pages = 0;
	pr_debug("On node %d totalpages: 0\n", pgdat->node_id);
}

static void __init calculate_node_totalpages(struct pglist_data *pgdat,
						unsigned long node_start_pfn,
						unsigned long node_end_pfn)
{
	unsigned long realtotalpages = 0, totalpages = 0;
	enum zone_type i;

	for (i = 0; i < MAX_NR_ZONES; i++) {
		struct zone *zone = pgdat->node_zones + i;
		unsigned long zone_start_pfn, zone_end_pfn;
		unsigned long spanned, absent;
		unsigned long real_size;

		spanned = zone_spanned_pages_in_node(pgdat->node_id, i,
						     node_start_pfn,
						     node_end_pfn,
						     &zone_start_pfn,
						     &zone_end_pfn);
		absent = zone_absent_pages_in_node(pgdat->node_id, i,
						   zone_start_pfn,
						   zone_end_pfn);

		real_size = spanned - absent;

		if (spanned)
			zone->zone_start_pfn = zone_start_pfn;
		else
			zone->zone_start_pfn = 0;
		zone->spanned_pages = spanned;
		zone->present_pages = real_size;
#if defined(CONFIG_MEMORY_HOTPLUG)
		zone->present_early_pages = real_size;
#endif

		totalpages += spanned;
		realtotalpages += real_size;
	}

	pgdat->node_spanned_pages = totalpages;
	pgdat->node_present_pages = realtotalpages;
	pr_debug("On node %d totalpages: %lu\n", pgdat->node_id, realtotalpages);
}

static unsigned long __init calc_memmap_size(unsigned long spanned_pages,
						unsigned long present_pages)
{
	unsigned long pages = spanned_pages;

	/*
	 * Provide a more accurate estimation if there are holes within
	 * the zone and SPARSEMEM is in use. If there are holes within the
	 * zone, each populated memory region may cost us one or two extra
	 * memmap pages due to alignment because memmap pages for each
	 * populated regions may not be naturally aligned on page boundary.
	 * So the (present_pages >> 4) heuristic is a tradeoff for that.
	 */
	if (spanned_pages > present_pages + (present_pages >> 4) &&
	    IS_ENABLED(CONFIG_SPARSEMEM))
		pages = present_pages;

	return PAGE_ALIGN(pages * sizeof(struct page)) >> PAGE_SHIFT;
}

#ifdef CONFIG_TRANSPARENT_HUGEPAGE
static void pgdat_init_split_queue(struct pglist_data *pgdat)
{
	struct deferred_split *ds_queue = &pgdat->deferred_split_queue;

	spin_lock_init(&ds_queue->split_queue_lock);
	INIT_LIST_HEAD(&ds_queue->split_queue);
	ds_queue->split_queue_len = 0;
}
#else
static void pgdat_init_split_queue(struct pglist_data *pgdat) {}
#endif

#ifdef CONFIG_COMPACTION
static void pgdat_init_kcompactd(struct pglist_data *pgdat)
{
	init_waitqueue_head(&pgdat->kcompactd_wait);
}
#else
static void pgdat_init_kcompactd(struct pglist_data *pgdat) {}
#endif

static void __meminit pgdat_init_internals(struct pglist_data *pgdat)
{
	int i;

	pgdat_resize_init(pgdat);
	pgdat_kswapd_lock_init(pgdat);

	pgdat_init_split_queue(pgdat);
	pgdat_init_kcompactd(pgdat);

	init_waitqueue_head(&pgdat->kswapd_wait);
	init_waitqueue_head(&pgdat->pfmemalloc_wait);

	for (i = 0; i < NR_VMSCAN_THROTTLE; i++)
		init_waitqueue_head(&pgdat->reclaim_wait[i]);

	pgdat_page_ext_init(pgdat);
	lruvec_init(&pgdat->__lruvec);
}

static void __meminit zone_init_internals(struct zone *zone, enum zone_type idx, int nid,
							unsigned long remaining_pages)
{
	atomic_long_set(&zone->managed_pages, remaining_pages);
	zone_set_nid(zone, nid);
	zone->name = zone_names[idx];
	zone->zone_pgdat = NODE_DATA(nid);
	spin_lock_init(&zone->lock);
	zone_seqlock_init(zone);
	zone_pcp_init(zone);
}

static void __meminit zone_init_free_lists(struct zone *zone)
{
	unsigned int order, t;
	for_each_migratetype_order(order, t) {
		INIT_LIST_HEAD(&zone->free_area[order].free_list[t]);
		zone->free_area[order].nr_free = 0;
	}

#ifdef CONFIG_UNACCEPTED_MEMORY
	INIT_LIST_HEAD(&zone->unaccepted_pages);
#endif
}

void __meminit init_currently_empty_zone(struct zone *zone,
					unsigned long zone_start_pfn,
					unsigned long size)
{
	struct pglist_data *pgdat = zone->zone_pgdat;
	int zone_idx = zone_idx(zone) + 1;

	if (zone_idx > pgdat->nr_zones)
		pgdat->nr_zones = zone_idx;

	zone->zone_start_pfn = zone_start_pfn;

	mminit_dprintk(MMINIT_TRACE, "memmap_init",
			"Initialising map node %d zone %lu pfns %lu -> %lu\n",
			pgdat->node_id,
			(unsigned long)zone_idx(zone),
			zone_start_pfn, (zone_start_pfn + size));

	zone_init_free_lists(zone);
	zone->initialized = 1;
}

#ifndef CONFIG_SPARSEMEM
/*
 * Calculate the size of the zone->blockflags rounded to an unsigned long
 * Start by making sure zonesize is a multiple of pageblock_order by rounding
 * up. Then use 1 NR_PAGEBLOCK_BITS worth of bits per pageblock, finally
 * round what is now in bits to nearest long in bits, then return it in
 * bytes.
 */
static unsigned long __init usemap_size(unsigned long zone_start_pfn, unsigned long zonesize)
{
	unsigned long usemapsize;

	zonesize += zone_start_pfn & (pageblock_nr_pages-1);
	usemapsize = roundup(zonesize, pageblock_nr_pages);
	usemapsize = usemapsize >> pageblock_order;
	usemapsize *= NR_PAGEBLOCK_BITS;
	usemapsize = roundup(usemapsize, BITS_PER_LONG);

	return usemapsize / BITS_PER_BYTE;
}

static void __ref setup_usemap(struct zone *zone)
{
	unsigned long usemapsize = usemap_size(zone->zone_start_pfn,
					       zone->spanned_pages);
	zone->pageblock_flags = NULL;
	if (usemapsize) {
		zone->pageblock_flags =
			memblock_alloc_node(usemapsize, SMP_CACHE_BYTES,
					    zone_to_nid(zone));
		if (!zone->pageblock_flags)
			panic("Failed to allocate %ld bytes for zone %s pageblock flags on node %d\n",
			      usemapsize, zone->name, zone_to_nid(zone));
	}
}
#else
static inline void setup_usemap(struct zone *zone) {}
#endif /* CONFIG_SPARSEMEM */

#ifdef CONFIG_HUGETLB_PAGE_SIZE_VARIABLE

/* Initialise the number of pages represented by NR_PAGEBLOCK_BITS */
void __init set_pageblock_order(void)
{
	unsigned int order = MAX_PAGE_ORDER;

	/* Check that pageblock_nr_pages has not already been setup */
	if (pageblock_order)
		return;

	/* Don't let pageblocks exceed the maximum allocation granularity. */
	if (HPAGE_SHIFT > PAGE_SHIFT && HUGETLB_PAGE_ORDER < order)
		order = HUGETLB_PAGE_ORDER;

	/*
	 * Assume the largest contiguous order of interest is a huge page.
	 * This value may be variable depending on boot parameters on powerpc.
	 */
	pageblock_order = order;
}
#else /* CONFIG_HUGETLB_PAGE_SIZE_VARIABLE */

/*
 * When CONFIG_HUGETLB_PAGE_SIZE_VARIABLE is not set, set_pageblock_order()
 * is unused as pageblock_order is set at compile-time. See
 * include/linux/pageblock-flags.h for the values of pageblock_order based on
 * the kernel config
 */
void __init set_pageblock_order(void)
{
}

#endif /* CONFIG_HUGETLB_PAGE_SIZE_VARIABLE */

/*
 * Set up the zone data structures
 * - init pgdat internals
 * - init all zones belonging to this node
 *
 * NOTE: this function is only called during memory hotplug
 */
#ifdef CONFIG_MEMORY_HOTPLUG
void __ref free_area_init_core_hotplug(struct pglist_data *pgdat)
{
	int nid = pgdat->node_id;
	enum zone_type z;
	int cpu;

	pgdat_init_internals(pgdat);

	if (pgdat->per_cpu_nodestats == &boot_nodestats)
		pgdat->per_cpu_nodestats = alloc_percpu(struct per_cpu_nodestat);

	/*
	 * Reset the nr_zones, order and highest_zoneidx before reuse.
	 * Note that kswapd will init kswapd_highest_zoneidx properly
	 * when it starts in the near future.
	 */
	pgdat->nr_zones = 0;
	pgdat->kswapd_order = 0;
	pgdat->kswapd_highest_zoneidx = 0;
	pgdat->node_start_pfn = 0;
	pgdat->node_present_pages = 0;

	for_each_online_cpu(cpu) {
		struct per_cpu_nodestat *p;

		p = per_cpu_ptr(pgdat->per_cpu_nodestats, cpu);
		memset(p, 0, sizeof(*p));
	}

	/*
	 * When memory is hot-added, all the memory is in offline state. So
	 * clear all zones' present_pages and managed_pages because they will
	 * be updated in online_pages() and offline_pages().
	 */
	for (z = 0; z < MAX_NR_ZONES; z++) {
		struct zone *zone = pgdat->node_zones + z;

		zone->present_pages = 0;
		zone_init_internals(zone, z, nid, 0);
	}
}
#endif

/*
 * Set up the zone data structures:
 *   - mark all pages reserved
 *   - mark all memory queues empty
 *   - clear the memory bitmaps
 *
 * NOTE: pgdat should get zeroed by caller.
 * NOTE: this function is only called during early init.
 */
static void __init free_area_init_core(struct pglist_data *pgdat)
{
	enum zone_type j;
	int nid = pgdat->node_id;

	pgdat_init_internals(pgdat);
	pgdat->per_cpu_nodestats = &boot_nodestats;

	for (j = 0; j < MAX_NR_ZONES; j++) {
		struct zone *zone = pgdat->node_zones + j;
		unsigned long size, freesize, memmap_pages;

		size = zone->spanned_pages;
		freesize = zone->present_pages;

		/*
		 * Adjust freesize so that it accounts for how much memory
		 * is used by this zone for memmap. This affects the watermark
		 * and per-cpu initialisations
		 */
		memmap_pages = calc_memmap_size(size, freesize);
		if (!is_highmem_idx(j)) {
			if (freesize >= memmap_pages) {
				freesize -= memmap_pages;
				if (memmap_pages)
					pr_debug("  %s zone: %lu pages used for memmap\n",
						 zone_names[j], memmap_pages);
			} else
				pr_warn("  %s zone: %lu memmap pages exceeds freesize %lu\n",
					zone_names[j], memmap_pages, freesize);
		}

		/* Account for reserved pages */
		if (j == 0 && freesize > dma_reserve) {
			freesize -= dma_reserve;
			pr_debug("  %s zone: %lu pages reserved\n", zone_names[0], dma_reserve);
		}

		if (!is_highmem_idx(j))
			nr_kernel_pages += freesize;
		/* Charge for highmem memmap if there are enough kernel pages */
		else if (nr_kernel_pages > memmap_pages * 2)
			nr_kernel_pages -= memmap_pages;
		nr_all_pages += freesize;

		/*
		 * Set an approximate value for lowmem here, it will be adjusted
		 * when the bootmem allocator frees pages into the buddy system.
		 * And all highmem pages will be managed by the buddy system.
		 */
		zone_init_internals(zone, j, nid, freesize);

		if (!size)
			continue;

		setup_usemap(zone);
		init_currently_empty_zone(zone, zone->zone_start_pfn, size);
	}
}

void __init *memmap_alloc(phys_addr_t size, phys_addr_t align,
			  phys_addr_t min_addr, int nid, bool exact_nid)
{
	void *ptr;

	if (exact_nid)
		ptr = memblock_alloc_exact_nid_raw(size, align, min_addr,
						   MEMBLOCK_ALLOC_ACCESSIBLE,
						   nid);
	else
		ptr = memblock_alloc_try_nid_raw(size, align, min_addr,
						 MEMBLOCK_ALLOC_ACCESSIBLE,
						 nid);

	if (ptr && size > 0)
		page_init_poison(ptr, size);

	return ptr;
}

#ifdef CONFIG_FLATMEM
static void __init alloc_node_mem_map(struct pglist_data *pgdat)
{
	unsigned long start, offset, size, end;
	struct page *map;

	/* Skip empty nodes */
	if (!pgdat->node_spanned_pages)
		return;

	start = pgdat->node_start_pfn & ~(MAX_ORDER_NR_PAGES - 1);
	offset = pgdat->node_start_pfn - start;
	/*
<<<<<<< HEAD
	 * The zone's endpoints aren't required to be MAX_ORDER
=======
		 * The zone's endpoints aren't required to be MAX_PAGE_ORDER
>>>>>>> e4a09289
	 * aligned but the node_mem_map endpoints must be in order
	 * for the buddy allocator to function correctly.
	 */
	end = ALIGN(pgdat_end_pfn(pgdat), MAX_ORDER_NR_PAGES);
	size =  (end - start) * sizeof(struct page);
	map = memmap_alloc(size, SMP_CACHE_BYTES, MEMBLOCK_LOW_LIMIT,
			   pgdat->node_id, false);
	if (!map)
		panic("Failed to allocate %ld bytes for node %d memory map\n",
		      size, pgdat->node_id);
	pgdat->node_mem_map = map + offset;
	pr_debug("%s: node %d, pgdat %08lx, node_mem_map %08lx\n",
		 __func__, pgdat->node_id, (unsigned long)pgdat,
		 (unsigned long)pgdat->node_mem_map);
#ifndef CONFIG_NUMA
	/* the global mem_map is just set as node 0's */
	if (pgdat == NODE_DATA(0)) {
		mem_map = NODE_DATA(0)->node_mem_map;
		if (page_to_pfn(mem_map) != pgdat->node_start_pfn)
			mem_map -= offset;
	}
#endif
}
#else
static inline void alloc_node_mem_map(struct pglist_data *pgdat) { }
#endif /* CONFIG_FLATMEM */

/**
 * get_pfn_range_for_nid - Return the start and end page frames for a node
 * @nid: The nid to return the range for. If MAX_NUMNODES, the min and max PFN are returned.
 * @start_pfn: Passed by reference. On return, it will have the node start_pfn.
 * @end_pfn: Passed by reference. On return, it will have the node end_pfn.
 *
 * It returns the start and end page frame of a node based on information
 * provided by memblock_set_node(). If called for a node
 * with no available memory, the start and end PFNs will be 0.
 */
void __init get_pfn_range_for_nid(unsigned int nid,
			unsigned long *start_pfn, unsigned long *end_pfn)
{
	unsigned long this_start_pfn, this_end_pfn;
	int i;

	*start_pfn = -1UL;
	*end_pfn = 0;

	for_each_mem_pfn_range(i, nid, &this_start_pfn, &this_end_pfn, NULL) {
		*start_pfn = min(*start_pfn, this_start_pfn);
		*end_pfn = max(*end_pfn, this_end_pfn);
	}

	if (*start_pfn == -1UL)
		*start_pfn = 0;
}

static void __init free_area_init_node(int nid)
{
	pg_data_t *pgdat = NODE_DATA(nid);
	unsigned long start_pfn = 0;
	unsigned long end_pfn = 0;

	/* pg_data_t should be reset to zero when it's allocated */
	WARN_ON(pgdat->nr_zones || pgdat->kswapd_highest_zoneidx);

	get_pfn_range_for_nid(nid, &start_pfn, &end_pfn);

	pgdat->node_id = nid;
	pgdat->node_start_pfn = start_pfn;
	pgdat->per_cpu_nodestats = NULL;

	if (start_pfn != end_pfn) {
		pr_info("Initmem setup node %d [mem %#018Lx-%#018Lx]\n", nid,
			(u64)start_pfn << PAGE_SHIFT,
			end_pfn ? ((u64)end_pfn << PAGE_SHIFT) - 1 : 0);

		calculate_node_totalpages(pgdat, start_pfn, end_pfn);
	} else {
		pr_info("Initmem setup node %d as memoryless\n", nid);

		reset_memoryless_node_totalpages(pgdat);
	}

	alloc_node_mem_map(pgdat);
	pgdat_set_deferred_range(pgdat);

	free_area_init_core(pgdat);
	lru_gen_init_pgdat(pgdat);
}

/* Any regular or high memory on that node ? */
static void __init check_for_memory(pg_data_t *pgdat)
{
	enum zone_type zone_type;

	for (zone_type = 0; zone_type <= ZONE_MOVABLE - 1; zone_type++) {
		struct zone *zone = &pgdat->node_zones[zone_type];
		if (populated_zone(zone)) {
			if (IS_ENABLED(CONFIG_HIGHMEM))
				node_set_state(pgdat->node_id, N_HIGH_MEMORY);
			if (zone_type <= ZONE_NORMAL)
				node_set_state(pgdat->node_id, N_NORMAL_MEMORY);
			break;
		}
	}
}

#if MAX_NUMNODES > 1
/*
 * Figure out the number of possible node ids.
 */
void __init setup_nr_node_ids(void)
{
	unsigned int highest;

	highest = find_last_bit(node_possible_map.bits, MAX_NUMNODES);
	nr_node_ids = highest + 1;
}
#endif

/*
 * Some architectures, e.g. ARC may have ZONE_HIGHMEM below ZONE_NORMAL. For
 * such cases we allow max_zone_pfn sorted in the descending order
 */
static bool arch_has_descending_max_zone_pfns(void)
{
	return IS_ENABLED(CONFIG_ARC) && !IS_ENABLED(CONFIG_ARC_HAS_PAE40);
}

/**
 * free_area_init - Initialise all pg_data_t and zone data
 * @max_zone_pfn: an array of max PFNs for each zone
 *
 * This will call free_area_init_node() for each active node in the system.
 * Using the page ranges provided by memblock_set_node(), the size of each
 * zone in each node and their holes is calculated. If the maximum PFN
 * between two adjacent zones match, it is assumed that the zone is empty.
 * For example, if arch_max_dma_pfn == arch_max_dma32_pfn, it is assumed
 * that arch_max_dma32_pfn has no pages. It is also assumed that a zone
 * starts where the previous one ended. For example, ZONE_DMA32 starts
 * at arch_max_dma_pfn.
 */
void __init free_area_init(unsigned long *max_zone_pfn)
{
	unsigned long start_pfn, end_pfn;
	int i, nid, zone;
	bool descending;

	/* Record where the zone boundaries are */
	memset(arch_zone_lowest_possible_pfn, 0,
				sizeof(arch_zone_lowest_possible_pfn));
	memset(arch_zone_highest_possible_pfn, 0,
				sizeof(arch_zone_highest_possible_pfn));

	start_pfn = PHYS_PFN(memblock_start_of_DRAM());
	descending = arch_has_descending_max_zone_pfns();

	for (i = 0; i < MAX_NR_ZONES; i++) {
		if (descending)
			zone = MAX_NR_ZONES - i - 1;
		else
			zone = i;

		if (zone == ZONE_MOVABLE)
			continue;

		end_pfn = max(max_zone_pfn[zone], start_pfn);
		arch_zone_lowest_possible_pfn[zone] = start_pfn;
		arch_zone_highest_possible_pfn[zone] = end_pfn;

		start_pfn = end_pfn;
	}

	/* Find the PFNs that ZONE_MOVABLE begins at in each node */
	memset(zone_movable_pfn, 0, sizeof(zone_movable_pfn));
	find_zone_movable_pfns_for_nodes();

	/* Print out the zone ranges */
	pr_info("Zone ranges:\n");
	for (i = 0; i < MAX_NR_ZONES; i++) {
		if (i == ZONE_MOVABLE)
			continue;
		pr_info("  %-8s ", zone_names[i]);
		if (arch_zone_lowest_possible_pfn[i] ==
				arch_zone_highest_possible_pfn[i])
			pr_cont("empty\n");
		else
			pr_cont("[mem %#018Lx-%#018Lx]\n",
				(u64)arch_zone_lowest_possible_pfn[i]
					<< PAGE_SHIFT,
				((u64)arch_zone_highest_possible_pfn[i]
					<< PAGE_SHIFT) - 1);
	}

	/* Print out the PFNs ZONE_MOVABLE begins at in each node */
	pr_info("Movable zone start for each node\n");
	for (i = 0; i < MAX_NUMNODES; i++) {
		if (zone_movable_pfn[i])
			pr_info("  Node %d: %#018Lx\n", i,
			       (u64)zone_movable_pfn[i] << PAGE_SHIFT);
	}

	/*
	 * Print out the early node map, and initialize the
	 * subsection-map relative to active online memory ranges to
	 * enable future "sub-section" extensions of the memory map.
	 */
	pr_info("Early memory node ranges\n");
	for_each_mem_pfn_range(i, MAX_NUMNODES, &start_pfn, &end_pfn, &nid) {
		pr_info("  node %3d: [mem %#018Lx-%#018Lx]\n", nid,
			(u64)start_pfn << PAGE_SHIFT,
			((u64)end_pfn << PAGE_SHIFT) - 1);
		subsection_map_init(start_pfn, end_pfn - start_pfn);
	}

	/* Initialise every node */
	mminit_verify_pageflags_layout();
	setup_nr_node_ids();
	set_pageblock_order();

	for_each_node(nid) {
		pg_data_t *pgdat;

		if (!node_online(nid)) {
			/* Allocator not initialized yet */
			pgdat = arch_alloc_nodedata(nid);
			if (!pgdat)
				panic("Cannot allocate %zuB for node %d.\n",
				       sizeof(*pgdat), nid);
			arch_refresh_nodedata(nid, pgdat);
			free_area_init_node(nid);

			/*
			 * We do not want to confuse userspace by sysfs
			 * files/directories for node without any memory
			 * attached to it, so this node is not marked as
			 * N_MEMORY and not marked online so that no sysfs
			 * hierarchy will be created via register_one_node for
			 * it. The pgdat will get fully initialized by
			 * hotadd_init_pgdat() when memory is hotplugged into
			 * this node.
			 */
			continue;
		}

		pgdat = NODE_DATA(nid);
		free_area_init_node(nid);

		/* Any memory on that node */
		if (pgdat->node_present_pages)
			node_set_state(nid, N_MEMORY);
		check_for_memory(pgdat);
	}

	memmap_init();

	/* disable hash distribution for systems with a single node */
	fixup_hashdist();
}

/**
 * node_map_pfn_alignment - determine the maximum internode alignment
 *
 * This function should be called after node map is populated and sorted.
 * It calculates the maximum power of two alignment which can distinguish
 * all the nodes.
 *
 * For example, if all nodes are 1GiB and aligned to 1GiB, the return value
 * would indicate 1GiB alignment with (1 << (30 - PAGE_SHIFT)).  If the
 * nodes are shifted by 256MiB, 256MiB.  Note that if only the last node is
 * shifted, 1GiB is enough and this function will indicate so.
 *
 * This is used to test whether pfn -> nid mapping of the chosen memory
 * model has fine enough granularity to avoid incorrect mapping for the
 * populated node map.
 *
 * Return: the determined alignment in pfn's.  0 if there is no alignment
 * requirement (single node).
 */
unsigned long __init node_map_pfn_alignment(void)
{
	unsigned long accl_mask = 0, last_end = 0;
	unsigned long start, end, mask;
	int last_nid = NUMA_NO_NODE;
	int i, nid;

	for_each_mem_pfn_range(i, MAX_NUMNODES, &start, &end, &nid) {
		if (!start || last_nid < 0 || last_nid == nid) {
			last_nid = nid;
			last_end = end;
			continue;
		}

		/*
		 * Start with a mask granular enough to pin-point to the
		 * start pfn and tick off bits one-by-one until it becomes
		 * too coarse to separate the current node from the last.
		 */
		mask = ~((1 << __ffs(start)) - 1);
		while (mask && last_end <= (start & (mask << 1)))
			mask <<= 1;

		/* accumulate all internode masks */
		accl_mask |= mask;
	}

	/* convert mask to number of pages */
	return ~accl_mask + 1;
}

#ifdef CONFIG_DEFERRED_STRUCT_PAGE_INIT
static void __init deferred_free_range(unsigned long pfn,
				       unsigned long nr_pages)
{
	struct page *page;
	unsigned long i;

	if (!nr_pages)
		return;

	page = pfn_to_page(pfn);

	/* Free a large naturally-aligned chunk if possible */
	if (nr_pages == MAX_ORDER_NR_PAGES && IS_MAX_ORDER_ALIGNED(pfn)) {
		for (i = 0; i < nr_pages; i += pageblock_nr_pages)
			set_pageblock_migratetype(page + i, MIGRATE_MOVABLE);
		__free_pages_core(page, MAX_PAGE_ORDER);
		return;
	}

	/* Accept chunks smaller than MAX_PAGE_ORDER upfront */
	accept_memory(PFN_PHYS(pfn), PFN_PHYS(pfn + nr_pages));

	for (i = 0; i < nr_pages; i++, page++, pfn++) {
		if (pageblock_aligned(pfn))
			set_pageblock_migratetype(page, MIGRATE_MOVABLE);
		__free_pages_core(page, 0);
	}
}

/* Completion tracking for deferred_init_memmap() threads */
static atomic_t pgdat_init_n_undone __initdata;
static __initdata DECLARE_COMPLETION(pgdat_init_all_done_comp);

static inline void __init pgdat_init_report_one_done(void)
{
	if (atomic_dec_and_test(&pgdat_init_n_undone))
		complete(&pgdat_init_all_done_comp);
}

/*
 * Returns true if page needs to be initialized or freed to buddy allocator.
 *
 * We check if a current MAX_PAGE_ORDER block is valid by only checking the
 * validity of the head pfn.
 */
static inline bool __init deferred_pfn_valid(unsigned long pfn)
{
	if (IS_MAX_ORDER_ALIGNED(pfn) && !pfn_valid(pfn))
		return false;
	return true;
}

/*
 * Free pages to buddy allocator. Try to free aligned pages in
 * MAX_ORDER_NR_PAGES sizes.
 */
static void __init deferred_free_pages(unsigned long pfn,
				       unsigned long end_pfn)
{
	unsigned long nr_free = 0;

	for (; pfn < end_pfn; pfn++) {
		if (!deferred_pfn_valid(pfn)) {
			deferred_free_range(pfn - nr_free, nr_free);
			nr_free = 0;
		} else if (IS_MAX_ORDER_ALIGNED(pfn)) {
			deferred_free_range(pfn - nr_free, nr_free);
			nr_free = 1;
		} else {
			nr_free++;
		}
	}
	/* Free the last block of pages to allocator */
	deferred_free_range(pfn - nr_free, nr_free);
}

/*
 * Initialize struct pages.  We minimize pfn page lookups and scheduler checks
 * by performing it only once every MAX_ORDER_NR_PAGES.
 * Return number of pages initialized.
 */
static unsigned long  __init deferred_init_pages(struct zone *zone,
						 unsigned long pfn,
						 unsigned long end_pfn)
{
	int nid = zone_to_nid(zone);
	unsigned long nr_pages = 0;
	int zid = zone_idx(zone);
	struct page *page = NULL;

	for (; pfn < end_pfn; pfn++) {
		if (!deferred_pfn_valid(pfn)) {
			page = NULL;
			continue;
		} else if (!page || IS_MAX_ORDER_ALIGNED(pfn)) {
			page = pfn_to_page(pfn);
		} else {
			page++;
		}
		__init_single_page(page, pfn, zid, nid);
		nr_pages++;
	}
	return (nr_pages);
}

/*
 * This function is meant to pre-load the iterator for the zone init.
 * Specifically it walks through the ranges until we are caught up to the
 * first_init_pfn value and exits there. If we never encounter the value we
 * return false indicating there are no valid ranges left.
 */
static bool __init
deferred_init_mem_pfn_range_in_zone(u64 *i, struct zone *zone,
				    unsigned long *spfn, unsigned long *epfn,
				    unsigned long first_init_pfn)
{
	u64 j;

	/*
	 * Start out by walking through the ranges in this zone that have
	 * already been initialized. We don't need to do anything with them
	 * so we just need to flush them out of the system.
	 */
	for_each_free_mem_pfn_range_in_zone(j, zone, spfn, epfn) {
		if (*epfn <= first_init_pfn)
			continue;
		if (*spfn < first_init_pfn)
			*spfn = first_init_pfn;
		*i = j;
		return true;
	}

	return false;
}

/*
 * Initialize and free pages. We do it in two loops: first we initialize
 * struct page, then free to buddy allocator, because while we are
 * freeing pages we can access pages that are ahead (computing buddy
 * page in __free_one_page()).
 *
 * In order to try and keep some memory in the cache we have the loop
 * broken along max page order boundaries. This way we will not cause
 * any issues with the buddy page computation.
 */
static unsigned long __init
deferred_init_maxorder(u64 *i, struct zone *zone, unsigned long *start_pfn,
		       unsigned long *end_pfn)
{
	unsigned long mo_pfn = ALIGN(*start_pfn + 1, MAX_ORDER_NR_PAGES);
	unsigned long spfn = *start_pfn, epfn = *end_pfn;
	unsigned long nr_pages = 0;
	u64 j = *i;

	/* First we loop through and initialize the page values */
	for_each_free_mem_pfn_range_in_zone_from(j, zone, start_pfn, end_pfn) {
		unsigned long t;

		if (mo_pfn <= *start_pfn)
			break;

		t = min(mo_pfn, *end_pfn);
		nr_pages += deferred_init_pages(zone, *start_pfn, t);

		if (mo_pfn < *end_pfn) {
			*start_pfn = mo_pfn;
			break;
		}
	}

	/* Reset values and now loop through freeing pages as needed */
	swap(j, *i);

	for_each_free_mem_pfn_range_in_zone_from(j, zone, &spfn, &epfn) {
		unsigned long t;

		if (mo_pfn <= spfn)
			break;

		t = min(mo_pfn, epfn);
		deferred_free_pages(spfn, t);

		if (mo_pfn <= epfn)
			break;
	}

	return nr_pages;
}

static void __init
deferred_init_memmap_chunk(unsigned long start_pfn, unsigned long end_pfn,
			   void *arg)
{
	unsigned long spfn, epfn;
	struct zone *zone = arg;
	u64 i;

	deferred_init_mem_pfn_range_in_zone(&i, zone, &spfn, &epfn, start_pfn);

	/*
	 * Initialize and free pages in MAX_PAGE_ORDER sized increments so that
	 * we can avoid introducing any issues with the buddy allocator.
	 */
	while (spfn < end_pfn) {
		deferred_init_maxorder(&i, zone, &spfn, &epfn);
		cond_resched();
	}
}

/* An arch may override for more concurrency. */
__weak int __init
deferred_page_init_max_threads(const struct cpumask *node_cpumask)
{
	return 1;
}

/* Initialise remaining memory on a node */
static int __init deferred_init_memmap(void *data)
{
	pg_data_t *pgdat = data;
	const struct cpumask *cpumask = cpumask_of_node(pgdat->node_id);
	unsigned long spfn = 0, epfn = 0;
	unsigned long first_init_pfn, flags;
	unsigned long start = jiffies;
	struct zone *zone;
	int zid, max_threads;
	u64 i;

	/* Bind memory initialisation thread to a local node if possible */
	if (!cpumask_empty(cpumask))
		set_cpus_allowed_ptr(current, cpumask);

	pgdat_resize_lock(pgdat, &flags);
	first_init_pfn = pgdat->first_deferred_pfn;
	if (first_init_pfn == ULONG_MAX) {
		pgdat_resize_unlock(pgdat, &flags);
		pgdat_init_report_one_done();
		return 0;
	}

	/* Sanity check boundaries */
	BUG_ON(pgdat->first_deferred_pfn < pgdat->node_start_pfn);
	BUG_ON(pgdat->first_deferred_pfn > pgdat_end_pfn(pgdat));
	pgdat->first_deferred_pfn = ULONG_MAX;

	/*
	 * Once we unlock here, the zone cannot be grown anymore, thus if an
	 * interrupt thread must allocate this early in boot, zone must be
	 * pre-grown prior to start of deferred page initialization.
	 */
	pgdat_resize_unlock(pgdat, &flags);

	/* Only the highest zone is deferred so find it */
	for (zid = 0; zid < MAX_NR_ZONES; zid++) {
		zone = pgdat->node_zones + zid;
		if (first_init_pfn < zone_end_pfn(zone))
			break;
	}

	/* If the zone is empty somebody else may have cleared out the zone */
	if (!deferred_init_mem_pfn_range_in_zone(&i, zone, &spfn, &epfn,
						 first_init_pfn))
		goto zone_empty;

	max_threads = deferred_page_init_max_threads(cpumask);

	while (spfn < epfn) {
		unsigned long epfn_align = ALIGN(epfn, PAGES_PER_SECTION);
		struct padata_mt_job job = {
			.thread_fn   = deferred_init_memmap_chunk,
			.fn_arg      = zone,
			.start       = spfn,
			.size        = epfn_align - spfn,
			.align       = PAGES_PER_SECTION,
			.min_chunk   = PAGES_PER_SECTION,
			.max_threads = max_threads,
		};

		padata_do_multithreaded(&job);
		deferred_init_mem_pfn_range_in_zone(&i, zone, &spfn, &epfn,
						    epfn_align);
	}
zone_empty:
	/* Sanity check that the next zone really is unpopulated */
	WARN_ON(++zid < MAX_NR_ZONES && populated_zone(++zone));

	pr_info("node %d deferred pages initialised in %ums\n",
		pgdat->node_id, jiffies_to_msecs(jiffies - start));

	pgdat_init_report_one_done();
	return 0;
}

/*
 * If this zone has deferred pages, try to grow it by initializing enough
 * deferred pages to satisfy the allocation specified by order, rounded up to
 * the nearest PAGES_PER_SECTION boundary.  So we're adding memory in increments
 * of SECTION_SIZE bytes by initializing struct pages in increments of
 * PAGES_PER_SECTION * sizeof(struct page) bytes.
 *
 * Return true when zone was grown, otherwise return false. We return true even
 * when we grow less than requested, to let the caller decide if there are
 * enough pages to satisfy the allocation.
 *
 * Note: We use noinline because this function is needed only during boot, and
 * it is called from a __ref function _deferred_grow_zone. This way we are
 * making sure that it is not inlined into permanent text section.
 */
bool __init deferred_grow_zone(struct zone *zone, unsigned int order)
{
	unsigned long nr_pages_needed = ALIGN(1 << order, PAGES_PER_SECTION);
	pg_data_t *pgdat = zone->zone_pgdat;
	unsigned long first_deferred_pfn = pgdat->first_deferred_pfn;
	unsigned long spfn, epfn, flags;
	unsigned long nr_pages = 0;
	u64 i;

	/* Only the last zone may have deferred pages */
	if (zone_end_pfn(zone) != pgdat_end_pfn(pgdat))
		return false;

	pgdat_resize_lock(pgdat, &flags);

	/*
	 * If someone grew this zone while we were waiting for spinlock, return
	 * true, as there might be enough pages already.
	 */
	if (first_deferred_pfn != pgdat->first_deferred_pfn) {
		pgdat_resize_unlock(pgdat, &flags);
		return true;
	}

	/* If the zone is empty somebody else may have cleared out the zone */
	if (!deferred_init_mem_pfn_range_in_zone(&i, zone, &spfn, &epfn,
						 first_deferred_pfn)) {
		pgdat->first_deferred_pfn = ULONG_MAX;
		pgdat_resize_unlock(pgdat, &flags);
		/* Retry only once. */
		return first_deferred_pfn != ULONG_MAX;
	}

	/*
	 * Initialize and free pages in MAX_PAGE_ORDER sized increments so
	 * that we can avoid introducing any issues with the buddy
	 * allocator.
	 */
	while (spfn < epfn) {
		/* update our first deferred PFN for this section */
		first_deferred_pfn = spfn;

		nr_pages += deferred_init_maxorder(&i, zone, &spfn, &epfn);
		touch_nmi_watchdog();

		/* We should only stop along section boundaries */
		if ((first_deferred_pfn ^ spfn) < PAGES_PER_SECTION)
			continue;

		/* If our quota has been met we can stop here */
		if (nr_pages >= nr_pages_needed)
			break;
	}

	pgdat->first_deferred_pfn = spfn;
	pgdat_resize_unlock(pgdat, &flags);

	return nr_pages > 0;
}

#endif /* CONFIG_DEFERRED_STRUCT_PAGE_INIT */

#ifdef CONFIG_CMA
void __init init_cma_reserved_pageblock(struct page *page)
{
	unsigned i = pageblock_nr_pages;
	struct page *p = page;

	do {
		__ClearPageReserved(p);
		set_page_count(p, 0);
	} while (++p, --i);

	set_pageblock_migratetype(page, MIGRATE_CMA);
	set_page_refcounted(page);
	__free_pages(page, pageblock_order);

	adjust_managed_page_count(page, pageblock_nr_pages);
	page_zone(page)->cma_pages += pageblock_nr_pages;
}
#endif

void set_zone_contiguous(struct zone *zone)
{
	unsigned long block_start_pfn = zone->zone_start_pfn;
	unsigned long block_end_pfn;

	block_end_pfn = pageblock_end_pfn(block_start_pfn);
	for (; block_start_pfn < zone_end_pfn(zone);
			block_start_pfn = block_end_pfn,
			 block_end_pfn += pageblock_nr_pages) {

		block_end_pfn = min(block_end_pfn, zone_end_pfn(zone));

		if (!__pageblock_pfn_to_page(block_start_pfn,
					     block_end_pfn, zone))
			return;
		cond_resched();
	}

	/* We confirm that there is no hole */
	zone->contiguous = true;
}

void __init page_alloc_init_late(void)
{
	struct zone *zone;
	int nid;

#ifdef CONFIG_DEFERRED_STRUCT_PAGE_INIT

	/* There will be num_node_state(N_MEMORY) threads */
	atomic_set(&pgdat_init_n_undone, num_node_state(N_MEMORY));
	for_each_node_state(nid, N_MEMORY) {
		kthread_run(deferred_init_memmap, NODE_DATA(nid), "pgdatinit%d", nid);
	}

	/* Block until all are initialised */
	wait_for_completion(&pgdat_init_all_done_comp);

	/*
	 * We initialized the rest of the deferred pages.  Permanently disable
	 * on-demand struct page initialization.
	 */
	static_branch_disable(&deferred_pages);

	/* Reinit limits that are based on free pages after the kernel is up */
	files_maxfiles_init();
#endif

	buffer_init();

	/* Discard memblock private memory */
	memblock_discard();

	for_each_node_state(nid, N_MEMORY)
		shuffle_free_memory(NODE_DATA(nid));

	for_each_populated_zone(zone)
		set_zone_contiguous(zone);

	/* Initialize page ext after all struct pages are initialized. */
	if (deferred_struct_pages)
		page_ext_init();

	page_alloc_sysctl_init();
}

#ifndef __HAVE_ARCH_RESERVED_KERNEL_PAGES
/*
 * Returns the number of pages that arch has reserved but
 * is not known to alloc_large_system_hash().
 */
static unsigned long __init arch_reserved_kernel_pages(void)
{
	return 0;
}
#endif

/*
 * Adaptive scale is meant to reduce sizes of hash tables on large memory
 * machines. As memory size is increased the scale is also increased but at
 * slower pace.  Starting from ADAPT_SCALE_BASE (64G), every time memory
 * quadruples the scale is increased by one, which means the size of hash table
 * only doubles, instead of quadrupling as well.
 * Because 32-bit systems cannot have large physical memory, where this scaling
 * makes sense, it is disabled on such platforms.
 */
#if __BITS_PER_LONG > 32
#define ADAPT_SCALE_BASE	(64ul << 30)
#define ADAPT_SCALE_SHIFT	2
#define ADAPT_SCALE_NPAGES	(ADAPT_SCALE_BASE >> PAGE_SHIFT)
#endif

/*
 * allocate a large system hash table from bootmem
 * - it is assumed that the hash table must contain an exact power-of-2
 *   quantity of entries
 * - limit is the number of hash buckets, not the total allocation size
 */
void *__init alloc_large_system_hash(const char *tablename,
				     unsigned long bucketsize,
				     unsigned long numentries,
				     int scale,
				     int flags,
				     unsigned int *_hash_shift,
				     unsigned int *_hash_mask,
				     unsigned long low_limit,
				     unsigned long high_limit)
{
	unsigned long long max = high_limit;
	unsigned long log2qty, size;
	void *table;
	gfp_t gfp_flags;
	bool virt;
	bool huge;

	/* allow the kernel cmdline to have a say */
	if (!numentries) {
		/* round applicable memory size up to nearest megabyte */
		numentries = nr_kernel_pages;
		numentries -= arch_reserved_kernel_pages();

		/* It isn't necessary when PAGE_SIZE >= 1MB */
		if (PAGE_SIZE < SZ_1M)
			numentries = round_up(numentries, SZ_1M / PAGE_SIZE);

#if __BITS_PER_LONG > 32
		if (!high_limit) {
			unsigned long adapt;

			for (adapt = ADAPT_SCALE_NPAGES; adapt < numentries;
			     adapt <<= ADAPT_SCALE_SHIFT)
				scale++;
		}
#endif

		/* limit to 1 bucket per 2^scale bytes of low memory */
		if (scale > PAGE_SHIFT)
			numentries >>= (scale - PAGE_SHIFT);
		else
			numentries <<= (PAGE_SHIFT - scale);

		if (unlikely((numentries * bucketsize) < PAGE_SIZE))
			numentries = PAGE_SIZE / bucketsize;
	}
	numentries = roundup_pow_of_two(numentries);

	/* limit allocation size to 1/16 total memory by default */
	if (max == 0) {
		max = ((unsigned long long)nr_all_pages << PAGE_SHIFT) >> 4;
		do_div(max, bucketsize);
	}
	max = min(max, 0x80000000ULL);

	if (numentries < low_limit)
		numentries = low_limit;
	if (numentries > max)
		numentries = max;

	log2qty = ilog2(numentries);

	gfp_flags = (flags & HASH_ZERO) ? GFP_ATOMIC | __GFP_ZERO : GFP_ATOMIC;
	do {
		virt = false;
		size = bucketsize << log2qty;
		if (flags & HASH_EARLY) {
			if (flags & HASH_ZERO)
				table = memblock_alloc(size, SMP_CACHE_BYTES);
			else
				table = memblock_alloc_raw(size,
							   SMP_CACHE_BYTES);
		} else if (get_order(size) > MAX_PAGE_ORDER || hashdist) {
			table = vmalloc_huge(size, gfp_flags);
			virt = true;
			if (table)
				huge = is_vm_area_hugepages(table);
		} else {
			/*
			 * If bucketsize is not a power-of-two, we may free
			 * some pages at the end of hash table which
			 * alloc_pages_exact() automatically does
			 */
			table = alloc_pages_exact(size, gfp_flags);
			kmemleak_alloc(table, size, 1, gfp_flags);
		}
	} while (!table && size > PAGE_SIZE && --log2qty);

	if (!table)
		panic("Failed to allocate %s hash table\n", tablename);

	pr_info("%s hash table entries: %ld (order: %d, %lu bytes, %s)\n",
		tablename, 1UL << log2qty, ilog2(size) - PAGE_SHIFT, size,
		virt ? (huge ? "vmalloc hugepage" : "vmalloc") : "linear");

	if (_hash_shift)
		*_hash_shift = log2qty;
	if (_hash_mask)
		*_hash_mask = (1 << log2qty) - 1;

	return table;
}

/**
 * set_dma_reserve - set the specified number of pages reserved in the first zone
 * @new_dma_reserve: The number of pages to mark reserved
 *
 * The per-cpu batchsize and zone watermarks are determined by managed_pages.
 * In the DMA zone, a significant percentage may be consumed by kernel image
 * and other unfreeable allocations which can skew the watermarks badly. This
 * function may optionally be used to account for unfreeable pages in the
 * first zone (e.g., ZONE_DMA). The effect will be lower watermarks and
 * smaller per-cpu batchsize.
 */
void __init set_dma_reserve(unsigned long new_dma_reserve)
{
	dma_reserve = new_dma_reserve;
}

void __init memblock_free_pages(struct page *page, unsigned long pfn,
							unsigned int order)
{

	if (IS_ENABLED(CONFIG_DEFERRED_STRUCT_PAGE_INIT)) {
		int nid = early_pfn_to_nid(pfn);

		if (!early_page_initialised(pfn, nid))
			return;
	}

	if (!kmsan_memblock_free_pages(page, order)) {
		/* KMSAN will take care of these pages. */
		return;
	}
	__free_pages_core(page, order);
}

DEFINE_STATIC_KEY_MAYBE(CONFIG_INIT_ON_ALLOC_DEFAULT_ON, init_on_alloc);
EXPORT_SYMBOL(init_on_alloc);

DEFINE_STATIC_KEY_MAYBE(CONFIG_INIT_ON_FREE_DEFAULT_ON, init_on_free);
EXPORT_SYMBOL(init_on_free);

static bool _init_on_alloc_enabled_early __read_mostly
				= IS_ENABLED(CONFIG_INIT_ON_ALLOC_DEFAULT_ON);
static int __init early_init_on_alloc(char *buf)
{

	return kstrtobool(buf, &_init_on_alloc_enabled_early);
}
early_param("init_on_alloc", early_init_on_alloc);

static bool _init_on_free_enabled_early __read_mostly
				= IS_ENABLED(CONFIG_INIT_ON_FREE_DEFAULT_ON);
static int __init early_init_on_free(char *buf)
{
	return kstrtobool(buf, &_init_on_free_enabled_early);
}
early_param("init_on_free", early_init_on_free);

DEFINE_STATIC_KEY_MAYBE(CONFIG_DEBUG_VM, check_pages_enabled);

/*
 * Enable static keys related to various memory debugging and hardening options.
 * Some override others, and depend on early params that are evaluated in the
 * order of appearance. So we need to first gather the full picture of what was
 * enabled, and then make decisions.
 */
static void __init mem_debugging_and_hardening_init(void)
{
	bool page_poisoning_requested = false;
	bool want_check_pages = false;

#ifdef CONFIG_PAGE_POISONING
	/*
	 * Page poisoning is debug page alloc for some arches. If
	 * either of those options are enabled, enable poisoning.
	 */
	if (page_poisoning_enabled() ||
	     (!IS_ENABLED(CONFIG_ARCH_SUPPORTS_DEBUG_PAGEALLOC) &&
	      debug_pagealloc_enabled())) {
		static_branch_enable(&_page_poisoning_enabled);
		page_poisoning_requested = true;
		want_check_pages = true;
	}
#endif

	if ((_init_on_alloc_enabled_early || _init_on_free_enabled_early) &&
	    page_poisoning_requested) {
		pr_info("mem auto-init: CONFIG_PAGE_POISONING is on, "
			"will take precedence over init_on_alloc and init_on_free\n");
		_init_on_alloc_enabled_early = false;
		_init_on_free_enabled_early = false;
	}

	if (_init_on_alloc_enabled_early) {
		want_check_pages = true;
		static_branch_enable(&init_on_alloc);
	} else {
		static_branch_disable(&init_on_alloc);
	}

	if (_init_on_free_enabled_early) {
		want_check_pages = true;
		static_branch_enable(&init_on_free);
	} else {
		static_branch_disable(&init_on_free);
	}

	if (IS_ENABLED(CONFIG_KMSAN) &&
	    (_init_on_alloc_enabled_early || _init_on_free_enabled_early))
		pr_info("mem auto-init: please make sure init_on_alloc and init_on_free are disabled when running KMSAN\n");

#ifdef CONFIG_DEBUG_PAGEALLOC
	if (debug_pagealloc_enabled()) {
		want_check_pages = true;
		static_branch_enable(&_debug_pagealloc_enabled);

		if (debug_guardpage_minorder())
			static_branch_enable(&_debug_guardpage_enabled);
	}
#endif

	/*
	 * Any page debugging or hardening option also enables sanity checking
	 * of struct pages being allocated or freed. With CONFIG_DEBUG_VM it's
	 * enabled already.
	 */
	if (!IS_ENABLED(CONFIG_DEBUG_VM) && want_check_pages)
		static_branch_enable(&check_pages_enabled);
}

/* Report memory auto-initialization states for this boot. */
static void __init report_meminit(void)
{
	const char *stack;

	if (IS_ENABLED(CONFIG_INIT_STACK_ALL_PATTERN))
		stack = "all(pattern)";
	else if (IS_ENABLED(CONFIG_INIT_STACK_ALL_ZERO))
		stack = "all(zero)";
	else if (IS_ENABLED(CONFIG_GCC_PLUGIN_STRUCTLEAK_BYREF_ALL))
		stack = "byref_all(zero)";
	else if (IS_ENABLED(CONFIG_GCC_PLUGIN_STRUCTLEAK_BYREF))
		stack = "byref(zero)";
	else if (IS_ENABLED(CONFIG_GCC_PLUGIN_STRUCTLEAK_USER))
		stack = "__user(zero)";
	else
		stack = "off";

	pr_info("mem auto-init: stack:%s, heap alloc:%s, heap free:%s\n",
		stack, want_init_on_alloc(GFP_KERNEL) ? "on" : "off",
		want_init_on_free() ? "on" : "off");
	if (want_init_on_free())
		pr_info("mem auto-init: clearing system memory may take some time...\n");
}

static void __init mem_init_print_info(void)
{
	unsigned long physpages, codesize, datasize, rosize, bss_size;
	unsigned long init_code_size, init_data_size;

	physpages = get_num_physpages();
	codesize = _etext - _stext;
	datasize = _edata - _sdata;
	rosize = __end_rodata - __start_rodata;
	bss_size = __bss_stop - __bss_start;
	init_data_size = __init_end - __init_begin;
	init_code_size = _einittext - _sinittext;

	/*
	 * Detect special cases and adjust section sizes accordingly:
	 * 1) .init.* may be embedded into .data sections
	 * 2) .init.text.* may be out of [__init_begin, __init_end],
	 *    please refer to arch/tile/kernel/vmlinux.lds.S.
	 * 3) .rodata.* may be embedded into .text or .data sections.
	 */
#define adj_init_size(start, end, size, pos, adj) \
	do { \
		if (&start[0] <= &pos[0] && &pos[0] < &end[0] && size > adj) \
			size -= adj; \
	} while (0)

	adj_init_size(__init_begin, __init_end, init_data_size,
		     _sinittext, init_code_size);
	adj_init_size(_stext, _etext, codesize, _sinittext, init_code_size);
	adj_init_size(_sdata, _edata, datasize, __init_begin, init_data_size);
	adj_init_size(_stext, _etext, codesize, __start_rodata, rosize);
	adj_init_size(_sdata, _edata, datasize, __start_rodata, rosize);

#undef	adj_init_size

	pr_info("Memory: %luK/%luK available (%luK kernel code, %luK rwdata, %luK rodata, %luK init, %luK bss, %luK reserved, %luK cma-reserved"
#ifdef	CONFIG_HIGHMEM
		", %luK highmem"
#endif
		")\n",
		K(nr_free_pages()), K(physpages),
		codesize / SZ_1K, datasize / SZ_1K, rosize / SZ_1K,
		(init_data_size + init_code_size) / SZ_1K, bss_size / SZ_1K,
		K(physpages - totalram_pages() - totalcma_pages),
		K(totalcma_pages)
#ifdef	CONFIG_HIGHMEM
		, K(totalhigh_pages())
#endif
		);
}

/*
 * Set up kernel memory allocators
 */
void __init mm_core_init(void)
{
	/* Initializations relying on SMP setup */
	build_all_zonelists(NULL);
	page_alloc_init_cpuhp();

	/*
	 * page_ext requires contiguous pages,
	 * bigger than MAX_PAGE_ORDER unless SPARSEMEM.
	 */
	page_ext_init_flatmem();
	mem_debugging_and_hardening_init();
	kfence_alloc_pool_and_metadata();
	report_meminit();
	kmsan_init_shadow();
	stack_depot_early_init();
	mem_init();
	mem_init_print_info();
	kmem_cache_init();
	/*
	 * page_owner must be initialized after buddy is ready, and also after
	 * slab is ready so that stack_depot_init() works properly
	 */
	page_ext_init_flatmem_late();
	kmemleak_init();
	ptlock_cache_init();
	pgtable_cache_init();
	debug_objects_mem_init();
	vmalloc_init();
	/* If no deferred init page_ext now, as vmap is fully initialized */
	if (!deferred_struct_pages)
		page_ext_init();
	/* Should be run before the first non-init thread is created */
	init_espfix_bsp();
	/* Should be run after espfix64 is set up. */
	pti_init();
	kmsan_init_runtime();
	mm_cache_init();
}<|MERGE_RESOLUTION|>--- conflicted
+++ resolved
@@ -1638,11 +1638,7 @@
 	start = pgdat->node_start_pfn & ~(MAX_ORDER_NR_PAGES - 1);
 	offset = pgdat->node_start_pfn - start;
 	/*
-<<<<<<< HEAD
-	 * The zone's endpoints aren't required to be MAX_ORDER
-=======
 		 * The zone's endpoints aren't required to be MAX_PAGE_ORDER
->>>>>>> e4a09289
 	 * aligned but the node_mem_map endpoints must be in order
 	 * for the buddy allocator to function correctly.
 	 */
