/*
 * SPDX-License-Identifier: MIT
 *
 * Copyright © 2008-2012 Intel Corporation
 */

#include <linux/errno.h>
#include <linux/mutex.h>

#include <drm/drm_mm.h>
#include <drm/i915_drm.h>

#include "gem/i915_gem_lmem.h"
#include "gem/i915_gem_region.h"
#include "gt/intel_gt.h"
#include "gt/intel_gt_mcr.h"
#include "gt/intel_gt_regs.h"
#include "gt/intel_region_lmem.h"
#include "i915_drv.h"
#include "i915_gem_stolen.h"
#include "i915_pci.h"
#include "i915_reg.h"
#include "i915_utils.h"
#include "i915_vgpu.h"
#include "intel_mchbar_regs.h"
#include "intel_pci_config.h"

/*
 * The BIOS typically reserves some of the system's memory for the exclusive
 * use of the integrated graphics. This memory is no longer available for
 * use by the OS and so the user finds that his system has less memory
 * available than he put in. We refer to this memory as stolen.
 *
 * The BIOS will allocate its framebuffer from the stolen memory. Our
 * goal is try to reuse that object for our own fbcon which must always
 * be available for panics. Anything else we can reuse the stolen memory
 * for is a boon.
 */

int i915_gem_stolen_insert_node_in_range(struct drm_i915_private *i915,
					 struct drm_mm_node *node, u64 size,
					 unsigned alignment, u64 start, u64 end)
{
	int ret;

	if (!drm_mm_initialized(&i915->mm.stolen))
		return -ENODEV;

	/* WaSkipStolenMemoryFirstPage:bdw+ */
	if (GRAPHICS_VER(i915) >= 8 && start < 4096)
		start = 4096;

	mutex_lock(&i915->mm.stolen_lock);
	ret = drm_mm_insert_node_in_range(&i915->mm.stolen, node,
					  size, alignment, 0,
					  start, end, DRM_MM_INSERT_BEST);
	mutex_unlock(&i915->mm.stolen_lock);

	return ret;
}

int i915_gem_stolen_insert_node(struct drm_i915_private *i915,
				struct drm_mm_node *node, u64 size,
				unsigned alignment)
{
	return i915_gem_stolen_insert_node_in_range(i915, node,
						    size, alignment,
						    I915_GEM_STOLEN_BIAS,
						    U64_MAX);
}

void i915_gem_stolen_remove_node(struct drm_i915_private *i915,
				 struct drm_mm_node *node)
{
	mutex_lock(&i915->mm.stolen_lock);
	drm_mm_remove_node(node);
	mutex_unlock(&i915->mm.stolen_lock);
}

static int i915_adjust_stolen(struct drm_i915_private *i915,
			      struct resource *dsm)
{
	struct i915_ggtt *ggtt = to_gt(i915)->ggtt;
	struct intel_uncore *uncore = ggtt->vm.gt->uncore;
	struct resource *r;

	if (dsm->start == 0 || dsm->end <= dsm->start)
		return -EINVAL;

	/*
	 * TODO: We have yet too encounter the case where the GTT wasn't at the
	 * end of stolen. With that assumption we could simplify this.
	 */

	/* Make sure we don't clobber the GTT if it's within stolen memory */
	if (GRAPHICS_VER(i915) <= 4 &&
	    !IS_G33(i915) && !IS_PINEVIEW(i915) && !IS_G4X(i915)) {
		struct resource stolen[2] = {*dsm, *dsm};
		struct resource ggtt_res;
		resource_size_t ggtt_start;

		ggtt_start = intel_uncore_read(uncore, PGTBL_CTL);
		if (GRAPHICS_VER(i915) == 4)
			ggtt_start = (ggtt_start & PGTBL_ADDRESS_LO_MASK) |
				     (ggtt_start & PGTBL_ADDRESS_HI_MASK) << 28;
		else
			ggtt_start &= PGTBL_ADDRESS_LO_MASK;

		ggtt_res =
			(struct resource) DEFINE_RES_MEM(ggtt_start,
							 ggtt_total_entries(ggtt) * 4);

		if (ggtt_res.start >= stolen[0].start && ggtt_res.start < stolen[0].end)
			stolen[0].end = ggtt_res.start;
		if (ggtt_res.end > stolen[1].start && ggtt_res.end <= stolen[1].end)
			stolen[1].start = ggtt_res.end;

		/* Pick the larger of the two chunks */
		if (resource_size(&stolen[0]) > resource_size(&stolen[1]))
			*dsm = stolen[0];
		else
			*dsm = stolen[1];

		if (stolen[0].start != stolen[1].start ||
		    stolen[0].end != stolen[1].end) {
			drm_dbg(&i915->drm,
				"GTT within stolen memory at %pR\n",
				&ggtt_res);
			drm_dbg(&i915->drm, "Stolen memory adjusted to %pR\n",
				dsm);
		}
	}

	/*
	 * With stolen lmem, we don't need to check if the address range
	 * overlaps with the non-stolen system memory range, since lmem is local
	 * to the gpu.
	 */
	if (HAS_LMEM(i915))
		return 0;

	/*
	 * Verify that nothing else uses this physical address. Stolen
	 * memory should be reserved by the BIOS and hidden from the
	 * kernel. So if the region is already marked as busy, something
	 * is seriously wrong.
	 */
	r = devm_request_mem_region(i915->drm.dev, dsm->start,
				    resource_size(dsm),
				    "Graphics Stolen Memory");
	if (r == NULL) {
		/*
		 * One more attempt but this time requesting region from
		 * start + 1, as we have seen that this resolves the region
		 * conflict with the PCI Bus.
		 * This is a BIOS w/a: Some BIOS wrap stolen in the root
		 * PCI bus, but have an off-by-one error. Hence retry the
		 * reservation starting from 1 instead of 0.
		 * There's also BIOS with off-by-one on the other end.
		 */
		r = devm_request_mem_region(i915->drm.dev, dsm->start + 1,
					    resource_size(dsm) - 2,
					    "Graphics Stolen Memory");
		/*
		 * GEN3 firmware likes to smash pci bridges into the stolen
		 * range. Apparently this works.
		 */
		if (!r && GRAPHICS_VER(i915) != 3) {
			drm_err(&i915->drm,
				"conflict detected with stolen region: %pR\n",
				dsm);

			return -EBUSY;
		}
	}

	return 0;
}

static void i915_gem_cleanup_stolen(struct drm_i915_private *i915)
{
	if (!drm_mm_initialized(&i915->mm.stolen))
		return;

	drm_mm_takedown(&i915->mm.stolen);
}

static void g4x_get_stolen_reserved(struct drm_i915_private *i915,
				    struct intel_uncore *uncore,
				    resource_size_t *base,
				    resource_size_t *size)
{
	u32 reg_val = intel_uncore_read(uncore,
					IS_GM45(i915) ?
					CTG_STOLEN_RESERVED :
					ELK_STOLEN_RESERVED);
	resource_size_t stolen_top = i915->dsm.end + 1;

	drm_dbg(&i915->drm, "%s_STOLEN_RESERVED = %08x\n",
		IS_GM45(i915) ? "CTG" : "ELK", reg_val);

	if ((reg_val & G4X_STOLEN_RESERVED_ENABLE) == 0)
		return;

	/*
	 * Whether ILK really reuses the ELK register for this is unclear.
	 * Let's see if we catch anyone with this supposedly enabled on ILK.
	 */
	drm_WARN(&i915->drm, GRAPHICS_VER(i915) == 5,
		 "ILK stolen reserved found? 0x%08x\n",
		 reg_val);

	if (!(reg_val & G4X_STOLEN_RESERVED_ADDR2_MASK))
		return;

	*base = (reg_val & G4X_STOLEN_RESERVED_ADDR2_MASK) << 16;
	drm_WARN_ON(&i915->drm,
		    (reg_val & G4X_STOLEN_RESERVED_ADDR1_MASK) < *base);

	*size = stolen_top - *base;
}

static void gen6_get_stolen_reserved(struct drm_i915_private *i915,
				     struct intel_uncore *uncore,
				     resource_size_t *base,
				     resource_size_t *size)
{
	u32 reg_val = intel_uncore_read(uncore, GEN6_STOLEN_RESERVED);

	drm_dbg(&i915->drm, "GEN6_STOLEN_RESERVED = %08x\n", reg_val);

	if (!(reg_val & GEN6_STOLEN_RESERVED_ENABLE))
		return;

	*base = reg_val & GEN6_STOLEN_RESERVED_ADDR_MASK;

	switch (reg_val & GEN6_STOLEN_RESERVED_SIZE_MASK) {
	case GEN6_STOLEN_RESERVED_1M:
		*size = 1024 * 1024;
		break;
	case GEN6_STOLEN_RESERVED_512K:
		*size = 512 * 1024;
		break;
	case GEN6_STOLEN_RESERVED_256K:
		*size = 256 * 1024;
		break;
	case GEN6_STOLEN_RESERVED_128K:
		*size = 128 * 1024;
		break;
	default:
		*size = 1024 * 1024;
		MISSING_CASE(reg_val & GEN6_STOLEN_RESERVED_SIZE_MASK);
	}
}

static void vlv_get_stolen_reserved(struct drm_i915_private *i915,
				    struct intel_uncore *uncore,
				    resource_size_t *base,
				    resource_size_t *size)
{
	u32 reg_val = intel_uncore_read(uncore, GEN6_STOLEN_RESERVED);
	resource_size_t stolen_top = i915->dsm.end + 1;

	drm_dbg(&i915->drm, "GEN6_STOLEN_RESERVED = %08x\n", reg_val);

	if (!(reg_val & GEN6_STOLEN_RESERVED_ENABLE))
		return;

	switch (reg_val & GEN7_STOLEN_RESERVED_SIZE_MASK) {
	default:
		MISSING_CASE(reg_val & GEN7_STOLEN_RESERVED_SIZE_MASK);
		fallthrough;
	case GEN7_STOLEN_RESERVED_1M:
		*size = 1024 * 1024;
		break;
	}

	/*
	 * On vlv, the ADDR_MASK portion is left as 0 and HW deduces the
	 * reserved location as (top - size).
	 */
	*base = stolen_top - *size;
}

static void gen7_get_stolen_reserved(struct drm_i915_private *i915,
				     struct intel_uncore *uncore,
				     resource_size_t *base,
				     resource_size_t *size)
{
	u32 reg_val = intel_uncore_read(uncore, GEN6_STOLEN_RESERVED);

	drm_dbg(&i915->drm, "GEN6_STOLEN_RESERVED = %08x\n", reg_val);

	if (!(reg_val & GEN6_STOLEN_RESERVED_ENABLE))
		return;

	*base = reg_val & GEN7_STOLEN_RESERVED_ADDR_MASK;

	switch (reg_val & GEN7_STOLEN_RESERVED_SIZE_MASK) {
	case GEN7_STOLEN_RESERVED_1M:
		*size = 1024 * 1024;
		break;
	case GEN7_STOLEN_RESERVED_256K:
		*size = 256 * 1024;
		break;
	default:
		*size = 1024 * 1024;
		MISSING_CASE(reg_val & GEN7_STOLEN_RESERVED_SIZE_MASK);
	}
}

static void chv_get_stolen_reserved(struct drm_i915_private *i915,
				    struct intel_uncore *uncore,
				    resource_size_t *base,
				    resource_size_t *size)
{
	u32 reg_val = intel_uncore_read(uncore, GEN6_STOLEN_RESERVED);

	drm_dbg(&i915->drm, "GEN6_STOLEN_RESERVED = %08x\n", reg_val);

	if (!(reg_val & GEN6_STOLEN_RESERVED_ENABLE))
		return;

	*base = reg_val & GEN6_STOLEN_RESERVED_ADDR_MASK;

	switch (reg_val & GEN8_STOLEN_RESERVED_SIZE_MASK) {
	case GEN8_STOLEN_RESERVED_1M:
		*size = 1024 * 1024;
		break;
	case GEN8_STOLEN_RESERVED_2M:
		*size = 2 * 1024 * 1024;
		break;
	case GEN8_STOLEN_RESERVED_4M:
		*size = 4 * 1024 * 1024;
		break;
	case GEN8_STOLEN_RESERVED_8M:
		*size = 8 * 1024 * 1024;
		break;
	default:
		*size = 8 * 1024 * 1024;
		MISSING_CASE(reg_val & GEN8_STOLEN_RESERVED_SIZE_MASK);
	}
}

static void bdw_get_stolen_reserved(struct drm_i915_private *i915,
				    struct intel_uncore *uncore,
				    resource_size_t *base,
				    resource_size_t *size)
{
	u32 reg_val = intel_uncore_read(uncore, GEN6_STOLEN_RESERVED);
	resource_size_t stolen_top = i915->dsm.end + 1;

	drm_dbg(&i915->drm, "GEN6_STOLEN_RESERVED = %08x\n", reg_val);

	if (!(reg_val & GEN6_STOLEN_RESERVED_ENABLE))
		return;

	if (!(reg_val & GEN6_STOLEN_RESERVED_ADDR_MASK))
		return;

	*base = reg_val & GEN6_STOLEN_RESERVED_ADDR_MASK;
	*size = stolen_top - *base;
}

static void icl_get_stolen_reserved(struct drm_i915_private *i915,
				    struct intel_uncore *uncore,
				    resource_size_t *base,
				    resource_size_t *size)
{
	u64 reg_val = intel_uncore_read64(uncore, GEN6_STOLEN_RESERVED);

	drm_dbg(&i915->drm, "GEN6_STOLEN_RESERVED = 0x%016llx\n", reg_val);

	*base = reg_val & GEN11_STOLEN_RESERVED_ADDR_MASK;

	switch (reg_val & GEN8_STOLEN_RESERVED_SIZE_MASK) {
	case GEN8_STOLEN_RESERVED_1M:
		*size = 1024 * 1024;
		break;
	case GEN8_STOLEN_RESERVED_2M:
		*size = 2 * 1024 * 1024;
		break;
	case GEN8_STOLEN_RESERVED_4M:
		*size = 4 * 1024 * 1024;
		break;
	case GEN8_STOLEN_RESERVED_8M:
		*size = 8 * 1024 * 1024;
		break;
	default:
		*size = 8 * 1024 * 1024;
		MISSING_CASE(reg_val & GEN8_STOLEN_RESERVED_SIZE_MASK);
	}
}

static int i915_gem_init_stolen(struct intel_memory_region *mem)
{
	struct drm_i915_private *i915 = mem->i915;
	struct intel_uncore *uncore = &i915->uncore;
	resource_size_t reserved_base, stolen_top;
	resource_size_t reserved_total, reserved_size;

	mutex_init(&i915->mm.stolen_lock);

	if (intel_vgpu_active(i915)) {
		drm_notice(&i915->drm,
			   "%s, disabling use of stolen memory\n",
			   "iGVT-g active");
		return 0;
	}

	if (i915_vtd_active(i915) && GRAPHICS_VER(i915) < 8) {
		drm_notice(&i915->drm,
			   "%s, disabling use of stolen memory\n",
			   "DMAR active");
		return 0;
	}

	if (resource_size(&mem->region) == 0)
		return 0;

	i915->dsm = mem->region;

	if (i915_adjust_stolen(i915, &i915->dsm))
		return 0;

	GEM_BUG_ON(i915->dsm.start == 0);
	GEM_BUG_ON(i915->dsm.end <= i915->dsm.start);

	stolen_top = i915->dsm.end + 1;
	reserved_base = stolen_top;
	reserved_size = 0;

	if (GRAPHICS_VER(i915) >= 11) {
		icl_get_stolen_reserved(i915, uncore,
					&reserved_base, &reserved_size);
	} else if (GRAPHICS_VER(i915) >= 8) {
		if (IS_LP(i915))
			chv_get_stolen_reserved(i915, uncore,
						&reserved_base, &reserved_size);
		else
			bdw_get_stolen_reserved(i915, uncore,
						&reserved_base, &reserved_size);
	} else if (GRAPHICS_VER(i915) >= 7) {
		if (IS_VALLEYVIEW(i915))
			vlv_get_stolen_reserved(i915, uncore,
						&reserved_base, &reserved_size);
		else
			gen7_get_stolen_reserved(i915, uncore,
						 &reserved_base, &reserved_size);
	} else if (GRAPHICS_VER(i915) >= 6) {
		gen6_get_stolen_reserved(i915, uncore,
					 &reserved_base, &reserved_size);
	} else if (GRAPHICS_VER(i915) >= 5 || IS_G4X(i915)) {
		g4x_get_stolen_reserved(i915, uncore,
					&reserved_base, &reserved_size);
	}

	/*
	 * Our expectation is that the reserved space is at the top of the
	 * stolen region and *never* at the bottom. If we see !reserved_base,
	 * it likely means we failed to read the registers correctly.
	 */
	if (!reserved_base) {
		drm_err(&i915->drm,
			"inconsistent reservation %pa + %pa; ignoring\n",
			&reserved_base, &reserved_size);
		reserved_base = stolen_top;
		reserved_size = 0;
	}

	i915->dsm_reserved =
		(struct resource)DEFINE_RES_MEM(reserved_base, reserved_size);

	if (!resource_contains(&i915->dsm, &i915->dsm_reserved)) {
		drm_err(&i915->drm,
			"Stolen reserved area %pR outside stolen memory %pR\n",
			&i915->dsm_reserved, &i915->dsm);
		return 0;
	}

	/* Exclude the reserved region from driver use */
	mem->region.end = reserved_base - 1;
	mem->io_size = min(mem->io_size, resource_size(&mem->region));

	/* It is possible for the reserved area to end before the end of stolen
	 * memory, so just consider the start. */
	reserved_total = stolen_top - reserved_base;

	i915->stolen_usable_size =
		resource_size(&i915->dsm) - reserved_total;

	drm_dbg(&i915->drm,
		"Memory reserved for graphics device: %lluK, usable: %lluK\n",
		(u64)resource_size(&i915->dsm) >> 10,
		(u64)i915->stolen_usable_size >> 10);

	if (i915->stolen_usable_size == 0)
		return 0;

	/* Basic memrange allocator for stolen space. */
	drm_mm_init(&i915->mm.stolen, 0, i915->stolen_usable_size);

	return 0;
}

static void dbg_poison(struct i915_ggtt *ggtt,
		       dma_addr_t addr, resource_size_t size,
		       u8 x)
{
#if IS_ENABLED(CONFIG_DRM_I915_DEBUG_GEM)
	if (!drm_mm_node_allocated(&ggtt->error_capture))
		return;

	if (ggtt->vm.bind_async_flags & I915_VMA_GLOBAL_BIND)
		return; /* beware stop_machine() inversion */

	GEM_BUG_ON(!IS_ALIGNED(size, PAGE_SIZE));

	mutex_lock(&ggtt->error_mutex);
	while (size) {
		void __iomem *s;

		ggtt->vm.insert_page(&ggtt->vm, addr,
				     ggtt->error_capture.start,
				     I915_CACHE_NONE, 0);
		mb();

		s = io_mapping_map_wc(&ggtt->iomap,
				      ggtt->error_capture.start,
				      PAGE_SIZE);
		memset_io(s, x, PAGE_SIZE);
		io_mapping_unmap(s);

		addr += PAGE_SIZE;
		size -= PAGE_SIZE;
	}
	mb();
	ggtt->vm.clear_range(&ggtt->vm, ggtt->error_capture.start, PAGE_SIZE);
	mutex_unlock(&ggtt->error_mutex);
#endif
}

static struct sg_table *
i915_pages_create_for_stolen(struct drm_device *dev,
			     resource_size_t offset, resource_size_t size)
{
	struct drm_i915_private *i915 = to_i915(dev);
	struct sg_table *st;
	struct scatterlist *sg;

	GEM_BUG_ON(range_overflows(offset, size, resource_size(&i915->dsm)));

	/* We hide that we have no struct page backing our stolen object
	 * by wrapping the contiguous physical allocation with a fake
	 * dma mapping in a single scatterlist.
	 */

	st = kmalloc(sizeof(*st), GFP_KERNEL);
	if (st == NULL)
		return ERR_PTR(-ENOMEM);

	if (sg_alloc_table(st, 1, GFP_KERNEL)) {
		kfree(st);
		return ERR_PTR(-ENOMEM);
	}

	sg = st->sgl;
	sg->offset = 0;
	sg->length = size;

	sg_dma_address(sg) = (dma_addr_t)i915->dsm.start + offset;
	sg_dma_len(sg) = size;

	return st;
}

static int i915_gem_object_get_pages_stolen(struct drm_i915_gem_object *obj)
{
	struct drm_i915_private *i915 = to_i915(obj->base.dev);
	struct sg_table *pages =
		i915_pages_create_for_stolen(obj->base.dev,
					     obj->stolen->start,
					     obj->stolen->size);
	if (IS_ERR(pages))
		return PTR_ERR(pages);

	dbg_poison(to_gt(i915)->ggtt,
		   sg_dma_address(pages->sgl),
		   sg_dma_len(pages->sgl),
		   POISON_INUSE);

	__i915_gem_object_set_pages(obj, pages, obj->stolen->size);

	return 0;
}

static void i915_gem_object_put_pages_stolen(struct drm_i915_gem_object *obj,
					     struct sg_table *pages)
{
	struct drm_i915_private *i915 = to_i915(obj->base.dev);
	/* Should only be called from i915_gem_object_release_stolen() */

	dbg_poison(to_gt(i915)->ggtt,
		   sg_dma_address(pages->sgl),
		   sg_dma_len(pages->sgl),
		   POISON_FREE);

	sg_free_table(pages);
	kfree(pages);
}

static void
i915_gem_object_release_stolen(struct drm_i915_gem_object *obj)
{
	struct drm_i915_private *i915 = to_i915(obj->base.dev);
	struct drm_mm_node *stolen = fetch_and_zero(&obj->stolen);

	GEM_BUG_ON(!stolen);
	i915_gem_stolen_remove_node(i915, stolen);
	kfree(stolen);

	i915_gem_object_release_memory_region(obj);
}

static const struct drm_i915_gem_object_ops i915_gem_object_stolen_ops = {
	.name = "i915_gem_object_stolen",
	.get_pages = i915_gem_object_get_pages_stolen,
	.put_pages = i915_gem_object_put_pages_stolen,
	.release = i915_gem_object_release_stolen,
};

static int __i915_gem_object_create_stolen(struct intel_memory_region *mem,
					   struct drm_i915_gem_object *obj,
					   struct drm_mm_node *stolen)
{
	static struct lock_class_key lock_class;
	unsigned int cache_level;
	unsigned int flags;
	int err;

	/*
	 * Stolen objects are always physically contiguous since we just
	 * allocate one big block underneath using the drm_mm range allocator.
	 */
	flags = I915_BO_ALLOC_CONTIGUOUS;

	drm_gem_private_object_init(&mem->i915->drm, &obj->base, stolen->size);
	i915_gem_object_init(obj, &i915_gem_object_stolen_ops, &lock_class, flags);

	obj->stolen = stolen;
	obj->read_domains = I915_GEM_DOMAIN_CPU | I915_GEM_DOMAIN_GTT;
	cache_level = HAS_LLC(mem->i915) ? I915_CACHE_LLC : I915_CACHE_NONE;
	i915_gem_object_set_cache_coherency(obj, cache_level);

	if (WARN_ON(!i915_gem_object_trylock(obj, NULL)))
		return -EBUSY;

	i915_gem_object_init_memory_region(obj, mem);

	err = i915_gem_object_pin_pages(obj);
	if (err)
		i915_gem_object_release_memory_region(obj);
	i915_gem_object_unlock(obj);

	return err;
}

static int _i915_gem_object_stolen_init(struct intel_memory_region *mem,
					struct drm_i915_gem_object *obj,
					resource_size_t offset,
					resource_size_t size,
					resource_size_t page_size,
					unsigned int flags)
{
	struct drm_i915_private *i915 = mem->i915;
	struct drm_mm_node *stolen;
	int ret;

	if (!drm_mm_initialized(&i915->mm.stolen))
		return -ENODEV;

	if (size == 0)
		return -EINVAL;

	/*
	 * With discrete devices, where we lack a mappable aperture there is no
	 * possible way to ever access this memory on the CPU side.
	 */
	if (mem->type == INTEL_MEMORY_STOLEN_LOCAL && !mem->io_size &&
	    !(flags & I915_BO_ALLOC_GPU_ONLY))
		return -ENOSPC;

	stolen = kzalloc(sizeof(*stolen), GFP_KERNEL);
	if (!stolen)
		return -ENOMEM;

	if (offset != I915_BO_INVALID_OFFSET) {
		drm_dbg(&i915->drm,
			"creating preallocated stolen object: stolen_offset=%pa, size=%pa\n",
			&offset, &size);

		stolen->start = offset;
		stolen->size = size;
		mutex_lock(&i915->mm.stolen_lock);
		ret = drm_mm_reserve_node(&i915->mm.stolen, stolen);
		mutex_unlock(&i915->mm.stolen_lock);
	} else {
		ret = i915_gem_stolen_insert_node(i915, stolen, size,
						  mem->min_page_size);
	}
	if (ret)
		goto err_free;

	ret = __i915_gem_object_create_stolen(mem, obj, stolen);
	if (ret)
		goto err_remove;

	return 0;

err_remove:
	i915_gem_stolen_remove_node(i915, stolen);
err_free:
	kfree(stolen);
	return ret;
}

struct drm_i915_gem_object *
i915_gem_object_create_stolen(struct drm_i915_private *i915,
			      resource_size_t size)
{
	return i915_gem_object_create_region(i915->mm.stolen_region, size, 0, 0);
}

static int init_stolen_smem(struct intel_memory_region *mem)
{
	/*
	 * Initialise stolen early so that we may reserve preallocated
	 * objects for the BIOS to KMS transition.
	 */
	return i915_gem_init_stolen(mem);
}

static int release_stolen_smem(struct intel_memory_region *mem)
{
	i915_gem_cleanup_stolen(mem->i915);
	return 0;
}

static const struct intel_memory_region_ops i915_region_stolen_smem_ops = {
	.init = init_stolen_smem,
	.release = release_stolen_smem,
	.init_object = _i915_gem_object_stolen_init,
};

static int init_stolen_lmem(struct intel_memory_region *mem)
{
	int err;

	if (GEM_WARN_ON(resource_size(&mem->region) == 0))
		return -ENODEV;

	/*
	 * TODO: For stolen lmem we mostly just care about populating the dsm
	 * related bits and setting up the drm_mm allocator for the range.
	 * Perhaps split up i915_gem_init_stolen() for this.
	 */
	err = i915_gem_init_stolen(mem);
	if (err)
		return err;

	if (mem->io_size && !io_mapping_init_wc(&mem->iomap,
						mem->io_start,
						mem->io_size)) {
		err = -EIO;
		goto err_cleanup;
	}

	return 0;

err_cleanup:
	i915_gem_cleanup_stolen(mem->i915);
	return err;
}

static int release_stolen_lmem(struct intel_memory_region *mem)
{
	if (mem->io_size)
		io_mapping_fini(&mem->iomap);
	i915_gem_cleanup_stolen(mem->i915);
	return 0;
}

static const struct intel_memory_region_ops i915_region_stolen_lmem_ops = {
	.init = init_stolen_lmem,
	.release = release_stolen_lmem,
	.init_object = _i915_gem_object_stolen_init,
};

struct intel_memory_region *
i915_gem_stolen_lmem_setup(struct drm_i915_private *i915, u16 type,
			   u16 instance)
{
	struct intel_uncore *uncore = &i915->uncore;
	struct pci_dev *pdev = to_pci_dev(i915->drm.dev);
	resource_size_t dsm_size, dsm_base, lmem_size;
	struct intel_memory_region *mem;
	resource_size_t io_start, io_size;
	resource_size_t min_page_size;

	if (WARN_ON_ONCE(instance))
		return ERR_PTR(-ENODEV);

<<<<<<< HEAD
	/* Use DSM base address instead for stolen memory */
	dsm_base = intel_uncore_read64(uncore, GEN12_DSMBASE);
	if (IS_DG1(uncore->i915)) {
		lmem_size = pci_resource_len(pdev, 2);
=======
	if (!i915_pci_resource_valid(pdev, GEN12_LMEM_BAR))
		return ERR_PTR(-ENXIO);

	/* Use DSM base address instead for stolen memory */
	dsm_base = intel_uncore_read64(uncore, GEN12_DSMBASE);
	if (IS_DG1(uncore->i915)) {
		lmem_size = pci_resource_len(pdev, GEN12_LMEM_BAR);
>>>>>>> 7365df19
		if (WARN_ON(lmem_size < dsm_base))
			return ERR_PTR(-ENODEV);
	} else {
		resource_size_t lmem_range;

		lmem_range = intel_gt_mcr_read_any(&i915->gt0, XEHP_TILE0_ADDR_RANGE) & 0xFFFF;
		lmem_size = lmem_range >> XEHP_TILE_LMEM_RANGE_SHIFT;
		lmem_size *= SZ_1G;
	}

	dsm_size = lmem_size - dsm_base;
<<<<<<< HEAD
	if (pci_resource_len(pdev, 2) < lmem_size) {
		io_start = 0;
		io_size = 0;
	} else {
		io_start = pci_resource_start(pdev, 2) + dsm_base;
=======
	if (pci_resource_len(pdev, GEN12_LMEM_BAR) < lmem_size) {
		io_start = 0;
		io_size = 0;
	} else {
		io_start = pci_resource_start(pdev, GEN12_LMEM_BAR) + dsm_base;
>>>>>>> 7365df19
		io_size = dsm_size;
	}

	min_page_size = HAS_64K_PAGES(i915) ? I915_GTT_PAGE_SIZE_64K :
						I915_GTT_PAGE_SIZE_4K;

	mem = intel_memory_region_create(i915, dsm_base, dsm_size,
					 min_page_size,
					 io_start, io_size,
					 type, instance,
					 &i915_region_stolen_lmem_ops);
	if (IS_ERR(mem))
		return mem;

	/*
	 * TODO: consider creating common helper to just print all the
	 * interesting stuff from intel_memory_region, which we can use for all
	 * our probed regions.
	 */

	drm_dbg(&i915->drm, "Stolen Local memory IO start: %pa\n",
		&mem->io_start);
	drm_dbg(&i915->drm, "Stolen Local DSM base: %pa\n", &dsm_base);

	intel_memory_region_set_name(mem, "stolen-local");

	mem->private = true;

	return mem;
}

struct intel_memory_region*
i915_gem_stolen_smem_setup(struct drm_i915_private *i915, u16 type,
			   u16 instance)
{
	struct intel_memory_region *mem;

	mem = intel_memory_region_create(i915,
					 intel_graphics_stolen_res.start,
					 resource_size(&intel_graphics_stolen_res),
					 PAGE_SIZE, 0, 0, type, instance,
					 &i915_region_stolen_smem_ops);
	if (IS_ERR(mem))
		return mem;

	intel_memory_region_set_name(mem, "stolen-system");

	mem->private = true;
	return mem;
}

bool i915_gem_object_is_stolen(const struct drm_i915_gem_object *obj)
{
	return obj->ops == &i915_gem_object_stolen_ops;
}<|MERGE_RESOLUTION|>--- conflicted
+++ resolved
@@ -810,12 +810,6 @@
 	if (WARN_ON_ONCE(instance))
 		return ERR_PTR(-ENODEV);
 
-<<<<<<< HEAD
-	/* Use DSM base address instead for stolen memory */
-	dsm_base = intel_uncore_read64(uncore, GEN12_DSMBASE);
-	if (IS_DG1(uncore->i915)) {
-		lmem_size = pci_resource_len(pdev, 2);
-=======
 	if (!i915_pci_resource_valid(pdev, GEN12_LMEM_BAR))
 		return ERR_PTR(-ENXIO);
 
@@ -823,7 +817,6 @@
 	dsm_base = intel_uncore_read64(uncore, GEN12_DSMBASE);
 	if (IS_DG1(uncore->i915)) {
 		lmem_size = pci_resource_len(pdev, GEN12_LMEM_BAR);
->>>>>>> 7365df19
 		if (WARN_ON(lmem_size < dsm_base))
 			return ERR_PTR(-ENODEV);
 	} else {
@@ -835,19 +828,11 @@
 	}
 
 	dsm_size = lmem_size - dsm_base;
-<<<<<<< HEAD
-	if (pci_resource_len(pdev, 2) < lmem_size) {
-		io_start = 0;
-		io_size = 0;
-	} else {
-		io_start = pci_resource_start(pdev, 2) + dsm_base;
-=======
 	if (pci_resource_len(pdev, GEN12_LMEM_BAR) < lmem_size) {
 		io_start = 0;
 		io_size = 0;
 	} else {
 		io_start = pci_resource_start(pdev, GEN12_LMEM_BAR) + dsm_base;
->>>>>>> 7365df19
 		io_size = dsm_size;
 	}
 
