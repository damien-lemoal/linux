// SPDX-License-Identifier: GPL-2.0 OR MIT
/**************************************************************************
 *
 * Copyright © 2011-2018 VMware, Inc., Palo Alto, CA., USA
 * All Rights Reserved.
 *
 * Permission is hereby granted, free of charge, to any person obtaining a
 * copy of this software and associated documentation files (the
 * "Software"), to deal in the Software without restriction, including
 * without limitation the rights to use, copy, modify, merge, publish,
 * distribute, sub license, and/or sell copies of the Software, and to
 * permit persons to whom the Software is furnished to do so, subject to
 * the following conditions:
 *
 * The above copyright notice and this permission notice (including the
 * next paragraph) shall be included in all copies or substantial portions
 * of the Software.
 *
 * THE SOFTWARE IS PROVIDED "AS IS", WITHOUT WARRANTY OF ANY KIND, EXPRESS OR
 * IMPLIED, INCLUDING BUT NOT LIMITED TO THE WARRANTIES OF MERCHANTABILITY,
 * FITNESS FOR A PARTICULAR PURPOSE AND NON-INFRINGEMENT. IN NO EVENT SHALL
 * THE COPYRIGHT HOLDERS, AUTHORS AND/OR ITS SUPPLIERS BE LIABLE FOR ANY CLAIM,
 * DAMAGES OR OTHER LIABILITY, WHETHER IN AN ACTION OF CONTRACT, TORT OR
 * OTHERWISE, ARISING FROM, OUT OF OR IN CONNECTION WITH THE SOFTWARE OR THE
 * USE OR OTHER DEALINGS IN THE SOFTWARE.
 *
 **************************************************************************/

#include <drm/ttm/ttm_placement.h>

#include "vmwgfx_drv.h"
#include "ttm_object.h"


/**
 * vmw_buffer_object - Convert a struct ttm_buffer_object to a struct
 * vmw_buffer_object.
 *
 * @bo: Pointer to the TTM buffer object.
 * Return: Pointer to the struct vmw_buffer_object embedding the
 * TTM buffer object.
 */
static struct vmw_buffer_object *
vmw_buffer_object(struct ttm_buffer_object *bo)
{
	return container_of(bo, struct vmw_buffer_object, base);
}

/**
 * bo_is_vmw - check if the buffer object is a &vmw_buffer_object
 * @bo: ttm buffer object to be checked
 *
 * Uses destroy function associated with the object to determine if this is
 * a &vmw_buffer_object.
 *
 * Returns:
 * true if the object is of &vmw_buffer_object type, false if not.
 */
static bool bo_is_vmw(struct ttm_buffer_object *bo)
{
	return bo->destroy == &vmw_bo_bo_free ||
	       bo->destroy == &vmw_gem_destroy;
}

/**
 * vmw_bo_pin_in_placement - Validate a buffer to placement.
 *
 * @dev_priv:  Driver private.
 * @buf:  DMA buffer to move.
 * @placement:  The placement to pin it.
 * @interruptible:  Use interruptible wait.
 * Return: Zero on success, Negative error code on failure. In particular
 * -ERESTARTSYS if interrupted by a signal
 */
int vmw_bo_pin_in_placement(struct vmw_private *dev_priv,
			    struct vmw_buffer_object *buf,
			    struct ttm_placement *placement,
			    bool interruptible)
{
	struct ttm_operation_ctx ctx = {interruptible, false };
	struct ttm_buffer_object *bo = &buf->base;
	int ret;

	vmw_execbuf_release_pinned_bo(dev_priv);

	ret = ttm_bo_reserve(bo, interruptible, false, NULL);
	if (unlikely(ret != 0))
		goto err;

	if (buf->base.pin_count > 0)
		ret = ttm_resource_compat(bo->resource, placement)
			? 0 : -EINVAL;
	else
		ret = ttm_bo_validate(bo, placement, &ctx);

	if (!ret)
		vmw_bo_pin_reserved(buf, true);

	ttm_bo_unreserve(bo);
err:
	return ret;
}


/**
 * vmw_bo_pin_in_vram_or_gmr - Move a buffer to vram or gmr.
 *
 * This function takes the reservation_sem in write mode.
 * Flushes and unpins the query bo to avoid failures.
 *
 * @dev_priv:  Driver private.
 * @buf:  DMA buffer to move.
 * @interruptible:  Use interruptible wait.
 * Return: Zero on success, Negative error code on failure. In particular
 * -ERESTARTSYS if interrupted by a signal
 */
int vmw_bo_pin_in_vram_or_gmr(struct vmw_private *dev_priv,
			      struct vmw_buffer_object *buf,
			      bool interruptible)
{
	struct ttm_operation_ctx ctx = {interruptible, false };
	struct ttm_buffer_object *bo = &buf->base;
	int ret;

	vmw_execbuf_release_pinned_bo(dev_priv);

	ret = ttm_bo_reserve(bo, interruptible, false, NULL);
	if (unlikely(ret != 0))
		goto err;

	if (buf->base.pin_count > 0) {
		ret = ttm_resource_compat(bo->resource, &vmw_vram_gmr_placement)
			? 0 : -EINVAL;
		goto out_unreserve;
	}

	ret = ttm_bo_validate(bo, &vmw_vram_gmr_placement, &ctx);
	if (likely(ret == 0) || ret == -ERESTARTSYS)
		goto out_unreserve;

	ret = ttm_bo_validate(bo, &vmw_vram_placement, &ctx);

out_unreserve:
	if (!ret)
		vmw_bo_pin_reserved(buf, true);

	ttm_bo_unreserve(bo);
err:
	return ret;
}


/**
 * vmw_bo_pin_in_vram - Move a buffer to vram.
 *
 * This function takes the reservation_sem in write mode.
 * Flushes and unpins the query bo to avoid failures.
 *
 * @dev_priv:  Driver private.
 * @buf:  DMA buffer to move.
 * @interruptible:  Use interruptible wait.
 * Return: Zero on success, Negative error code on failure. In particular
 * -ERESTARTSYS if interrupted by a signal
 */
int vmw_bo_pin_in_vram(struct vmw_private *dev_priv,
		       struct vmw_buffer_object *buf,
		       bool interruptible)
{
	return vmw_bo_pin_in_placement(dev_priv, buf, &vmw_vram_placement,
				       interruptible);
}


/**
 * vmw_bo_pin_in_start_of_vram - Move a buffer to start of vram.
 *
 * This function takes the reservation_sem in write mode.
 * Flushes and unpins the query bo to avoid failures.
 *
 * @dev_priv:  Driver private.
 * @buf:  DMA buffer to pin.
 * @interruptible:  Use interruptible wait.
 * Return: Zero on success, Negative error code on failure. In particular
 * -ERESTARTSYS if interrupted by a signal
 */
int vmw_bo_pin_in_start_of_vram(struct vmw_private *dev_priv,
				struct vmw_buffer_object *buf,
				bool interruptible)
{
	struct ttm_operation_ctx ctx = {interruptible, false };
	struct ttm_buffer_object *bo = &buf->base;
	struct ttm_placement placement;
	struct ttm_place place;
	int ret = 0;

	place = vmw_vram_placement.placement[0];
	place.lpfn = bo->resource->num_pages;
	placement.num_placement = 1;
	placement.placement = &place;
	placement.num_busy_placement = 1;
	placement.busy_placement = &place;

	vmw_execbuf_release_pinned_bo(dev_priv);
	ret = ttm_bo_reserve(bo, interruptible, false, NULL);
	if (unlikely(ret != 0))
		goto err_unlock;

	/*
	 * Is this buffer already in vram but not at the start of it?
	 * In that case, evict it first because TTM isn't good at handling
	 * that situation.
	 */
	if (bo->resource->mem_type == TTM_PL_VRAM &&
	    bo->resource->start < bo->resource->num_pages &&
	    bo->resource->start > 0 &&
	    buf->base.pin_count == 0) {
		ctx.interruptible = false;
		(void) ttm_bo_validate(bo, &vmw_sys_placement, &ctx);
	}

	if (buf->base.pin_count > 0)
		ret = ttm_resource_compat(bo->resource, &placement)
			? 0 : -EINVAL;
	else
		ret = ttm_bo_validate(bo, &placement, &ctx);

	/* For some reason we didn't end up at the start of vram */
	WARN_ON(ret == 0 && bo->resource->start != 0);
	if (!ret)
		vmw_bo_pin_reserved(buf, true);

	ttm_bo_unreserve(bo);
err_unlock:

	return ret;
}


/**
 * vmw_bo_unpin - Unpin the buffer given buffer, does not move the buffer.
 *
 * This function takes the reservation_sem in write mode.
 *
 * @dev_priv:  Driver private.
 * @buf:  DMA buffer to unpin.
 * @interruptible:  Use interruptible wait.
 * Return: Zero on success, Negative error code on failure. In particular
 * -ERESTARTSYS if interrupted by a signal
 */
int vmw_bo_unpin(struct vmw_private *dev_priv,
		 struct vmw_buffer_object *buf,
		 bool interruptible)
{
	struct ttm_buffer_object *bo = &buf->base;
	int ret;

	ret = ttm_bo_reserve(bo, interruptible, false, NULL);
	if (unlikely(ret != 0))
		goto err;

	vmw_bo_pin_reserved(buf, false);

	ttm_bo_unreserve(bo);

err:
	return ret;
}

/**
 * vmw_bo_get_guest_ptr - Get the guest ptr representing the current placement
 * of a buffer.
 *
 * @bo: Pointer to a struct ttm_buffer_object. Must be pinned or reserved.
 * @ptr: SVGAGuestPtr returning the result.
 */
void vmw_bo_get_guest_ptr(const struct ttm_buffer_object *bo,
			  SVGAGuestPtr *ptr)
{
	if (bo->resource->mem_type == TTM_PL_VRAM) {
		ptr->gmrId = SVGA_GMR_FRAMEBUFFER;
		ptr->offset = bo->resource->start << PAGE_SHIFT;
	} else {
		ptr->gmrId = bo->resource->start;
		ptr->offset = 0;
	}
}


/**
 * vmw_bo_pin_reserved - Pin or unpin a buffer object without moving it.
 *
 * @vbo: The buffer object. Must be reserved.
 * @pin: Whether to pin or unpin.
 *
 */
void vmw_bo_pin_reserved(struct vmw_buffer_object *vbo, bool pin)
{
	struct ttm_operation_ctx ctx = { false, true };
	struct ttm_place pl;
	struct ttm_placement placement;
	struct ttm_buffer_object *bo = &vbo->base;
	uint32_t old_mem_type = bo->resource->mem_type;
	int ret;

	dma_resv_assert_held(bo->base.resv);

	if (pin == !!bo->pin_count)
		return;

	pl.fpfn = 0;
	pl.lpfn = 0;
	pl.mem_type = bo->resource->mem_type;
	pl.flags = bo->resource->placement;

	memset(&placement, 0, sizeof(placement));
	placement.num_placement = 1;
	placement.placement = &pl;

	ret = ttm_bo_validate(bo, &placement, &ctx);

	BUG_ON(ret != 0 || bo->resource->mem_type != old_mem_type);

	if (pin)
		ttm_bo_pin(bo);
	else
		ttm_bo_unpin(bo);
}

/**
 * vmw_bo_map_and_cache - Map a buffer object and cache the map
 *
 * @vbo: The buffer object to map
 * Return: A kernel virtual address or NULL if mapping failed.
 *
 * This function maps a buffer object into the kernel address space, or
 * returns the virtual kernel address of an already existing map. The virtual
 * address remains valid as long as the buffer object is pinned or reserved.
 * The cached map is torn down on either
 * 1) Buffer object move
 * 2) Buffer object swapout
 * 3) Buffer object destruction
 *
 */
void *vmw_bo_map_and_cache(struct vmw_buffer_object *vbo)
{
	struct ttm_buffer_object *bo = &vbo->base;
	bool not_used;
	void *virtual;
	int ret;

	virtual = ttm_kmap_obj_virtual(&vbo->map, &not_used);
	if (virtual)
		return virtual;

	ret = ttm_bo_kmap(bo, 0, bo->resource->num_pages, &vbo->map);
	if (ret)
		DRM_ERROR("Buffer object map failed: %d.\n", ret);

	return ttm_kmap_obj_virtual(&vbo->map, &not_used);
}


/**
 * vmw_bo_unmap - Tear down a cached buffer object map.
 *
 * @vbo: The buffer object whose map we are tearing down.
 *
 * This function tears down a cached map set up using
 * vmw_buffer_object_map_and_cache().
 */
void vmw_bo_unmap(struct vmw_buffer_object *vbo)
{
	if (vbo->map.bo == NULL)
		return;

	ttm_bo_kunmap(&vbo->map);
}


/**
 * vmw_bo_bo_free - vmw buffer object destructor
 *
 * @bo: Pointer to the embedded struct ttm_buffer_object
 */
void vmw_bo_bo_free(struct ttm_buffer_object *bo)
{
	struct vmw_buffer_object *vmw_bo = vmw_buffer_object(bo);

	WARN_ON(vmw_bo->dirty);
	WARN_ON(!RB_EMPTY_ROOT(&vmw_bo->res_tree));
	vmw_bo_unmap(vmw_bo);
	drm_gem_object_release(&bo->base);
	kfree(vmw_bo);
}

/* default destructor */
static void vmw_bo_default_destroy(struct ttm_buffer_object *bo)
{
	kfree(bo);
}

/**
 * vmw_bo_create_kernel - Create a pinned BO for internal kernel use.
 *
 * @dev_priv: Pointer to the device private struct
 * @size: size of the BO we need
 * @placement: where to put it
 * @p_bo: resulting BO
 *
 * Creates and pin a simple BO for in kernel use.
 */
int vmw_bo_create_kernel(struct vmw_private *dev_priv, unsigned long size,
			 struct ttm_placement *placement,
			 struct ttm_buffer_object **p_bo)
{
	struct ttm_operation_ctx ctx = {
		.interruptible = false,
		.no_wait_gpu = false
	};
	struct ttm_buffer_object *bo;
	struct drm_device *vdev = &dev_priv->drm;
	int ret;

	bo = kzalloc(sizeof(*bo), GFP_KERNEL);
	if (unlikely(!bo))
		return -ENOMEM;

	size = ALIGN(size, PAGE_SIZE);

	drm_gem_private_object_init(vdev, &bo->base, size);

<<<<<<< HEAD
	ret = ttm_bo_init_reserved(&dev_priv->bdev, bo, size,
				   ttm_bo_type_kernel, placement, 0,
				   &ctx, NULL, NULL, vmw_bo_default_destroy);
=======
	ret = ttm_bo_init_reserved(&dev_priv->bdev, bo, ttm_bo_type_kernel,
				   placement, 0, &ctx, NULL, NULL,
				   vmw_bo_default_destroy);
>>>>>>> 7365df19
	if (unlikely(ret))
		goto error_free;

	ttm_bo_pin(bo);
	ttm_bo_unreserve(bo);
	*p_bo = bo;

	return 0;

error_free:
	kfree(bo);
	return ret;
}

int vmw_bo_create(struct vmw_private *vmw,
		  size_t size, struct ttm_placement *placement,
		  bool interruptible, bool pin,
		  void (*bo_free)(struct ttm_buffer_object *bo),
		  struct vmw_buffer_object **p_bo)
{
	int ret;

	BUG_ON(!bo_free);

	*p_bo = kmalloc(sizeof(**p_bo), GFP_KERNEL);
	if (unlikely(!*p_bo)) {
		DRM_ERROR("Failed to allocate a buffer.\n");
		return -ENOMEM;
	}

	ret = vmw_bo_init(vmw, *p_bo, size,
			  placement, interruptible, pin,
			  bo_free);
	if (unlikely(ret != 0))
		goto out_error;

	return ret;
out_error:
	kfree(*p_bo);
	*p_bo = NULL;
	return ret;
}

/**
 * vmw_bo_init - Initialize a vmw buffer object
 *
 * @dev_priv: Pointer to the device private struct
 * @vmw_bo: Pointer to the struct vmw_buffer_object to initialize.
 * @size: Buffer object size in bytes.
 * @placement: Initial placement.
 * @interruptible: Whether waits should be performed interruptible.
 * @pin: If the BO should be created pinned at a fixed location.
 * @bo_free: The buffer object destructor.
 * Returns: Zero on success, negative error code on error.
 *
 * Note that on error, the code will free the buffer object.
 */
int vmw_bo_init(struct vmw_private *dev_priv,
		struct vmw_buffer_object *vmw_bo,
		size_t size, struct ttm_placement *placement,
		bool interruptible, bool pin,
		void (*bo_free)(struct ttm_buffer_object *bo))
{
	struct ttm_operation_ctx ctx = {
		.interruptible = interruptible,
		.no_wait_gpu = false
	};
	struct ttm_device *bdev = &dev_priv->bdev;
	struct drm_device *vdev = &dev_priv->drm;
	int ret;

	WARN_ON_ONCE(!bo_free);
	memset(vmw_bo, 0, sizeof(*vmw_bo));
	BUILD_BUG_ON(TTM_MAX_BO_PRIORITY <= 3);
	vmw_bo->base.priority = 3;
	vmw_bo->res_tree = RB_ROOT;

	size = ALIGN(size, PAGE_SIZE);
	drm_gem_private_object_init(vdev, &vmw_bo->base.base, size);

	ret = ttm_bo_init_reserved(bdev, &vmw_bo->base, ttm_bo_type_device,
				   placement, 0, &ctx, NULL, NULL, bo_free);
	if (unlikely(ret)) {
		return ret;
	}

	if (pin)
		ttm_bo_pin(&vmw_bo->base);
	ttm_bo_unreserve(&vmw_bo->base);

	return 0;
}

/**
 * vmw_user_bo_synccpu_grab - Grab a struct vmw_buffer_object for cpu
 * access, idling previous GPU operations on the buffer and optionally
 * blocking it for further command submissions.
 *
 * @vmw_bo: Pointer to the buffer object being grabbed for CPU access
 * @flags: Flags indicating how the grab should be performed.
 * Return: Zero on success, Negative error code on error. In particular,
 * -EBUSY will be returned if a dontblock operation is requested and the
 * buffer object is busy, and -ERESTARTSYS will be returned if a wait is
 * interrupted by a signal.
 *
 * A blocking grab will be automatically released when @tfile is closed.
 */
static int vmw_user_bo_synccpu_grab(struct vmw_buffer_object *vmw_bo,
				    uint32_t flags)
{
	bool nonblock = !!(flags & drm_vmw_synccpu_dontblock);
	struct ttm_buffer_object *bo = &vmw_bo->base;
	int ret;

	if (flags & drm_vmw_synccpu_allow_cs) {
		long lret;

		lret = dma_resv_wait_timeout(bo->base.resv, DMA_RESV_USAGE_READ,
					     true, nonblock ? 0 :
					     MAX_SCHEDULE_TIMEOUT);
		if (!lret)
			return -EBUSY;
		else if (lret < 0)
			return lret;
		return 0;
	}

	ret = ttm_bo_reserve(bo, true, nonblock, NULL);
	if (unlikely(ret != 0))
		return ret;

	ret = ttm_bo_wait(bo, true, nonblock);
	if (likely(ret == 0))
		atomic_inc(&vmw_bo->cpu_writers);

	ttm_bo_unreserve(bo);
	if (unlikely(ret != 0))
		return ret;

	return ret;
}

/**
 * vmw_user_bo_synccpu_release - Release a previous grab for CPU access,
 * and unblock command submission on the buffer if blocked.
 *
 * @filp: Identifying the caller.
 * @handle: Handle identifying the buffer object.
 * @flags: Flags indicating the type of release.
 */
static int vmw_user_bo_synccpu_release(struct drm_file *filp,
				       uint32_t handle,
				       uint32_t flags)
{
	struct vmw_buffer_object *vmw_bo;
	int ret = vmw_user_bo_lookup(filp, handle, &vmw_bo);

	if (!ret) {
		if (!(flags & drm_vmw_synccpu_allow_cs)) {
			atomic_dec(&vmw_bo->cpu_writers);
		}
		ttm_bo_put(&vmw_bo->base);
	}

	return ret;
}


/**
 * vmw_user_bo_synccpu_ioctl - ioctl function implementing the synccpu
 * functionality.
 *
 * @dev: Identifies the drm device.
 * @data: Pointer to the ioctl argument.
 * @file_priv: Identifies the caller.
 * Return: Zero on success, negative error code on error.
 *
 * This function checks the ioctl arguments for validity and calls the
 * relevant synccpu functions.
 */
int vmw_user_bo_synccpu_ioctl(struct drm_device *dev, void *data,
			      struct drm_file *file_priv)
{
	struct drm_vmw_synccpu_arg *arg =
		(struct drm_vmw_synccpu_arg *) data;
	struct vmw_buffer_object *vbo;
	int ret;

	if ((arg->flags & (drm_vmw_synccpu_read | drm_vmw_synccpu_write)) == 0
	    || (arg->flags & ~(drm_vmw_synccpu_read | drm_vmw_synccpu_write |
			       drm_vmw_synccpu_dontblock |
			       drm_vmw_synccpu_allow_cs)) != 0) {
		DRM_ERROR("Illegal synccpu flags.\n");
		return -EINVAL;
	}

	switch (arg->op) {
	case drm_vmw_synccpu_grab:
		ret = vmw_user_bo_lookup(file_priv, arg->handle, &vbo);
		if (unlikely(ret != 0))
			return ret;

		ret = vmw_user_bo_synccpu_grab(vbo, arg->flags);
		vmw_bo_unreference(&vbo);
		if (unlikely(ret != 0)) {
			if (ret == -ERESTARTSYS || ret == -EBUSY)
				return -EBUSY;
			DRM_ERROR("Failed synccpu grab on handle 0x%08x.\n",
				  (unsigned int) arg->handle);
			return ret;
		}
		break;
	case drm_vmw_synccpu_release:
		ret = vmw_user_bo_synccpu_release(file_priv,
						  arg->handle,
						  arg->flags);
		if (unlikely(ret != 0)) {
			DRM_ERROR("Failed synccpu release on handle 0x%08x.\n",
				  (unsigned int) arg->handle);
			return ret;
		}
		break;
	default:
		DRM_ERROR("Invalid synccpu operation.\n");
		return -EINVAL;
	}

	return 0;
}

/**
 * vmw_bo_unref_ioctl - Generic handle close ioctl.
 *
 * @dev: Identifies the drm device.
 * @data: Pointer to the ioctl argument.
 * @file_priv: Identifies the caller.
 * Return: Zero on success, negative error code on error.
 *
 * This function checks the ioctl arguments for validity and closes a
 * handle to a TTM base object, optionally freeing the object.
 */
int vmw_bo_unref_ioctl(struct drm_device *dev, void *data,
		       struct drm_file *file_priv)
{
	struct drm_vmw_unref_dmabuf_arg *arg =
	    (struct drm_vmw_unref_dmabuf_arg *)data;

	drm_gem_handle_delete(file_priv, arg->handle);
	return 0;
}


/**
 * vmw_user_bo_lookup - Look up a vmw user buffer object from a handle.
 *
 * @filp: The file the handle is registered with.
 * @handle: The user buffer object handle
 * @out: Pointer to a where a pointer to the embedded
 * struct vmw_buffer_object should be placed.
 * Return: Zero on success, Negative error code on error.
 *
 * The vmw buffer object pointer will be refcounted.
 */
int vmw_user_bo_lookup(struct drm_file *filp,
		       uint32_t handle,
		       struct vmw_buffer_object **out)
{
	struct drm_gem_object *gobj;

	gobj = drm_gem_object_lookup(filp, handle);
	if (!gobj) {
		DRM_ERROR("Invalid buffer object handle 0x%08lx.\n",
			  (unsigned long)handle);
		return -ESRCH;
	}

	*out = gem_to_vmw_bo(gobj);
	ttm_bo_get(&(*out)->base);
	drm_gem_object_put(gobj);

	return 0;
}

/**
 * vmw_user_bo_noref_lookup - Look up a vmw user buffer object without reference
 * @filp: The TTM object file the handle is registered with.
 * @handle: The user buffer object handle.
 *
 * This function looks up a struct vmw_bo and returns a pointer to the
 * struct vmw_buffer_object it derives from without refcounting the pointer.
 * The returned pointer is only valid until vmw_user_bo_noref_release() is
 * called, and the object pointed to by the returned pointer may be doomed.
 * Any persistent usage of the object requires a refcount to be taken using
 * ttm_bo_reference_unless_doomed(). Iff this function returns successfully it
 * needs to be paired with vmw_user_bo_noref_release() and no sleeping-
 * or scheduling functions may be called in between these function calls.
 *
 * Return: A struct vmw_buffer_object pointer if successful or negative
 * error pointer on failure.
 */
struct vmw_buffer_object *
vmw_user_bo_noref_lookup(struct drm_file *filp, u32 handle)
{
	struct vmw_buffer_object *vmw_bo;
	struct ttm_buffer_object *bo;
	struct drm_gem_object *gobj = drm_gem_object_lookup(filp, handle);

	if (!gobj) {
		DRM_ERROR("Invalid buffer object handle 0x%08lx.\n",
			  (unsigned long)handle);
		return ERR_PTR(-ESRCH);
	}
	vmw_bo = gem_to_vmw_bo(gobj);
	bo = ttm_bo_get_unless_zero(&vmw_bo->base);
	vmw_bo = vmw_buffer_object(bo);
	drm_gem_object_put(gobj);

	return vmw_bo;
}


/**
 * vmw_bo_fence_single - Utility function to fence a single TTM buffer
 *                       object without unreserving it.
 *
 * @bo:             Pointer to the struct ttm_buffer_object to fence.
 * @fence:          Pointer to the fence. If NULL, this function will
 *                  insert a fence into the command stream..
 *
 * Contrary to the ttm_eu version of this function, it takes only
 * a single buffer object instead of a list, and it also doesn't
 * unreserve the buffer object, which needs to be done separately.
 */
void vmw_bo_fence_single(struct ttm_buffer_object *bo,
			 struct vmw_fence_obj *fence)
{
	struct ttm_device *bdev = bo->bdev;
	struct vmw_private *dev_priv =
		container_of(bdev, struct vmw_private, bdev);
	int ret;

	if (fence == NULL)
		vmw_execbuf_fence_commands(NULL, dev_priv, &fence, NULL);
	else
		dma_fence_get(&fence->base);

	ret = dma_resv_reserve_fences(bo->base.resv, 1);
	if (!ret)
		dma_resv_add_fence(bo->base.resv, &fence->base,
				   DMA_RESV_USAGE_KERNEL);
	else
		/* Last resort fallback when we are OOM */
		dma_fence_wait(&fence->base, false);
	dma_fence_put(&fence->base);
}


/**
 * vmw_dumb_create - Create a dumb kms buffer
 *
 * @file_priv: Pointer to a struct drm_file identifying the caller.
 * @dev: Pointer to the drm device.
 * @args: Pointer to a struct drm_mode_create_dumb structure
 * Return: Zero on success, negative error code on failure.
 *
 * This is a driver callback for the core drm create_dumb functionality.
 * Note that this is very similar to the vmw_bo_alloc ioctl, except
 * that the arguments have a different format.
 */
int vmw_dumb_create(struct drm_file *file_priv,
		    struct drm_device *dev,
		    struct drm_mode_create_dumb *args)
{
	struct vmw_private *dev_priv = vmw_priv(dev);
	struct vmw_buffer_object *vbo;
	int ret;

	args->pitch = args->width * ((args->bpp + 7) / 8);
	args->size = ALIGN(args->pitch * args->height, PAGE_SIZE);

	ret = vmw_gem_object_create_with_handle(dev_priv, file_priv,
						args->size, &args->handle,
						&vbo);

	return ret;
}

/**
 * vmw_bo_swap_notify - swapout notify callback.
 *
 * @bo: The buffer object to be swapped out.
 */
void vmw_bo_swap_notify(struct ttm_buffer_object *bo)
{
	/* Is @bo embedded in a struct vmw_buffer_object? */
	if (!bo_is_vmw(bo))
		return;

	/* Kill any cached kernel maps before swapout */
	vmw_bo_unmap(vmw_buffer_object(bo));
}


/**
 * vmw_bo_move_notify - TTM move_notify_callback
 *
 * @bo: The TTM buffer object about to move.
 * @mem: The struct ttm_resource indicating to what memory
 *       region the move is taking place.
 *
 * Detaches cached maps and device bindings that require that the
 * buffer doesn't move.
 */
void vmw_bo_move_notify(struct ttm_buffer_object *bo,
			struct ttm_resource *mem)
{
	struct vmw_buffer_object *vbo;

	/* Make sure @bo is embedded in a struct vmw_buffer_object? */
	if (!bo_is_vmw(bo))
		return;

	vbo = container_of(bo, struct vmw_buffer_object, base);

	/*
	 * Kill any cached kernel maps before move to or from VRAM.
	 * With other types of moves, the underlying pages stay the same,
	 * and the map can be kept.
	 */
	if (mem->mem_type == TTM_PL_VRAM || bo->resource->mem_type == TTM_PL_VRAM)
		vmw_bo_unmap(vbo);

	/*
	 * If we're moving a backup MOB out of MOB placement, then make sure we
	 * read back all resource content first, and unbind the MOB from
	 * the resource.
	 */
	if (mem->mem_type != VMW_PL_MOB && bo->resource->mem_type == VMW_PL_MOB)
		vmw_resource_unbind_list(vbo);
}<|MERGE_RESOLUTION|>--- conflicted
+++ resolved
@@ -429,15 +429,9 @@
 
 	drm_gem_private_object_init(vdev, &bo->base, size);
 
-<<<<<<< HEAD
-	ret = ttm_bo_init_reserved(&dev_priv->bdev, bo, size,
-				   ttm_bo_type_kernel, placement, 0,
-				   &ctx, NULL, NULL, vmw_bo_default_destroy);
-=======
 	ret = ttm_bo_init_reserved(&dev_priv->bdev, bo, ttm_bo_type_kernel,
 				   placement, 0, &ctx, NULL, NULL,
 				   vmw_bo_default_destroy);
->>>>>>> 7365df19
 	if (unlikely(ret))
 		goto error_free;
 
