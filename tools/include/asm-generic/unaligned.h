/* SPDX-License-Identifier: GPL-2.0 */
#ifndef __ASM_GENERIC_UNALIGNED_H
#define __ASM_GENERIC_UNALIGNED_H

/*
 * This is the most generic implementation of unaligned accesses
 * and should work almost anywhere.
 */
#pragma GCC diagnostic push
#pragma GCC diagnostic ignored "-Wpacked"
<<<<<<< HEAD
=======
#pragma GCC diagnostic ignored "-Wattributes"
>>>>>>> 8e2f79f4

#define __get_unaligned_t(type, ptr) ({						\
	const struct { type x; } __packed *__pptr = (typeof(__pptr))(ptr);	\
	__pptr->x;								\
})

#define __put_unaligned_t(type, val, ptr) do {					\
	struct { type x; } __packed *__pptr = (typeof(__pptr))(ptr);		\
	__pptr->x = (val);							\
} while (0)

#define get_unaligned(ptr)	__get_unaligned_t(typeof(*(ptr)), (ptr))
#define put_unaligned(val, ptr) __put_unaligned_t(typeof(*(ptr)), (val), (ptr))

static inline u16 get_unaligned_le16(const void *p)
{
	return le16_to_cpu(__get_unaligned_t(__le16, p));
}

static inline u32 get_unaligned_le32(const void *p)
{
	return le32_to_cpu(__get_unaligned_t(__le32, p));
}

static inline u64 get_unaligned_le64(const void *p)
{
	return le64_to_cpu(__get_unaligned_t(__le64, p));
}

static inline void put_unaligned_le16(u16 val, void *p)
{
	__put_unaligned_t(__le16, cpu_to_le16(val), p);
}

static inline void put_unaligned_le32(u32 val, void *p)
{
	__put_unaligned_t(__le32, cpu_to_le32(val), p);
}

static inline void put_unaligned_le64(u64 val, void *p)
{
	__put_unaligned_t(__le64, cpu_to_le64(val), p);
}

static inline u16 get_unaligned_be16(const void *p)
{
	return be16_to_cpu(__get_unaligned_t(__be16, p));
}

static inline u32 get_unaligned_be32(const void *p)
{
	return be32_to_cpu(__get_unaligned_t(__be32, p));
}

static inline u64 get_unaligned_be64(const void *p)
{
	return be64_to_cpu(__get_unaligned_t(__be64, p));
}

static inline void put_unaligned_be16(u16 val, void *p)
{
	__put_unaligned_t(__be16, cpu_to_be16(val), p);
}

static inline void put_unaligned_be32(u32 val, void *p)
{
	__put_unaligned_t(__be32, cpu_to_be32(val), p);
}

static inline void put_unaligned_be64(u64 val, void *p)
{
	__put_unaligned_t(__be64, cpu_to_be64(val), p);
}

static inline u32 __get_unaligned_be24(const u8 *p)
{
	return p[0] << 16 | p[1] << 8 | p[2];
}

static inline u32 get_unaligned_be24(const void *p)
{
	return __get_unaligned_be24(p);
}

static inline u32 __get_unaligned_le24(const u8 *p)
{
	return p[0] | p[1] << 8 | p[2] << 16;
}

static inline u32 get_unaligned_le24(const void *p)
{
	return __get_unaligned_le24(p);
}

static inline void __put_unaligned_be24(const u32 val, u8 *p)
{
	*p++ = val >> 16;
	*p++ = val >> 8;
	*p++ = val;
}

static inline void put_unaligned_be24(const u32 val, void *p)
{
	__put_unaligned_be24(val, p);
}

static inline void __put_unaligned_le24(const u32 val, u8 *p)
{
	*p++ = val;
	*p++ = val >> 8;
	*p++ = val >> 16;
}

static inline void put_unaligned_le24(const u32 val, void *p)
{
	__put_unaligned_le24(val, p);
}

static inline void __put_unaligned_be48(const u64 val, u8 *p)
{
	*p++ = val >> 40;
	*p++ = val >> 32;
	*p++ = val >> 24;
	*p++ = val >> 16;
	*p++ = val >> 8;
	*p++ = val;
}

static inline void put_unaligned_be48(const u64 val, void *p)
{
	__put_unaligned_be48(val, p);
}

static inline u64 __get_unaligned_be48(const u8 *p)
{
	return (u64)p[0] << 40 | (u64)p[1] << 32 | (u64)p[2] << 24 |
		p[3] << 16 | p[4] << 8 | p[5];
}

static inline u64 get_unaligned_be48(const void *p)
{
	return __get_unaligned_be48(p);
}
#pragma GCC diagnostic pop

#endif /* __ASM_GENERIC_UNALIGNED_H */<|MERGE_RESOLUTION|>--- conflicted
+++ resolved
@@ -8,10 +8,7 @@
  */
 #pragma GCC diagnostic push
 #pragma GCC diagnostic ignored "-Wpacked"
-<<<<<<< HEAD
-=======
 #pragma GCC diagnostic ignored "-Wattributes"
->>>>>>> 8e2f79f4
 
 #define __get_unaligned_t(type, ptr) ({						\
 	const struct { type x; } __packed *__pptr = (typeof(__pptr))(ptr);	\
