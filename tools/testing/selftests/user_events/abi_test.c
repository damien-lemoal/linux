--- conflicted
+++ resolved
@@ -59,9 +59,6 @@
 	return ret;
 }
 
-<<<<<<< HEAD
-static int reg_enable(void *enable, int size, int bit)
-=======
 static int event_delete(void)
 {
 	int fd = open(data_file, O_RDWR);
@@ -77,8 +74,7 @@
 	return ret;
 }
 
-static int reg_enable_flags(long *enable, int size, int bit, int flags)
->>>>>>> 70a9affa
+static int reg_enable_flags(void *enable, int size, int bit, int flags)
 {
 	struct user_reg reg = {0};
 	int fd = open(data_file, O_RDWR);
@@ -101,16 +97,12 @@
 	return ret;
 }
 
-<<<<<<< HEAD
+static int reg_enable(void *enable, int size, int bit)
+{
+	return reg_enable_flags(enable, size, bit, 0);
+}
+
 static int reg_disable(void *enable, int bit)
-=======
-static int reg_enable(long *enable, int size, int bit)
-{
-	return reg_enable_flags(enable, size, bit, 0);
-}
-
-static int reg_disable(long *enable, int bit)
->>>>>>> 70a9affa
 {
 	struct user_unreg reg = {0};
 	int fd = open(data_file, O_RDWR);
