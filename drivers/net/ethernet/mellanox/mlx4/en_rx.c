/*
 * Copyright (c) 2007 Mellanox Technologies. All rights reserved.
 *
 * This software is available to you under a choice of one of two
 * licenses.  You may choose to be licensed under the terms of the GNU
 * General Public License (GPL) Version 2, available from the file
 * COPYING in the main directory of this source tree, or the
 * OpenIB.org BSD license below:
 *
 *     Redistribution and use in source and binary forms, with or
 *     without modification, are permitted provided that the following
 *     conditions are met:
 *
 *      - Redistributions of source code must retain the above
 *        copyright notice, this list of conditions and the following
 *        disclaimer.
 *
 *      - Redistributions in binary form must reproduce the above
 *        copyright notice, this list of conditions and the following
 *        disclaimer in the documentation and/or other materials
 *        provided with the distribution.
 *
 * THE SOFTWARE IS PROVIDED "AS IS", WITHOUT WARRANTY OF ANY KIND,
 * EXPRESS OR IMPLIED, INCLUDING BUT NOT LIMITED TO THE WARRANTIES OF
 * MERCHANTABILITY, FITNESS FOR A PARTICULAR PURPOSE AND
 * NONINFRINGEMENT. IN NO EVENT SHALL THE AUTHORS OR COPYRIGHT HOLDERS
 * BE LIABLE FOR ANY CLAIM, DAMAGES OR OTHER LIABILITY, WHETHER IN AN
 * ACTION OF CONTRACT, TORT OR OTHERWISE, ARISING FROM, OUT OF OR IN
 * CONNECTION WITH THE SOFTWARE OR THE USE OR OTHER DEALINGS IN THE
 * SOFTWARE.
 *
 */

#include <linux/mlx4/cq.h>
#include <linux/slab.h>
#include <linux/mlx4/qp.h>
#include <linux/skbuff.h>
#include <linux/if_ether.h>
#include <linux/if_vlan.h>
#include <linux/vmalloc.h>

#include "mlx4_en.h"


static int mlx4_en_alloc_frag(struct mlx4_en_priv *priv,
			      struct mlx4_en_rx_desc *rx_desc,
			      struct page_frag *skb_frags,
			      struct mlx4_en_rx_alloc *ring_alloc,
			      int i)
{
	struct mlx4_en_dev *mdev = priv->mdev;
	struct mlx4_en_frag_info *frag_info = &priv->frag_info[i];
	struct mlx4_en_rx_alloc *page_alloc = &ring_alloc[i];
	struct page *page;
	dma_addr_t dma;

	if (page_alloc->offset == frag_info->last_offset) {
		/* Allocate new page */
		page = alloc_pages(GFP_ATOMIC | __GFP_COMP, MLX4_EN_ALLOC_ORDER);
		if (!page)
			return -ENOMEM;

		skb_frags[i].page = page_alloc->page;
		skb_frags[i].offset = page_alloc->offset;
		page_alloc->page = page;
		page_alloc->offset = frag_info->frag_align;
	} else {
		page = page_alloc->page;
		get_page(page);

		skb_frags[i].page = page;
		skb_frags[i].offset = page_alloc->offset;
		page_alloc->offset += frag_info->frag_stride;
	}
	dma = pci_map_single(mdev->pdev, page_address(skb_frags[i].page) +
			     skb_frags[i].offset, frag_info->frag_size,
			     PCI_DMA_FROMDEVICE);
	rx_desc->data[i].addr = cpu_to_be64(dma);
	return 0;
}

static int mlx4_en_init_allocator(struct mlx4_en_priv *priv,
				  struct mlx4_en_rx_ring *ring)
{
	struct mlx4_en_rx_alloc *page_alloc;
	int i;

	for (i = 0; i < priv->num_frags; i++) {
		page_alloc = &ring->page_alloc[i];
		page_alloc->page = alloc_pages(GFP_ATOMIC | __GFP_COMP,
					       MLX4_EN_ALLOC_ORDER);
		if (!page_alloc->page)
			goto out;

		page_alloc->offset = priv->frag_info[i].frag_align;
		en_dbg(DRV, priv, "Initialized allocator:%d with page:%p\n",
		       i, page_alloc->page);
	}
	return 0;

out:
	while (i--) {
		page_alloc = &ring->page_alloc[i];
		put_page(page_alloc->page);
		page_alloc->page = NULL;
	}
	return -ENOMEM;
}

static void mlx4_en_destroy_allocator(struct mlx4_en_priv *priv,
				      struct mlx4_en_rx_ring *ring)
{
	struct mlx4_en_rx_alloc *page_alloc;
	int i;

	for (i = 0; i < priv->num_frags; i++) {
		page_alloc = &ring->page_alloc[i];
		en_dbg(DRV, priv, "Freeing allocator:%d count:%d\n",
		       i, page_count(page_alloc->page));

		put_page(page_alloc->page);
		page_alloc->page = NULL;
	}
}


static void mlx4_en_init_rx_desc(struct mlx4_en_priv *priv,
				 struct mlx4_en_rx_ring *ring, int index)
{
	struct mlx4_en_rx_desc *rx_desc = ring->buf + ring->stride * index;
	struct skb_frag_struct *skb_frags = ring->rx_info +
					    (index << priv->log_rx_info);
	int possible_frags;
	int i;

	/* Set size and memtype fields */
	for (i = 0; i < priv->num_frags; i++) {
		skb_frag_size_set(&skb_frags[i], priv->frag_info[i].frag_size);
		rx_desc->data[i].byte_count =
			cpu_to_be32(priv->frag_info[i].frag_size);
		rx_desc->data[i].lkey = cpu_to_be32(priv->mdev->mr.key);
	}

	/* If the number of used fragments does not fill up the ring stride,
	 * remaining (unused) fragments must be padded with null address/size
	 * and a special memory key */
	possible_frags = (ring->stride - sizeof(struct mlx4_en_rx_desc)) / DS_SIZE;
	for (i = priv->num_frags; i < possible_frags; i++) {
		rx_desc->data[i].byte_count = 0;
		rx_desc->data[i].lkey = cpu_to_be32(MLX4_EN_MEMTYPE_PAD);
		rx_desc->data[i].addr = 0;
	}
}


static int mlx4_en_prepare_rx_desc(struct mlx4_en_priv *priv,
				   struct mlx4_en_rx_ring *ring, int index)
{
	struct mlx4_en_rx_desc *rx_desc = ring->buf + (index * ring->stride);
	struct page_frag *skb_frags = ring->rx_info +
				      (index << priv->log_rx_info);
	int i;

	for (i = 0; i < priv->num_frags; i++)
		if (mlx4_en_alloc_frag(priv, rx_desc, skb_frags, ring->page_alloc, i))
			goto err;

	return 0;

err:
	while (i--) {
		dma_addr_t dma = be64_to_cpu(rx_desc->data[i].addr);
		pci_unmap_single(priv->mdev->pdev, dma, skb_frags[i].size,
				 PCI_DMA_FROMDEVICE);
		put_page(skb_frags[i].page);
	}
	return -ENOMEM;
}

static inline void mlx4_en_update_rx_prod_db(struct mlx4_en_rx_ring *ring)
{
	*ring->wqres.db.db = cpu_to_be32(ring->prod & 0xffff);
}

static void mlx4_en_free_rx_desc(struct mlx4_en_priv *priv,
				 struct mlx4_en_rx_ring *ring,
				 int index)
{
	struct mlx4_en_dev *mdev = priv->mdev;
	struct page_frag *skb_frags;
	struct mlx4_en_rx_desc *rx_desc = ring->buf + (index << ring->log_stride);
	dma_addr_t dma;
	int nr;

	skb_frags = ring->rx_info + (index << priv->log_rx_info);
	for (nr = 0; nr < priv->num_frags; nr++) {
		en_dbg(DRV, priv, "Freeing fragment:%d\n", nr);
		dma = be64_to_cpu(rx_desc->data[nr].addr);

		en_dbg(DRV, priv, "Unmapping buffer at dma:0x%llx\n", (u64) dma);
		pci_unmap_single(mdev->pdev, dma, skb_frags[nr].size,
				 PCI_DMA_FROMDEVICE);
		put_page(skb_frags[nr].page);
	}
}

static int mlx4_en_fill_rx_buffers(struct mlx4_en_priv *priv)
{
	struct mlx4_en_rx_ring *ring;
	int ring_ind;
	int buf_ind;
	int new_size;

	for (buf_ind = 0; buf_ind < priv->prof->rx_ring_size; buf_ind++) {
		for (ring_ind = 0; ring_ind < priv->rx_ring_num; ring_ind++) {
			ring = &priv->rx_ring[ring_ind];

			if (mlx4_en_prepare_rx_desc(priv, ring,
						    ring->actual_size)) {
				if (ring->actual_size < MLX4_EN_MIN_RX_SIZE) {
					en_err(priv, "Failed to allocate "
						     "enough rx buffers\n");
					return -ENOMEM;
				} else {
					new_size = rounddown_pow_of_two(ring->actual_size);
					en_warn(priv, "Only %d buffers allocated "
						      "reducing ring size to %d",
						ring->actual_size, new_size);
					goto reduce_rings;
				}
			}
			ring->actual_size++;
			ring->prod++;
		}
	}
	return 0;

reduce_rings:
	for (ring_ind = 0; ring_ind < priv->rx_ring_num; ring_ind++) {
		ring = &priv->rx_ring[ring_ind];
		while (ring->actual_size > new_size) {
			ring->actual_size--;
			ring->prod--;
			mlx4_en_free_rx_desc(priv, ring, ring->actual_size);
		}
	}

	return 0;
}

static void mlx4_en_free_rx_buf(struct mlx4_en_priv *priv,
				struct mlx4_en_rx_ring *ring)
{
	int index;

	en_dbg(DRV, priv, "Freeing Rx buf - cons:%d prod:%d\n",
	       ring->cons, ring->prod);

	/* Unmap and free Rx buffers */
	BUG_ON((u32) (ring->prod - ring->cons) > ring->actual_size);
	while (ring->cons != ring->prod) {
		index = ring->cons & ring->size_mask;
		en_dbg(DRV, priv, "Processing descriptor:%d\n", index);
		mlx4_en_free_rx_desc(priv, ring, index);
		++ring->cons;
	}
}

int mlx4_en_create_rx_ring(struct mlx4_en_priv *priv,
			   struct mlx4_en_rx_ring *ring, u32 size, u16 stride)
{
	struct mlx4_en_dev *mdev = priv->mdev;
	int err;
	int tmp;


	ring->prod = 0;
	ring->cons = 0;
	ring->size = size;
	ring->size_mask = size - 1;
	ring->stride = stride;
	ring->log_stride = ffs(ring->stride) - 1;
	ring->buf_size = ring->size * ring->stride + TXBB_SIZE;

	tmp = size * roundup_pow_of_two(MLX4_EN_MAX_RX_FRAGS *
					sizeof(struct skb_frag_struct));
	ring->rx_info = vmalloc(tmp);
	if (!ring->rx_info) {
		en_err(priv, "Failed allocating rx_info ring\n");
		return -ENOMEM;
	}
	en_dbg(DRV, priv, "Allocated rx_info ring at addr:%p size:%d\n",
		 ring->rx_info, tmp);

	err = mlx4_alloc_hwq_res(mdev->dev, &ring->wqres,
				 ring->buf_size, 2 * PAGE_SIZE);
	if (err)
		goto err_ring;

	err = mlx4_en_map_buffer(&ring->wqres.buf);
	if (err) {
		en_err(priv, "Failed to map RX buffer\n");
		goto err_hwq;
	}
	ring->buf = ring->wqres.buf.direct.buf;

	return 0;

err_hwq:
	mlx4_free_hwq_res(mdev->dev, &ring->wqres, ring->buf_size);
err_ring:
	vfree(ring->rx_info);
	ring->rx_info = NULL;
	return err;
}

int mlx4_en_activate_rx_rings(struct mlx4_en_priv *priv)
{
	struct mlx4_en_rx_ring *ring;
	int i;
	int ring_ind;
	int err;
	int stride = roundup_pow_of_two(sizeof(struct mlx4_en_rx_desc) +
					DS_SIZE * priv->num_frags);

	for (ring_ind = 0; ring_ind < priv->rx_ring_num; ring_ind++) {
		ring = &priv->rx_ring[ring_ind];

		ring->prod = 0;
		ring->cons = 0;
		ring->actual_size = 0;
		ring->cqn = priv->rx_cq[ring_ind].mcq.cqn;

		ring->stride = stride;
		if (ring->stride <= TXBB_SIZE)
			ring->buf += TXBB_SIZE;

		ring->log_stride = ffs(ring->stride) - 1;
		ring->buf_size = ring->size * ring->stride;

		memset(ring->buf, 0, ring->buf_size);
		mlx4_en_update_rx_prod_db(ring);

		/* Initailize all descriptors */
		for (i = 0; i < ring->size; i++)
			mlx4_en_init_rx_desc(priv, ring, i);

		/* Initialize page allocators */
		err = mlx4_en_init_allocator(priv, ring);
		if (err) {
			en_err(priv, "Failed initializing ring allocator\n");
			if (ring->stride <= TXBB_SIZE)
				ring->buf -= TXBB_SIZE;
			ring_ind--;
			goto err_allocator;
		}
	}
	err = mlx4_en_fill_rx_buffers(priv);
	if (err)
		goto err_buffers;

	for (ring_ind = 0; ring_ind < priv->rx_ring_num; ring_ind++) {
		ring = &priv->rx_ring[ring_ind];

		ring->size_mask = ring->actual_size - 1;
		mlx4_en_update_rx_prod_db(ring);
	}

	return 0;

err_buffers:
	for (ring_ind = 0; ring_ind < priv->rx_ring_num; ring_ind++)
		mlx4_en_free_rx_buf(priv, &priv->rx_ring[ring_ind]);

	ring_ind = priv->rx_ring_num - 1;
err_allocator:
	while (ring_ind >= 0) {
		if (priv->rx_ring[ring_ind].stride <= TXBB_SIZE)
			priv->rx_ring[ring_ind].buf -= TXBB_SIZE;
		mlx4_en_destroy_allocator(priv, &priv->rx_ring[ring_ind]);
		ring_ind--;
	}
	return err;
}

void mlx4_en_destroy_rx_ring(struct mlx4_en_priv *priv,
			     struct mlx4_en_rx_ring *ring, u32 size, u16 stride)
{
	struct mlx4_en_dev *mdev = priv->mdev;

	mlx4_en_unmap_buffer(&ring->wqres.buf);
	mlx4_free_hwq_res(mdev->dev, &ring->wqres, size * stride + TXBB_SIZE);
	vfree(ring->rx_info);
	ring->rx_info = NULL;
}

void mlx4_en_deactivate_rx_ring(struct mlx4_en_priv *priv,
				struct mlx4_en_rx_ring *ring)
{
	mlx4_en_free_rx_buf(priv, ring);
	if (ring->stride <= TXBB_SIZE)
		ring->buf -= TXBB_SIZE;
	mlx4_en_destroy_allocator(priv, ring);
}


/* Unmap a completed descriptor and free unused pages */
static int mlx4_en_complete_rx_desc(struct mlx4_en_priv *priv,
				    struct mlx4_en_rx_desc *rx_desc,
				    struct page_frag *skb_frags,
				    struct sk_buff *skb,
				    struct mlx4_en_rx_alloc *page_alloc,
				    int length)
{
	struct skb_frag_struct *skb_frags_rx = skb_shinfo(skb)->frags;
	struct mlx4_en_dev *mdev = priv->mdev;
	struct mlx4_en_frag_info *frag_info;
	int nr;
	dma_addr_t dma;

	/* Collect used fragments while replacing them in the HW descirptors */
	for (nr = 0; nr < priv->num_frags; nr++) {
		frag_info = &priv->frag_info[nr];
		if (length <= frag_info->frag_prefix_size)
			break;

		/* Save page reference in skb */
		__skb_frag_set_page(&skb_frags_rx[nr], skb_frags[nr].page);
		skb_frag_size_set(&skb_frags_rx[nr], skb_frags[nr].size);
		skb_frags_rx[nr].page_offset = skb_frags[nr].offset;
		skb->truesize += frag_info->frag_stride;
		dma = be64_to_cpu(rx_desc->data[nr].addr);

		/* Allocate a replacement page */
		if (mlx4_en_alloc_frag(priv, rx_desc, skb_frags, page_alloc, nr))
			goto fail;

		/* Unmap buffer */
		pci_unmap_single(mdev->pdev, dma, skb_frag_size(&skb_frags_rx[nr]),
				 PCI_DMA_FROMDEVICE);
	}
	/* Adjust size of last fragment to match actual length */
	if (nr > 0)
		skb_frag_size_set(&skb_frags_rx[nr - 1],
			length - priv->frag_info[nr - 1].frag_prefix_size);
	return nr;

fail:
	/* Drop all accumulated fragments (which have already been replaced in
	 * the descriptor) of this packet; remaining fragments are reused... */
	while (nr > 0) {
		nr--;
		__skb_frag_unref(&skb_frags_rx[nr]);
	}
	return 0;
}


static struct sk_buff *mlx4_en_rx_skb(struct mlx4_en_priv *priv,
				      struct mlx4_en_rx_desc *rx_desc,
				      struct page_frag *skb_frags,
				      struct mlx4_en_rx_alloc *page_alloc,
				      unsigned int length)
{
	struct mlx4_en_dev *mdev = priv->mdev;
	struct sk_buff *skb;
	void *va;
	int used_frags;
	dma_addr_t dma;

	skb = dev_alloc_skb(SMALL_PACKET_SIZE + NET_IP_ALIGN);
	if (!skb) {
		en_dbg(RX_ERR, priv, "Failed allocating skb\n");
		return NULL;
	}
	skb->dev = priv->dev;
	skb_reserve(skb, NET_IP_ALIGN);
	skb->len = length;

	/* Get pointer to first fragment so we could copy the headers into the
	 * (linear part of the) skb */
	va = page_address(skb_frags[0].page) + skb_frags[0].offset;

	if (length <= SMALL_PACKET_SIZE) {
		/* We are copying all relevant data to the skb - temporarily
		 * synch buffers for the copy */
		dma = be64_to_cpu(rx_desc->data[0].addr);
		dma_sync_single_for_cpu(&mdev->pdev->dev, dma, length,
					DMA_FROM_DEVICE);
		skb_copy_to_linear_data(skb, va, length);
		dma_sync_single_for_device(&mdev->pdev->dev, dma, length,
					   DMA_FROM_DEVICE);
		skb->tail += length;
	} else {

		/* Move relevant fragments to skb */
		used_frags = mlx4_en_complete_rx_desc(priv, rx_desc, skb_frags,
						      skb, page_alloc, length);
		if (unlikely(!used_frags)) {
			kfree_skb(skb);
			return NULL;
		}
		skb_shinfo(skb)->nr_frags = used_frags;

		/* Copy headers into the skb linear buffer */
		memcpy(skb->data, va, HEADER_COPY_SIZE);
		skb->tail += HEADER_COPY_SIZE;

		/* Skip headers in first fragment */
		skb_shinfo(skb)->frags[0].page_offset += HEADER_COPY_SIZE;

		/* Adjust size of first fragment */
		skb_frag_size_sub(&skb_shinfo(skb)->frags[0], HEADER_COPY_SIZE);
		skb->data_len = length - HEADER_COPY_SIZE;
	}
	return skb;
}

static void validate_loopback(struct mlx4_en_priv *priv, struct sk_buff *skb)
{
	int i;
	int offset = ETH_HLEN;

	for (i = 0; i < MLX4_LOOPBACK_TEST_PAYLOAD; i++, offset++) {
		if (*(skb->data + offset) != (unsigned char) (i & 0xff))
			goto out_loopback;
	}
	/* Loopback found */
	priv->loopback_ok = 1;

out_loopback:
	dev_kfree_skb_any(skb);
}

int mlx4_en_process_rx_cq(struct net_device *dev, struct mlx4_en_cq *cq, int budget)
{
	struct mlx4_en_priv *priv = netdev_priv(dev);
	struct mlx4_cqe *cqe;
	struct mlx4_en_rx_ring *ring = &priv->rx_ring[cq->ring];
	struct page_frag *skb_frags;
	struct mlx4_en_rx_desc *rx_desc;
	struct sk_buff *skb;
	int index;
	int nr;
	unsigned int length;
	int polled = 0;
	int ip_summed;
	struct ethhdr *ethh;
	u64 s_mac;

	if (!priv->port_up)
		return 0;

	/* We assume a 1:1 mapping between CQEs and Rx descriptors, so Rx
	 * descriptor offset can be deduced from the CQE index instead of
	 * reading 'cqe->index' */
	index = cq->mcq.cons_index & ring->size_mask;
	cqe = &cq->buf[index];

	/* Process all completed CQEs */
	while (XNOR(cqe->owner_sr_opcode & MLX4_CQE_OWNER_MASK,
		    cq->mcq.cons_index & cq->size)) {

		skb_frags = ring->rx_info + (index << priv->log_rx_info);
		rx_desc = ring->buf + (index << ring->log_stride);

		/*
		 * make sure we read the CQE after we read the ownership bit
		 */
		rmb();

		/* Drop packet on bad receive or bad checksum */
		if (unlikely((cqe->owner_sr_opcode & MLX4_CQE_OPCODE_MASK) ==
						MLX4_CQE_OPCODE_ERROR)) {
			en_err(priv, "CQE completed in error - vendor "
				  "syndrom:%d syndrom:%d\n",
				  ((struct mlx4_err_cqe *) cqe)->vendor_err_syndrome,
				  ((struct mlx4_err_cqe *) cqe)->syndrome);
			goto next;
		}
		if (unlikely(cqe->badfcs_enc & MLX4_CQE_BAD_FCS)) {
			en_dbg(RX_ERR, priv, "Accepted frame with bad FCS\n");
			goto next;
		}

		/* Get pointer to first fragment since we haven't skb yet and
		 * cast it to ethhdr struct */
		ethh = (struct ethhdr *)(page_address(skb_frags[0].page) +
					 skb_frags[0].offset);
		s_mac = mlx4_en_mac_to_u64(ethh->h_source);

		/* If source MAC is equal to our own MAC and not performing
		 * the selftest or flb disabled - drop the packet */
		if (s_mac == priv->mac &&
			(!(dev->features & NETIF_F_LOOPBACK) ||
			 !priv->validate_loopback))
			goto next;

		/*
		 * Packet is OK - process it.
		 */
		length = be32_to_cpu(cqe->byte_cnt);
		length -= ring->fcs_del;
		ring->bytes += length;
		ring->packets++;

		if (likely(dev->features & NETIF_F_RXCSUM)) {
			if ((cqe->status & cpu_to_be16(MLX4_CQE_STATUS_IPOK)) &&
			    (cqe->checksum == cpu_to_be16(0xffff))) {
				ring->csum_ok++;
				/* This packet is eligible for LRO if it is:
				 * - DIX Ethernet (type interpretation)
				 * - TCP/IP (v4)
				 * - without IP options
				 * - not an IP fragment */
				if (dev->features & NETIF_F_GRO) {
					struct sk_buff *gro_skb = napi_get_frags(&cq->napi);
					if (!gro_skb)
						goto next;

					nr = mlx4_en_complete_rx_desc(
						priv, rx_desc,
						skb_frags, gro_skb,
						ring->page_alloc, length);
					if (!nr)
						goto next;

					skb_shinfo(gro_skb)->nr_frags = nr;
					gro_skb->len = length;
					gro_skb->data_len = length;
					gro_skb->ip_summed = CHECKSUM_UNNECESSARY;

					if (cqe->vlan_my_qpn &
					    cpu_to_be32(MLX4_CQE_VLAN_PRESENT_MASK)) {
						u16 vid = be16_to_cpu(cqe->sl_vid);

						__vlan_hwaccel_put_tag(gro_skb, vid);
					}

					if (dev->features & NETIF_F_RXHASH)
						gro_skb->rxhash = be32_to_cpu(cqe->immed_rss_invalid);

					skb_record_rx_queue(gro_skb, cq->ring);
					napi_gro_frags(&cq->napi);

					goto next;
				}

				/* LRO not possible, complete processing here */
				ip_summed = CHECKSUM_UNNECESSARY;
			} else {
				ip_summed = CHECKSUM_NONE;
				ring->csum_none++;
			}
		} else {
			ip_summed = CHECKSUM_NONE;
			ring->csum_none++;
		}

		skb = mlx4_en_rx_skb(priv, rx_desc, skb_frags,
				     ring->page_alloc, length);
		if (!skb) {
			priv->stats.rx_dropped++;
			goto next;
		}

                if (unlikely(priv->validate_loopback)) {
			validate_loopback(priv, skb);
			goto next;
		}

		skb->ip_summed = ip_summed;
		skb->protocol = eth_type_trans(skb, dev);
		skb_record_rx_queue(skb, cq->ring);

		if (dev->features & NETIF_F_RXHASH)
			skb->rxhash = be32_to_cpu(cqe->immed_rss_invalid);

		if (be32_to_cpu(cqe->vlan_my_qpn) &
		    MLX4_CQE_VLAN_PRESENT_MASK)
			__vlan_hwaccel_put_tag(skb, be16_to_cpu(cqe->sl_vid));

		/* Push it up the stack */
		netif_receive_skb(skb);

next:
		++cq->mcq.cons_index;
		index = (cq->mcq.cons_index) & ring->size_mask;
		cqe = &cq->buf[index];
		if (++polled == budget) {
			/* We are here because we reached the NAPI budget -
			 * flush only pending LRO sessions */
			goto out;
		}
	}

out:
	AVG_PERF_COUNTER(priv->pstats.rx_coal_avg, polled);
	mlx4_cq_set_ci(&cq->mcq);
	wmb(); /* ensure HW sees CQ consumer before we post new buffers */
	ring->cons = cq->mcq.cons_index;
	ring->prod += polled; /* Polled descriptors were realocated in place */
	mlx4_en_update_rx_prod_db(ring);
	return polled;
}


void mlx4_en_rx_irq(struct mlx4_cq *mcq)
{
	struct mlx4_en_cq *cq = container_of(mcq, struct mlx4_en_cq, mcq);
	struct mlx4_en_priv *priv = netdev_priv(cq->dev);

	if (priv->port_up)
		napi_schedule(&cq->napi);
	else
		mlx4_en_arm_cq(priv, cq);
}

/* Rx CQ polling - called by NAPI */
int mlx4_en_poll_rx_cq(struct napi_struct *napi, int budget)
{
	struct mlx4_en_cq *cq = container_of(napi, struct mlx4_en_cq, napi);
	struct net_device *dev = cq->dev;
	struct mlx4_en_priv *priv = netdev_priv(dev);
	int done;

	done = mlx4_en_process_rx_cq(dev, cq, budget);

	/* If we used up all the quota - we're probably not done yet... */
	if (done == budget)
		INC_PERF_COUNTER(priv->pstats.napi_quota);
	else {
		/* Done for now */
		napi_complete(napi);
		mlx4_en_arm_cq(priv, cq);
	}
	return done;
}


/* Calculate the last offset position that accommodates a full fragment
 * (assuming fagment size = stride-align) */
static int mlx4_en_last_alloc_offset(struct mlx4_en_priv *priv, u16 stride, u16 align)
{
	u16 res = MLX4_EN_ALLOC_SIZE % stride;
	u16 offset = MLX4_EN_ALLOC_SIZE - stride - res + align;

	en_dbg(DRV, priv, "Calculated last offset for stride:%d align:%d "
			    "res:%d offset:%d\n", stride, align, res, offset);
	return offset;
}


static int frag_sizes[] = {
	FRAG_SZ0,
	FRAG_SZ1,
	FRAG_SZ2,
	FRAG_SZ3
};

void mlx4_en_calc_rx_buf(struct net_device *dev)
{
	struct mlx4_en_priv *priv = netdev_priv(dev);
	int eff_mtu = dev->mtu + ETH_HLEN + VLAN_HLEN + ETH_LLC_SNAP_SIZE;
	int buf_size = 0;
	int i = 0;

	while (buf_size < eff_mtu) {
		priv->frag_info[i].frag_size =
			(eff_mtu > buf_size + frag_sizes[i]) ?
				frag_sizes[i] : eff_mtu - buf_size;
		priv->frag_info[i].frag_prefix_size = buf_size;
		if (!i)	{
			priv->frag_info[i].frag_align = NET_IP_ALIGN;
			priv->frag_info[i].frag_stride =
				ALIGN(frag_sizes[i] + NET_IP_ALIGN, SMP_CACHE_BYTES);
		} else {
			priv->frag_info[i].frag_align = 0;
			priv->frag_info[i].frag_stride =
				ALIGN(frag_sizes[i], SMP_CACHE_BYTES);
		}
		priv->frag_info[i].last_offset = mlx4_en_last_alloc_offset(
						priv, priv->frag_info[i].frag_stride,
						priv->frag_info[i].frag_align);
		buf_size += priv->frag_info[i].frag_size;
		i++;
	}

	priv->num_frags = i;
	priv->rx_skb_size = eff_mtu;
	priv->log_rx_info = ROUNDUP_LOG2(i * sizeof(struct skb_frag_struct));

	en_dbg(DRV, priv, "Rx buffer scatter-list (effective-mtu:%d "
		  "num_frags:%d):\n", eff_mtu, priv->num_frags);
	for (i = 0; i < priv->num_frags; i++) {
		en_dbg(DRV, priv, "  frag:%d - size:%d prefix:%d align:%d "
				"stride:%d last_offset:%d\n", i,
				priv->frag_info[i].frag_size,
				priv->frag_info[i].frag_prefix_size,
				priv->frag_info[i].frag_align,
				priv->frag_info[i].frag_stride,
				priv->frag_info[i].last_offset);
	}
}

/* RSS related functions */

static int mlx4_en_config_rss_qp(struct mlx4_en_priv *priv, int qpn,
				 struct mlx4_en_rx_ring *ring,
				 enum mlx4_qp_state *state,
				 struct mlx4_qp *qp)
{
	struct mlx4_en_dev *mdev = priv->mdev;
	struct mlx4_qp_context *context;
	int err = 0;

	context = kmalloc(sizeof *context , GFP_KERNEL);
	if (!context) {
		en_err(priv, "Failed to allocate qp context\n");
		return -ENOMEM;
	}

	err = mlx4_qp_alloc(mdev->dev, qpn, qp);
	if (err) {
		en_err(priv, "Failed to allocate qp #%x\n", qpn);
		goto out;
	}
	qp->event = mlx4_en_sqp_event;

	memset(context, 0, sizeof *context);
	mlx4_en_fill_qp_context(priv, ring->actual_size, ring->stride, 0, 0,
				qpn, ring->cqn, context);
	context->db_rec_addr = cpu_to_be64(ring->wqres.db.dma);

	/* Cancel FCS removal if FW allows */
	if (mdev->dev->caps.flags & MLX4_DEV_CAP_FLAG_FCS_KEEP) {
		context->param3 |= cpu_to_be32(1 << 29);
		ring->fcs_del = ETH_FCS_LEN;
	} else
		ring->fcs_del = 0;

	err = mlx4_qp_to_ready(mdev->dev, &ring->wqres.mtt, context, qp, state);
	if (err) {
		mlx4_qp_remove(mdev->dev, qp);
		mlx4_qp_free(mdev->dev, qp);
	}
	mlx4_en_update_rx_prod_db(ring);
out:
	kfree(context);
	return err;
}

/* Allocate rx qp's and configure them according to rss map */
int mlx4_en_config_rss_steer(struct mlx4_en_priv *priv)
{
	struct mlx4_en_dev *mdev = priv->mdev;
	struct mlx4_en_rss_map *rss_map = &priv->rss_map;
	struct mlx4_qp_context context;
	struct mlx4_rss_context *rss_context;
<<<<<<< HEAD
=======
	int rss_rings;
>>>>>>> c16fa4f2
	void *ptr;
	u8 rss_mask = (MLX4_RSS_IPV4 | MLX4_RSS_TCP_IPV4 | MLX4_RSS_IPV6 |
			MLX4_RSS_TCP_IPV6);
	int i, qpn;
	int err = 0;
	int good_qps = 0;
	static const u32 rsskey[10] = { 0xD181C62C, 0xF7F4DB5B, 0x1983A2FC,
				0x943E1ADB, 0xD9389E6B, 0xD1039C2C, 0xA74499AD,
				0x593D56D9, 0xF3253C06, 0x2ADC1FFC};

	en_dbg(DRV, priv, "Configuring rss steering\n");
	err = mlx4_qp_reserve_range(mdev->dev, priv->rx_ring_num,
				    priv->rx_ring_num,
				    &rss_map->base_qpn);
	if (err) {
		en_err(priv, "Failed reserving %d qps\n", priv->rx_ring_num);
		return err;
	}

	for (i = 0; i < priv->rx_ring_num; i++) {
		qpn = rss_map->base_qpn + i;
		err = mlx4_en_config_rss_qp(priv, qpn, &priv->rx_ring[i],
					    &rss_map->state[i],
					    &rss_map->qps[i]);
		if (err)
			goto rss_err;

		++good_qps;
	}

	/* Configure RSS indirection qp */
	err = mlx4_qp_alloc(mdev->dev, priv->base_qpn, &rss_map->indir_qp);
	if (err) {
		en_err(priv, "Failed to allocate RSS indirection QP\n");
		goto rss_err;
	}
	rss_map->indir_qp.event = mlx4_en_sqp_event;
	mlx4_en_fill_qp_context(priv, 0, 0, 0, 1, priv->base_qpn,
				priv->rx_ring[0].cqn, &context);

<<<<<<< HEAD
=======
	if (!priv->prof->rss_rings || priv->prof->rss_rings > priv->rx_ring_num)
		rss_rings = priv->rx_ring_num;
	else
		rss_rings = priv->prof->rss_rings;

>>>>>>> c16fa4f2
	ptr = ((void *) &context) + offsetof(struct mlx4_qp_context, pri_path)
					+ MLX4_RSS_OFFSET_IN_QPC_PRI_PATH;
	rss_context = ptr;
	rss_context->base_qpn = cpu_to_be32(ilog2(rss_rings) << 24 |
					    (rss_map->base_qpn));
	rss_context->default_qpn = cpu_to_be32(rss_map->base_qpn);
	if (priv->mdev->profile.udp_rss) {
		rss_mask |=  MLX4_RSS_UDP_IPV4 | MLX4_RSS_UDP_IPV6;
		rss_context->base_qpn_udp = rss_context->default_qpn;
	}
	rss_context->flags = rss_mask;
	rss_context->hash_fn = MLX4_RSS_HASH_TOP;
	for (i = 0; i < 10; i++)
		rss_context->rss_key[i] = rsskey[i];

	err = mlx4_qp_to_ready(mdev->dev, &priv->res.mtt, &context,
			       &rss_map->indir_qp, &rss_map->indir_state);
	if (err)
		goto indir_err;

	return 0;

indir_err:
	mlx4_qp_modify(mdev->dev, NULL, rss_map->indir_state,
		       MLX4_QP_STATE_RST, NULL, 0, 0, &rss_map->indir_qp);
	mlx4_qp_remove(mdev->dev, &rss_map->indir_qp);
	mlx4_qp_free(mdev->dev, &rss_map->indir_qp);
rss_err:
	for (i = 0; i < good_qps; i++) {
		mlx4_qp_modify(mdev->dev, NULL, rss_map->state[i],
			       MLX4_QP_STATE_RST, NULL, 0, 0, &rss_map->qps[i]);
		mlx4_qp_remove(mdev->dev, &rss_map->qps[i]);
		mlx4_qp_free(mdev->dev, &rss_map->qps[i]);
	}
	mlx4_qp_release_range(mdev->dev, rss_map->base_qpn, priv->rx_ring_num);
	return err;
}

void mlx4_en_release_rss_steer(struct mlx4_en_priv *priv)
{
	struct mlx4_en_dev *mdev = priv->mdev;
	struct mlx4_en_rss_map *rss_map = &priv->rss_map;
	int i;

	mlx4_qp_modify(mdev->dev, NULL, rss_map->indir_state,
		       MLX4_QP_STATE_RST, NULL, 0, 0, &rss_map->indir_qp);
	mlx4_qp_remove(mdev->dev, &rss_map->indir_qp);
	mlx4_qp_free(mdev->dev, &rss_map->indir_qp);

	for (i = 0; i < priv->rx_ring_num; i++) {
		mlx4_qp_modify(mdev->dev, NULL, rss_map->state[i],
			       MLX4_QP_STATE_RST, NULL, 0, 0, &rss_map->qps[i]);
		mlx4_qp_remove(mdev->dev, &rss_map->qps[i]);
		mlx4_qp_free(mdev->dev, &rss_map->qps[i]);
	}
	mlx4_qp_release_range(mdev->dev, rss_map->base_qpn, priv->rx_ring_num);
}




<|MERGE_RESOLUTION|>--- conflicted
+++ resolved
@@ -857,10 +857,7 @@
 	struct mlx4_en_rss_map *rss_map = &priv->rss_map;
 	struct mlx4_qp_context context;
 	struct mlx4_rss_context *rss_context;
-<<<<<<< HEAD
-=======
 	int rss_rings;
->>>>>>> c16fa4f2
 	void *ptr;
 	u8 rss_mask = (MLX4_RSS_IPV4 | MLX4_RSS_TCP_IPV4 | MLX4_RSS_IPV6 |
 			MLX4_RSS_TCP_IPV6);
@@ -901,14 +898,11 @@
 	mlx4_en_fill_qp_context(priv, 0, 0, 0, 1, priv->base_qpn,
 				priv->rx_ring[0].cqn, &context);
 
-<<<<<<< HEAD
-=======
 	if (!priv->prof->rss_rings || priv->prof->rss_rings > priv->rx_ring_num)
 		rss_rings = priv->rx_ring_num;
 	else
 		rss_rings = priv->prof->rss_rings;
 
->>>>>>> c16fa4f2
 	ptr = ((void *) &context) + offsetof(struct mlx4_qp_context, pri_path)
 					+ MLX4_RSS_OFFSET_IN_QPC_PRI_PATH;
 	rss_context = ptr;
