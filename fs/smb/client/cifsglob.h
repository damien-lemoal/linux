--- conflicted
+++ resolved
@@ -192,14 +192,11 @@
 		bool symlink;
 	};
 	struct {
-<<<<<<< HEAD
-=======
 		/* ioctl response buffer */
 		struct {
 			int buftype;
 			struct kvec iov;
 		} io;
->>>>>>> de927f6c
 		__u32 tag;
 		union {
 			struct reparse_data_buffer *buf;
@@ -577,15 +574,12 @@
 	int (*parse_reparse_point)(struct cifs_sb_info *cifs_sb,
 				   struct kvec *rsp_iov,
 				   struct cifs_open_info_data *data);
-<<<<<<< HEAD
-=======
 	int (*create_reparse_symlink)(const unsigned int xid,
 				      struct inode *inode,
 				      struct dentry *dentry,
 				      struct cifs_tcon *tcon,
 				      const char *full_path,
 				      const char *symname);
->>>>>>> de927f6c
 };
 
 struct smb_version_values {
