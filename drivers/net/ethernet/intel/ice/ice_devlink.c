// SPDX-License-Identifier: GPL-2.0
/* Copyright (c) 2020, Intel Corporation. */

#include <linux/vmalloc.h>

#include "ice.h"
#include "ice_lib.h"
#include "ice_devlink.h"
#include "ice_eswitch.h"
#include "ice_fw_update.h"

static int ice_active_port_option = -1;

/* context for devlink info version reporting */
struct ice_info_ctx {
	char buf[128];
	struct ice_orom_info pending_orom;
	struct ice_nvm_info pending_nvm;
	struct ice_netlist_info pending_netlist;
	struct ice_hw_dev_caps dev_caps;
};

/* The following functions are used to format specific strings for various
 * devlink info versions. The ctx parameter is used to provide the storage
 * buffer, as well as any ancillary information calculated when the info
 * request was made.
 *
 * If a version does not exist, for example when attempting to get the
 * inactive version of flash when there is no pending update, the function
 * should leave the buffer in the ctx structure empty.
 */

static void ice_info_get_dsn(struct ice_pf *pf, struct ice_info_ctx *ctx)
{
	u8 dsn[8];

	/* Copy the DSN into an array in Big Endian format */
	put_unaligned_be64(pci_get_dsn(pf->pdev), dsn);

	snprintf(ctx->buf, sizeof(ctx->buf), "%8phD", dsn);
}

static void ice_info_pba(struct ice_pf *pf, struct ice_info_ctx *ctx)
{
	struct ice_hw *hw = &pf->hw;
	int status;

	status = ice_read_pba_string(hw, (u8 *)ctx->buf, sizeof(ctx->buf));
	if (status)
		/* We failed to locate the PBA, so just skip this entry */
		dev_dbg(ice_pf_to_dev(pf), "Failed to read Product Board Assembly string, status %d\n",
			status);
}

static void ice_info_fw_mgmt(struct ice_pf *pf, struct ice_info_ctx *ctx)
{
	struct ice_hw *hw = &pf->hw;

	snprintf(ctx->buf, sizeof(ctx->buf), "%u.%u.%u",
		 hw->fw_maj_ver, hw->fw_min_ver, hw->fw_patch);
}

static void ice_info_fw_api(struct ice_pf *pf, struct ice_info_ctx *ctx)
{
	struct ice_hw *hw = &pf->hw;

	snprintf(ctx->buf, sizeof(ctx->buf), "%u.%u.%u", hw->api_maj_ver,
		 hw->api_min_ver, hw->api_patch);
}

static void ice_info_fw_build(struct ice_pf *pf, struct ice_info_ctx *ctx)
{
	struct ice_hw *hw = &pf->hw;

	snprintf(ctx->buf, sizeof(ctx->buf), "0x%08x", hw->fw_build);
}

static void ice_info_orom_ver(struct ice_pf *pf, struct ice_info_ctx *ctx)
{
	struct ice_orom_info *orom = &pf->hw.flash.orom;

	snprintf(ctx->buf, sizeof(ctx->buf), "%u.%u.%u",
		 orom->major, orom->build, orom->patch);
}

static void
ice_info_pending_orom_ver(struct ice_pf __always_unused *pf,
			  struct ice_info_ctx *ctx)
{
	struct ice_orom_info *orom = &ctx->pending_orom;

	if (ctx->dev_caps.common_cap.nvm_update_pending_orom)
		snprintf(ctx->buf, sizeof(ctx->buf), "%u.%u.%u",
			 orom->major, orom->build, orom->patch);
}

static void ice_info_nvm_ver(struct ice_pf *pf, struct ice_info_ctx *ctx)
{
	struct ice_nvm_info *nvm = &pf->hw.flash.nvm;

	snprintf(ctx->buf, sizeof(ctx->buf), "%x.%02x", nvm->major, nvm->minor);
}

static void
ice_info_pending_nvm_ver(struct ice_pf __always_unused *pf,
			 struct ice_info_ctx *ctx)
{
	struct ice_nvm_info *nvm = &ctx->pending_nvm;

	if (ctx->dev_caps.common_cap.nvm_update_pending_nvm)
		snprintf(ctx->buf, sizeof(ctx->buf), "%x.%02x",
			 nvm->major, nvm->minor);
}

static void ice_info_eetrack(struct ice_pf *pf, struct ice_info_ctx *ctx)
{
	struct ice_nvm_info *nvm = &pf->hw.flash.nvm;

	snprintf(ctx->buf, sizeof(ctx->buf), "0x%08x", nvm->eetrack);
}

static void
ice_info_pending_eetrack(struct ice_pf *pf, struct ice_info_ctx *ctx)
{
	struct ice_nvm_info *nvm = &ctx->pending_nvm;

	if (ctx->dev_caps.common_cap.nvm_update_pending_nvm)
		snprintf(ctx->buf, sizeof(ctx->buf), "0x%08x", nvm->eetrack);
}

static void ice_info_ddp_pkg_name(struct ice_pf *pf, struct ice_info_ctx *ctx)
{
	struct ice_hw *hw = &pf->hw;

	snprintf(ctx->buf, sizeof(ctx->buf), "%s", hw->active_pkg_name);
}

static void
ice_info_ddp_pkg_version(struct ice_pf *pf, struct ice_info_ctx *ctx)
{
	struct ice_pkg_ver *pkg = &pf->hw.active_pkg_ver;

	snprintf(ctx->buf, sizeof(ctx->buf), "%u.%u.%u.%u",
		 pkg->major, pkg->minor, pkg->update, pkg->draft);
}

static void
ice_info_ddp_pkg_bundle_id(struct ice_pf *pf, struct ice_info_ctx *ctx)
{
	snprintf(ctx->buf, sizeof(ctx->buf), "0x%08x", pf->hw.active_track_id);
}

static void ice_info_netlist_ver(struct ice_pf *pf, struct ice_info_ctx *ctx)
{
	struct ice_netlist_info *netlist = &pf->hw.flash.netlist;

	/* The netlist version fields are BCD formatted */
	snprintf(ctx->buf, sizeof(ctx->buf), "%x.%x.%x-%x.%x.%x",
		 netlist->major, netlist->minor,
		 netlist->type >> 16, netlist->type & 0xFFFF,
		 netlist->rev, netlist->cust_ver);
}

static void ice_info_netlist_build(struct ice_pf *pf, struct ice_info_ctx *ctx)
{
	struct ice_netlist_info *netlist = &pf->hw.flash.netlist;

	snprintf(ctx->buf, sizeof(ctx->buf), "0x%08x", netlist->hash);
}

static void
ice_info_pending_netlist_ver(struct ice_pf __always_unused *pf,
			     struct ice_info_ctx *ctx)
{
	struct ice_netlist_info *netlist = &ctx->pending_netlist;

	/* The netlist version fields are BCD formatted */
	if (ctx->dev_caps.common_cap.nvm_update_pending_netlist)
		snprintf(ctx->buf, sizeof(ctx->buf), "%x.%x.%x-%x.%x.%x",
			 netlist->major, netlist->minor,
			 netlist->type >> 16, netlist->type & 0xFFFF,
			 netlist->rev, netlist->cust_ver);
}

static void
ice_info_pending_netlist_build(struct ice_pf __always_unused *pf,
			       struct ice_info_ctx *ctx)
{
	struct ice_netlist_info *netlist = &ctx->pending_netlist;

	if (ctx->dev_caps.common_cap.nvm_update_pending_netlist)
		snprintf(ctx->buf, sizeof(ctx->buf), "0x%08x", netlist->hash);
}

#define fixed(key, getter) { ICE_VERSION_FIXED, key, getter, NULL }
#define running(key, getter) { ICE_VERSION_RUNNING, key, getter, NULL }
#define stored(key, getter, fallback) { ICE_VERSION_STORED, key, getter, fallback }

/* The combined() macro inserts both the running entry as well as a stored
 * entry. The running entry will always report the version from the active
 * handler. The stored entry will first try the pending handler, and fallback
 * to the active handler if the pending function does not report a version.
 * The pending handler should check the status of a pending update for the
 * relevant flash component. It should only fill in the buffer in the case
 * where a valid pending version is available. This ensures that the related
 * stored and running versions remain in sync, and that stored versions are
 * correctly reported as expected.
 */
#define combined(key, active, pending) \
	running(key, active), \
	stored(key, pending, active)

enum ice_version_type {
	ICE_VERSION_FIXED,
	ICE_VERSION_RUNNING,
	ICE_VERSION_STORED,
};

static const struct ice_devlink_version {
	enum ice_version_type type;
	const char *key;
	void (*getter)(struct ice_pf *pf, struct ice_info_ctx *ctx);
	void (*fallback)(struct ice_pf *pf, struct ice_info_ctx *ctx);
} ice_devlink_versions[] = {
	fixed(DEVLINK_INFO_VERSION_GENERIC_BOARD_ID, ice_info_pba),
	running(DEVLINK_INFO_VERSION_GENERIC_FW_MGMT, ice_info_fw_mgmt),
	running("fw.mgmt.api", ice_info_fw_api),
	running("fw.mgmt.build", ice_info_fw_build),
	combined(DEVLINK_INFO_VERSION_GENERIC_FW_UNDI, ice_info_orom_ver, ice_info_pending_orom_ver),
	combined("fw.psid.api", ice_info_nvm_ver, ice_info_pending_nvm_ver),
	combined(DEVLINK_INFO_VERSION_GENERIC_FW_BUNDLE_ID, ice_info_eetrack, ice_info_pending_eetrack),
	running("fw.app.name", ice_info_ddp_pkg_name),
	running(DEVLINK_INFO_VERSION_GENERIC_FW_APP, ice_info_ddp_pkg_version),
	running("fw.app.bundle_id", ice_info_ddp_pkg_bundle_id),
	combined("fw.netlist", ice_info_netlist_ver, ice_info_pending_netlist_ver),
	combined("fw.netlist.build", ice_info_netlist_build, ice_info_pending_netlist_build),
};

/**
 * ice_devlink_info_get - .info_get devlink handler
 * @devlink: devlink instance structure
 * @req: the devlink info request
 * @extack: extended netdev ack structure
 *
 * Callback for the devlink .info_get operation. Reports information about the
 * device.
 *
 * Return: zero on success or an error code on failure.
 */
static int ice_devlink_info_get(struct devlink *devlink,
				struct devlink_info_req *req,
				struct netlink_ext_ack *extack)
{
	struct ice_pf *pf = devlink_priv(devlink);
	struct device *dev = ice_pf_to_dev(pf);
	struct ice_hw *hw = &pf->hw;
	struct ice_info_ctx *ctx;
	size_t i;
	int err;

	err = ice_wait_for_reset(pf, 10 * HZ);
	if (err) {
		NL_SET_ERR_MSG_MOD(extack, "Device is busy resetting");
		return err;
	}

	ctx = kzalloc(sizeof(*ctx), GFP_KERNEL);
	if (!ctx)
		return -ENOMEM;

	/* discover capabilities first */
	err = ice_discover_dev_caps(hw, &ctx->dev_caps);
	if (err) {
		dev_dbg(dev, "Failed to discover device capabilities, status %d aq_err %s\n",
			err, ice_aq_str(hw->adminq.sq_last_status));
		NL_SET_ERR_MSG_MOD(extack, "Unable to discover device capabilities");
		goto out_free_ctx;
	}

	if (ctx->dev_caps.common_cap.nvm_update_pending_orom) {
		err = ice_get_inactive_orom_ver(hw, &ctx->pending_orom);
		if (err) {
			dev_dbg(dev, "Unable to read inactive Option ROM version data, status %d aq_err %s\n",
				err, ice_aq_str(hw->adminq.sq_last_status));

			/* disable display of pending Option ROM */
			ctx->dev_caps.common_cap.nvm_update_pending_orom = false;
		}
	}

	if (ctx->dev_caps.common_cap.nvm_update_pending_nvm) {
		err = ice_get_inactive_nvm_ver(hw, &ctx->pending_nvm);
		if (err) {
			dev_dbg(dev, "Unable to read inactive NVM version data, status %d aq_err %s\n",
				err, ice_aq_str(hw->adminq.sq_last_status));

			/* disable display of pending Option ROM */
			ctx->dev_caps.common_cap.nvm_update_pending_nvm = false;
		}
	}

	if (ctx->dev_caps.common_cap.nvm_update_pending_netlist) {
		err = ice_get_inactive_netlist_ver(hw, &ctx->pending_netlist);
		if (err) {
			dev_dbg(dev, "Unable to read inactive Netlist version data, status %d aq_err %s\n",
				err, ice_aq_str(hw->adminq.sq_last_status));

			/* disable display of pending Option ROM */
			ctx->dev_caps.common_cap.nvm_update_pending_netlist = false;
		}
	}

	err = devlink_info_driver_name_put(req, KBUILD_MODNAME);
	if (err) {
		NL_SET_ERR_MSG_MOD(extack, "Unable to set driver name");
		goto out_free_ctx;
	}

	ice_info_get_dsn(pf, ctx);

	err = devlink_info_serial_number_put(req, ctx->buf);
	if (err) {
		NL_SET_ERR_MSG_MOD(extack, "Unable to set serial number");
		goto out_free_ctx;
	}

	for (i = 0; i < ARRAY_SIZE(ice_devlink_versions); i++) {
		enum ice_version_type type = ice_devlink_versions[i].type;
		const char *key = ice_devlink_versions[i].key;

		memset(ctx->buf, 0, sizeof(ctx->buf));

		ice_devlink_versions[i].getter(pf, ctx);

		/* If the default getter doesn't report a version, use the
		 * fallback function. This is primarily useful in the case of
		 * "stored" versions that want to report the same value as the
		 * running version in the normal case of no pending update.
		 */
		if (ctx->buf[0] == '\0' && ice_devlink_versions[i].fallback)
			ice_devlink_versions[i].fallback(pf, ctx);

		/* Do not report missing versions */
		if (ctx->buf[0] == '\0')
			continue;

		switch (type) {
		case ICE_VERSION_FIXED:
			err = devlink_info_version_fixed_put(req, key, ctx->buf);
			if (err) {
				NL_SET_ERR_MSG_MOD(extack, "Unable to set fixed version");
				goto out_free_ctx;
			}
			break;
		case ICE_VERSION_RUNNING:
			err = devlink_info_version_running_put(req, key, ctx->buf);
			if (err) {
				NL_SET_ERR_MSG_MOD(extack, "Unable to set running version");
				goto out_free_ctx;
			}
			break;
		case ICE_VERSION_STORED:
			err = devlink_info_version_stored_put(req, key, ctx->buf);
			if (err) {
				NL_SET_ERR_MSG_MOD(extack, "Unable to set stored version");
				goto out_free_ctx;
			}
			break;
		}
	}

out_free_ctx:
	kfree(ctx);
	return err;
}

/**
 * ice_devlink_reload_empr_start - Start EMP reset to activate new firmware
 * @devlink: pointer to the devlink instance to reload
 * @netns_change: if true, the network namespace is changing
 * @action: the action to perform. Must be DEVLINK_RELOAD_ACTION_FW_ACTIVATE
 * @limit: limits on what reload should do, such as not resetting
 * @extack: netlink extended ACK structure
 *
 * Allow user to activate new Embedded Management Processor firmware by
 * issuing device specific EMP reset. Called in response to
 * a DEVLINK_CMD_RELOAD with the DEVLINK_RELOAD_ACTION_FW_ACTIVATE.
 *
 * Note that teardown and rebuild of the driver state happens automatically as
 * part of an interrupt and watchdog task. This is because all physical
 * functions on the device must be able to reset when an EMP reset occurs from
 * any source.
 */
static int
ice_devlink_reload_empr_start(struct devlink *devlink, bool netns_change,
			      enum devlink_reload_action action,
			      enum devlink_reload_limit limit,
			      struct netlink_ext_ack *extack)
{
	struct ice_pf *pf = devlink_priv(devlink);
	struct device *dev = ice_pf_to_dev(pf);
	struct ice_hw *hw = &pf->hw;
	u8 pending;
	int err;

	err = ice_get_pending_updates(pf, &pending, extack);
	if (err)
		return err;

	/* pending is a bitmask of which flash banks have a pending update,
	 * including the main NVM bank, the Option ROM bank, and the netlist
	 * bank. If any of these bits are set, then there is a pending update
	 * waiting to be activated.
	 */
	if (!pending) {
		NL_SET_ERR_MSG_MOD(extack, "No pending firmware update");
		return -ECANCELED;
	}

	if (pf->fw_emp_reset_disabled) {
		NL_SET_ERR_MSG_MOD(extack, "EMP reset is not available. To activate firmware, a reboot or power cycle is needed");
		return -ECANCELED;
	}

	dev_dbg(dev, "Issuing device EMP reset to activate firmware\n");

	err = ice_aq_nvm_update_empr(hw);
	if (err) {
		dev_err(dev, "Failed to trigger EMP device reset to reload firmware, err %d aq_err %s\n",
			err, ice_aq_str(hw->adminq.sq_last_status));
		NL_SET_ERR_MSG_MOD(extack, "Failed to trigger EMP device reset to reload firmware");
		return err;
	}

	return 0;
}

/**
 * ice_devlink_reload_empr_finish - Wait for EMP reset to finish
 * @devlink: pointer to the devlink instance reloading
 * @action: the action requested
 * @limit: limits imposed by userspace, such as not resetting
 * @actions_performed: on return, indicate what actions actually performed
 * @extack: netlink extended ACK structure
 *
 * Wait for driver to finish rebuilding after EMP reset is completed. This
 * includes time to wait for both the actual device reset as well as the time
 * for the driver's rebuild to complete.
 */
static int
ice_devlink_reload_empr_finish(struct devlink *devlink,
			       enum devlink_reload_action action,
			       enum devlink_reload_limit limit,
			       u32 *actions_performed,
			       struct netlink_ext_ack *extack)
{
	struct ice_pf *pf = devlink_priv(devlink);
	int err;

	*actions_performed = BIT(DEVLINK_RELOAD_ACTION_FW_ACTIVATE);

	err = ice_wait_for_reset(pf, 60 * HZ);
	if (err) {
		NL_SET_ERR_MSG_MOD(extack, "Device still resetting after 1 minute");
		return err;
	}

	return 0;
}

/**
 * ice_devlink_port_opt_speed_str - convert speed to a string
 * @speed: speed value
 */
static const char *ice_devlink_port_opt_speed_str(u8 speed)
{
	switch (speed & ICE_AQC_PORT_OPT_MAX_LANE_M) {
	case ICE_AQC_PORT_OPT_MAX_LANE_100M:
		return "0.1";
	case ICE_AQC_PORT_OPT_MAX_LANE_1G:
		return "1";
	case ICE_AQC_PORT_OPT_MAX_LANE_2500M:
		return "2.5";
	case ICE_AQC_PORT_OPT_MAX_LANE_5G:
		return "5";
	case ICE_AQC_PORT_OPT_MAX_LANE_10G:
		return "10";
	case ICE_AQC_PORT_OPT_MAX_LANE_25G:
		return "25";
	case ICE_AQC_PORT_OPT_MAX_LANE_50G:
		return "50";
	case ICE_AQC_PORT_OPT_MAX_LANE_100G:
		return "100";
	}

	return "-";
}

#define ICE_PORT_OPT_DESC_LEN	50
/**
 * ice_devlink_port_options_print - Print available port split options
 * @pf: the PF to print split port options
 *
 * Prints a table with available port split options and max port speeds
 */
static void ice_devlink_port_options_print(struct ice_pf *pf)
{
	u8 i, j, options_count, cnt, speed, pending_idx, active_idx;
	struct ice_aqc_get_port_options_elem *options, *opt;
	struct device *dev = ice_pf_to_dev(pf);
	bool active_valid, pending_valid;
	char desc[ICE_PORT_OPT_DESC_LEN];
	const char *str;
	int status;

	options = kcalloc(ICE_AQC_PORT_OPT_MAX * ICE_MAX_PORT_PER_PCI_DEV,
			  sizeof(*options), GFP_KERNEL);
	if (!options)
		return;

	for (i = 0; i < ICE_MAX_PORT_PER_PCI_DEV; i++) {
		opt = options + i * ICE_AQC_PORT_OPT_MAX;
		options_count = ICE_AQC_PORT_OPT_MAX;
		active_valid = 0;

		status = ice_aq_get_port_options(&pf->hw, opt, &options_count,
						 i, true, &active_idx,
						 &active_valid, &pending_idx,
						 &pending_valid);
		if (status) {
			dev_dbg(dev, "Couldn't read port option for port %d, err %d\n",
				i, status);
			goto err;
		}
	}

	dev_dbg(dev, "Available port split options and max port speeds (Gbps):\n");
	dev_dbg(dev, "Status  Split      Quad 0          Quad 1\n");
	dev_dbg(dev, "        count  L0  L1  L2  L3  L4  L5  L6  L7\n");

	for (i = 0; i < options_count; i++) {
		cnt = 0;

		if (i == ice_active_port_option)
			str = "Active";
		else if ((i == pending_idx) && pending_valid)
			str = "Pending";
		else
			str = "";

		cnt += snprintf(&desc[cnt], ICE_PORT_OPT_DESC_LEN - cnt,
				"%-8s", str);

		cnt += snprintf(&desc[cnt], ICE_PORT_OPT_DESC_LEN - cnt,
				"%-6u", options[i].pmd);

		for (j = 0; j < ICE_MAX_PORT_PER_PCI_DEV; ++j) {
			speed = options[i + j * ICE_AQC_PORT_OPT_MAX].max_lane_speed;
			str = ice_devlink_port_opt_speed_str(speed);
			cnt += snprintf(&desc[cnt], ICE_PORT_OPT_DESC_LEN - cnt,
					"%3s ", str);
		}

		dev_dbg(dev, "%s\n", desc);
	}

err:
	kfree(options);
}

/**
 * ice_devlink_aq_set_port_option - Send set port option admin queue command
 * @pf: the PF to print split port options
 * @option_idx: selected port option
 * @extack: extended netdev ack structure
 *
 * Sends set port option admin queue command with selected port option and
 * calls NVM write activate.
 */
static int
ice_devlink_aq_set_port_option(struct ice_pf *pf, u8 option_idx,
			       struct netlink_ext_ack *extack)
{
	struct device *dev = ice_pf_to_dev(pf);
	int status;

	status = ice_aq_set_port_option(&pf->hw, 0, true, option_idx);
	if (status) {
		dev_dbg(dev, "ice_aq_set_port_option, err %d aq_err %d\n",
			status, pf->hw.adminq.sq_last_status);
		NL_SET_ERR_MSG_MOD(extack, "Port split request failed");
		return -EIO;
	}

	status = ice_acquire_nvm(&pf->hw, ICE_RES_WRITE);
	if (status) {
		dev_dbg(dev, "ice_acquire_nvm failed, err %d aq_err %d\n",
			status, pf->hw.adminq.sq_last_status);
		NL_SET_ERR_MSG_MOD(extack, "Failed to acquire NVM semaphore");
		return -EIO;
	}

	status = ice_nvm_write_activate(&pf->hw, ICE_AQC_NVM_ACTIV_REQ_EMPR, NULL);
	if (status) {
		dev_dbg(dev, "ice_nvm_write_activate failed, err %d aq_err %d\n",
			status, pf->hw.adminq.sq_last_status);
		NL_SET_ERR_MSG_MOD(extack, "Port split request failed to save data");
		ice_release_nvm(&pf->hw);
		return -EIO;
	}

	ice_release_nvm(&pf->hw);

	NL_SET_ERR_MSG_MOD(extack, "Reboot required to finish port split");
	return 0;
}

/**
 * ice_devlink_port_split - .port_split devlink handler
 * @devlink: devlink instance structure
 * @port: devlink port structure
 * @count: number of ports to split to
 * @extack: extended netdev ack structure
 *
 * Callback for the devlink .port_split operation.
 *
 * Unfortunately, the devlink expression of available options is limited
 * to just a number, so search for an FW port option which supports
 * the specified number. As there could be multiple FW port options with
 * the same port split count, allow switching between them. When the same
 * port split count request is issued again, switch to the next FW port
 * option with the same port split count.
 *
 * Return: zero on success or an error code on failure.
 */
static int
ice_devlink_port_split(struct devlink *devlink, struct devlink_port *port,
		       unsigned int count, struct netlink_ext_ack *extack)
{
	struct ice_aqc_get_port_options_elem options[ICE_AQC_PORT_OPT_MAX];
	u8 i, j, active_idx, pending_idx, new_option;
	struct ice_pf *pf = devlink_priv(devlink);
	u8 option_count = ICE_AQC_PORT_OPT_MAX;
	struct device *dev = ice_pf_to_dev(pf);
	bool active_valid, pending_valid;
	int status;

	status = ice_aq_get_port_options(&pf->hw, options, &option_count,
					 0, true, &active_idx, &active_valid,
					 &pending_idx, &pending_valid);
	if (status) {
		dev_dbg(dev, "Couldn't read port split options, err = %d\n",
			status);
		NL_SET_ERR_MSG_MOD(extack, "Failed to get available port split options");
		return -EIO;
	}

	new_option = ICE_AQC_PORT_OPT_MAX;
	active_idx = pending_valid ? pending_idx : active_idx;
	for (i = 1; i <= option_count; i++) {
		/* In order to allow switching between FW port options with
		 * the same port split count, search for a new option starting
		 * from the active/pending option (with array wrap around).
		 */
		j = (active_idx + i) % option_count;

		if (count == options[j].pmd) {
			new_option = j;
			break;
		}
	}

	if (new_option == active_idx) {
		dev_dbg(dev, "request to split: count: %u is already set and there are no other options\n",
			count);
		NL_SET_ERR_MSG_MOD(extack, "Requested split count is already set");
		ice_devlink_port_options_print(pf);
		return -EINVAL;
	}

	if (new_option == ICE_AQC_PORT_OPT_MAX) {
		dev_dbg(dev, "request to split: count: %u not found\n", count);
		NL_SET_ERR_MSG_MOD(extack, "Port split requested unsupported port config");
		ice_devlink_port_options_print(pf);
		return -EINVAL;
	}

	status = ice_devlink_aq_set_port_option(pf, new_option, extack);
	if (status)
		return status;

	ice_devlink_port_options_print(pf);

	return 0;
}

/**
 * ice_devlink_port_unsplit - .port_unsplit devlink handler
 * @devlink: devlink instance structure
 * @port: devlink port structure
 * @extack: extended netdev ack structure
 *
 * Callback for the devlink .port_unsplit operation.
 * Calls ice_devlink_port_split with split count set to 1.
 * There could be no FW option available with split count 1.
 *
 * Return: zero on success or an error code on failure.
 */
static int
ice_devlink_port_unsplit(struct devlink *devlink, struct devlink_port *port,
			 struct netlink_ext_ack *extack)
{
	return ice_devlink_port_split(devlink, port, 1, extack);
}

static const struct devlink_ops ice_devlink_ops = {
	.supported_flash_update_params = DEVLINK_SUPPORT_FLASH_UPDATE_OVERWRITE_MASK,
	.reload_actions = BIT(DEVLINK_RELOAD_ACTION_FW_ACTIVATE),
	/* The ice driver currently does not support driver reinit */
	.reload_down = ice_devlink_reload_empr_start,
	.reload_up = ice_devlink_reload_empr_finish,
	.port_split = ice_devlink_port_split,
	.port_unsplit = ice_devlink_port_unsplit,
	.eswitch_mode_get = ice_eswitch_mode_get,
	.eswitch_mode_set = ice_eswitch_mode_set,
	.info_get = ice_devlink_info_get,
	.flash_update = ice_devlink_flash_update,
};

static int
ice_devlink_enable_roce_get(struct devlink *devlink, u32 id,
			    struct devlink_param_gset_ctx *ctx)
{
	struct ice_pf *pf = devlink_priv(devlink);

	ctx->val.vbool = pf->rdma_mode & IIDC_RDMA_PROTOCOL_ROCEV2 ? true : false;

	return 0;
}

static int
ice_devlink_enable_roce_set(struct devlink *devlink, u32 id,
			    struct devlink_param_gset_ctx *ctx)
{
	struct ice_pf *pf = devlink_priv(devlink);
	bool roce_ena = ctx->val.vbool;
	int ret;

	if (!roce_ena) {
		ice_unplug_aux_dev(pf);
		pf->rdma_mode &= ~IIDC_RDMA_PROTOCOL_ROCEV2;
		return 0;
	}

	pf->rdma_mode |= IIDC_RDMA_PROTOCOL_ROCEV2;
	ret = ice_plug_aux_dev(pf);
	if (ret)
		pf->rdma_mode &= ~IIDC_RDMA_PROTOCOL_ROCEV2;

	return ret;
}

static int
ice_devlink_enable_roce_validate(struct devlink *devlink, u32 id,
				 union devlink_param_value val,
				 struct netlink_ext_ack *extack)
{
	struct ice_pf *pf = devlink_priv(devlink);

	if (!test_bit(ICE_FLAG_RDMA_ENA, pf->flags))
		return -EOPNOTSUPP;

	if (pf->rdma_mode & IIDC_RDMA_PROTOCOL_IWARP) {
		NL_SET_ERR_MSG_MOD(extack, "iWARP is currently enabled. This device cannot enable iWARP and RoCEv2 simultaneously");
		return -EOPNOTSUPP;
	}

	return 0;
}

static int
ice_devlink_enable_iw_get(struct devlink *devlink, u32 id,
			  struct devlink_param_gset_ctx *ctx)
{
	struct ice_pf *pf = devlink_priv(devlink);

	ctx->val.vbool = pf->rdma_mode & IIDC_RDMA_PROTOCOL_IWARP;

	return 0;
}

static int
ice_devlink_enable_iw_set(struct devlink *devlink, u32 id,
			  struct devlink_param_gset_ctx *ctx)
{
	struct ice_pf *pf = devlink_priv(devlink);
	bool iw_ena = ctx->val.vbool;
	int ret;

	if (!iw_ena) {
		ice_unplug_aux_dev(pf);
		pf->rdma_mode &= ~IIDC_RDMA_PROTOCOL_IWARP;
		return 0;
	}

	pf->rdma_mode |= IIDC_RDMA_PROTOCOL_IWARP;
	ret = ice_plug_aux_dev(pf);
	if (ret)
		pf->rdma_mode &= ~IIDC_RDMA_PROTOCOL_IWARP;

	return ret;
}

static int
ice_devlink_enable_iw_validate(struct devlink *devlink, u32 id,
			       union devlink_param_value val,
			       struct netlink_ext_ack *extack)
{
	struct ice_pf *pf = devlink_priv(devlink);

	if (!test_bit(ICE_FLAG_RDMA_ENA, pf->flags))
		return -EOPNOTSUPP;

	if (pf->rdma_mode & IIDC_RDMA_PROTOCOL_ROCEV2) {
		NL_SET_ERR_MSG_MOD(extack, "RoCEv2 is currently enabled. This device cannot enable iWARP and RoCEv2 simultaneously");
		return -EOPNOTSUPP;
	}

	return 0;
}

static const struct devlink_param ice_devlink_params[] = {
	DEVLINK_PARAM_GENERIC(ENABLE_ROCE, BIT(DEVLINK_PARAM_CMODE_RUNTIME),
			      ice_devlink_enable_roce_get,
			      ice_devlink_enable_roce_set,
			      ice_devlink_enable_roce_validate),
	DEVLINK_PARAM_GENERIC(ENABLE_IWARP, BIT(DEVLINK_PARAM_CMODE_RUNTIME),
			      ice_devlink_enable_iw_get,
			      ice_devlink_enable_iw_set,
			      ice_devlink_enable_iw_validate),

};

static void ice_devlink_free(void *devlink_ptr)
{
	devlink_free((struct devlink *)devlink_ptr);
}

/**
 * ice_allocate_pf - Allocate devlink and return PF structure pointer
 * @dev: the device to allocate for
 *
 * Allocate a devlink instance for this device and return the private area as
 * the PF structure. The devlink memory is kept track of through devres by
 * adding an action to remove it when unwinding.
 */
struct ice_pf *ice_allocate_pf(struct device *dev)
{
	struct devlink *devlink;

	devlink = devlink_alloc(&ice_devlink_ops, sizeof(struct ice_pf), dev);
	if (!devlink)
		return NULL;

	/* Add an action to teardown the devlink when unwinding the driver */
	if (devm_add_action_or_reset(dev, ice_devlink_free, devlink))
		return NULL;

	return devlink_priv(devlink);
}

/**
 * ice_devlink_register - Register devlink interface for this PF
 * @pf: the PF to register the devlink for.
 *
 * Register the devlink instance associated with this physical function.
 *
 * Return: zero on success or an error code on failure.
 */
void ice_devlink_register(struct ice_pf *pf)
{
	struct devlink *devlink = priv_to_devlink(pf);

	devlink_set_features(devlink, DEVLINK_F_RELOAD);
	devlink_register(devlink);
}

/**
 * ice_devlink_unregister - Unregister devlink resources for this PF.
 * @pf: the PF structure to cleanup
 *
 * Releases resources used by devlink and cleans up associated memory.
 */
void ice_devlink_unregister(struct ice_pf *pf)
{
	devlink_unregister(priv_to_devlink(pf));
}

/**
 * ice_devlink_set_switch_id - Set unique switch id based on pci dsn
 * @pf: the PF to create a devlink port for
 * @ppid: struct with switch id information
 */
static void
ice_devlink_set_switch_id(struct ice_pf *pf, struct netdev_phys_item_id *ppid)
{
	struct pci_dev *pdev = pf->pdev;
	u64 id;

	id = pci_get_dsn(pdev);

	ppid->id_len = sizeof(id);
	put_unaligned_be64(id, &ppid->id);
}

int ice_devlink_register_params(struct ice_pf *pf)
{
	struct devlink *devlink = priv_to_devlink(pf);
	union devlink_param_value value;
	int err;

	err = devlink_params_register(devlink, ice_devlink_params,
				      ARRAY_SIZE(ice_devlink_params));
	if (err)
		return err;

	value.vbool = false;
	devlink_param_driverinit_value_set(devlink,
					   DEVLINK_PARAM_GENERIC_ID_ENABLE_IWARP,
					   value);

	value.vbool = test_bit(ICE_FLAG_RDMA_ENA, pf->flags) ? true : false;
	devlink_param_driverinit_value_set(devlink,
					   DEVLINK_PARAM_GENERIC_ID_ENABLE_ROCE,
					   value);

	return 0;
}

void ice_devlink_unregister_params(struct ice_pf *pf)
{
	devlink_params_unregister(priv_to_devlink(pf), ice_devlink_params,
				  ARRAY_SIZE(ice_devlink_params));
}

/**
 * ice_devlink_set_port_split_options - Set port split options
 * @pf: the PF to set port split options
 * @attrs: devlink attributes
 *
 * Sets devlink port split options based on available FW port options
 */
static void
ice_devlink_set_port_split_options(struct ice_pf *pf,
				   struct devlink_port_attrs *attrs)
{
	struct ice_aqc_get_port_options_elem options[ICE_AQC_PORT_OPT_MAX];
	u8 i, active_idx, pending_idx, option_count = ICE_AQC_PORT_OPT_MAX;
	bool active_valid, pending_valid;
	int status;

	status = ice_aq_get_port_options(&pf->hw, options, &option_count,
					 0, true, &active_idx, &active_valid,
					 &pending_idx, &pending_valid);
	if (status) {
		dev_dbg(ice_pf_to_dev(pf), "Couldn't read port split options, err = %d\n",
			status);
		return;
	}

	/* find the biggest available port split count */
	for (i = 0; i < option_count; i++)
		attrs->lanes = max_t(int, attrs->lanes, options[i].pmd);

	attrs->splittable = attrs->lanes ? 1 : 0;
	ice_active_port_option = active_idx;
}

/**
 * ice_devlink_create_pf_port - Create a devlink port for this PF
 * @pf: the PF to create a devlink port for
 *
 * Create and register a devlink_port for this PF.
 *
 * Return: zero on success or an error code on failure.
 */
int ice_devlink_create_pf_port(struct ice_pf *pf)
{
	struct devlink_port_attrs attrs = {};
	struct devlink_port *devlink_port;
	struct devlink *devlink;
	struct ice_vsi *vsi;
	struct device *dev;
	int err;

	dev = ice_pf_to_dev(pf);

	devlink_port = &pf->devlink_port;

	vsi = ice_get_main_vsi(pf);
	if (!vsi)
		return -EIO;

	attrs.flavour = DEVLINK_PORT_FLAVOUR_PHYSICAL;
	attrs.phys.port_number = pf->hw.bus.func;

<<<<<<< HEAD
=======
	/* As FW supports only port split options for whole device,
	 * set port split options only for first PF.
	 */
	if (pf->hw.pf_id == 0)
		ice_devlink_set_port_split_options(pf, &attrs);

>>>>>>> 7365df19
	ice_devlink_set_switch_id(pf, &attrs.switch_id);

	devlink_port_attrs_set(devlink_port, &attrs);
	devlink = priv_to_devlink(pf);

	err = devlink_port_register(devlink, devlink_port, vsi->idx);
	if (err) {
		dev_err(dev, "Failed to create devlink port for PF %d, error %d\n",
			pf->hw.pf_id, err);
		return err;
	}

	return 0;
}

/**
 * ice_devlink_destroy_pf_port - Destroy the devlink_port for this PF
 * @pf: the PF to cleanup
 *
 * Unregisters the devlink_port structure associated with this PF.
 */
void ice_devlink_destroy_pf_port(struct ice_pf *pf)
{
	struct devlink_port *devlink_port;

	devlink_port = &pf->devlink_port;

	devlink_port_type_clear(devlink_port);
	devlink_port_unregister(devlink_port);
}

/**
 * ice_devlink_create_vf_port - Create a devlink port for this VF
 * @vf: the VF to create a port for
 *
 * Create and register a devlink_port for this VF.
 *
 * Return: zero on success or an error code on failure.
 */
int ice_devlink_create_vf_port(struct ice_vf *vf)
{
	struct devlink_port_attrs attrs = {};
	struct devlink_port *devlink_port;
	struct devlink *devlink;
	struct ice_vsi *vsi;
	struct device *dev;
	struct ice_pf *pf;
	int err;

	pf = vf->pf;
	dev = ice_pf_to_dev(pf);
	devlink_port = &vf->devlink_port;

	vsi = ice_get_vf_vsi(vf);
	if (!vsi)
		return -EINVAL;

	attrs.flavour = DEVLINK_PORT_FLAVOUR_PCI_VF;
	attrs.pci_vf.pf = pf->hw.bus.func;
	attrs.pci_vf.vf = vf->vf_id;

	ice_devlink_set_switch_id(pf, &attrs.switch_id);

	devlink_port_attrs_set(devlink_port, &attrs);
	devlink = priv_to_devlink(pf);

	err = devlink_port_register(devlink, devlink_port, vsi->idx);
	if (err) {
		dev_err(dev, "Failed to create devlink port for VF %d, error %d\n",
			vf->vf_id, err);
		return err;
	}

	return 0;
}

/**
 * ice_devlink_destroy_vf_port - Destroy the devlink_port for this VF
 * @vf: the VF to cleanup
 *
 * Unregisters the devlink_port structure associated with this VF.
 */
void ice_devlink_destroy_vf_port(struct ice_vf *vf)
{
	struct devlink_port *devlink_port;

	devlink_port = &vf->devlink_port;

	devlink_port_type_clear(devlink_port);
	devlink_port_unregister(devlink_port);
}

#define ICE_DEVLINK_READ_BLK_SIZE (1024 * 1024)

/**
 * ice_devlink_nvm_snapshot - Capture a snapshot of the NVM flash contents
 * @devlink: the devlink instance
 * @ops: the devlink region being snapshotted
 * @extack: extended ACK response structure
 * @data: on exit points to snapshot data buffer
 *
 * This function is called in response to the DEVLINK_CMD_REGION_TRIGGER for
 * the nvm-flash devlink region. It captures a snapshot of the full NVM flash
 * contents, including both banks of flash. This snapshot can later be viewed
 * via the devlink-region interface.
 *
 * It captures the flash using the FLASH_ONLY bit set when reading via
 * firmware, so it does not read the current Shadow RAM contents. For that,
 * use the shadow-ram region.
 *
 * @returns zero on success, and updates the data pointer. Returns a non-zero
 * error code on failure.
 */
static int ice_devlink_nvm_snapshot(struct devlink *devlink,
				    const struct devlink_region_ops *ops,
				    struct netlink_ext_ack *extack, u8 **data)
{
	struct ice_pf *pf = devlink_priv(devlink);
	struct device *dev = ice_pf_to_dev(pf);
	struct ice_hw *hw = &pf->hw;
	u8 *nvm_data, *tmp, i;
	u32 nvm_size, left;
	s8 num_blks;
	int status;

	nvm_size = hw->flash.flash_size;
	nvm_data = vzalloc(nvm_size);
	if (!nvm_data)
		return -ENOMEM;


	num_blks = DIV_ROUND_UP(nvm_size, ICE_DEVLINK_READ_BLK_SIZE);
	tmp = nvm_data;
	left = nvm_size;

	/* Some systems take longer to read the NVM than others which causes the
	 * FW to reclaim the NVM lock before the entire NVM has been read. Fix
	 * this by breaking the reads of the NVM into smaller chunks that will
	 * probably not take as long. This has some overhead since we are
	 * increasing the number of AQ commands, but it should always work
	 */
	for (i = 0; i < num_blks; i++) {
		u32 read_sz = min_t(u32, ICE_DEVLINK_READ_BLK_SIZE, left);

		status = ice_acquire_nvm(hw, ICE_RES_READ);
		if (status) {
			dev_dbg(dev, "ice_acquire_nvm failed, err %d aq_err %d\n",
				status, hw->adminq.sq_last_status);
			NL_SET_ERR_MSG_MOD(extack, "Failed to acquire NVM semaphore");
			vfree(nvm_data);
			return -EIO;
		}

		status = ice_read_flat_nvm(hw, i * ICE_DEVLINK_READ_BLK_SIZE,
					   &read_sz, tmp, false);
		if (status) {
			dev_dbg(dev, "ice_read_flat_nvm failed after reading %u bytes, err %d aq_err %d\n",
				read_sz, status, hw->adminq.sq_last_status);
			NL_SET_ERR_MSG_MOD(extack, "Failed to read NVM contents");
			ice_release_nvm(hw);
			vfree(nvm_data);
			return -EIO;
		}
		ice_release_nvm(hw);

		tmp += read_sz;
		left -= read_sz;
	}

	*data = nvm_data;

	return 0;
}

/**
 * ice_devlink_sram_snapshot - Capture a snapshot of the Shadow RAM contents
 * @devlink: the devlink instance
 * @ops: the devlink region being snapshotted
 * @extack: extended ACK response structure
 * @data: on exit points to snapshot data buffer
 *
 * This function is called in response to the DEVLINK_CMD_REGION_TRIGGER for
 * the shadow-ram devlink region. It captures a snapshot of the shadow ram
 * contents. This snapshot can later be viewed via the devlink-region
 * interface.
 *
 * @returns zero on success, and updates the data pointer. Returns a non-zero
 * error code on failure.
 */
static int
ice_devlink_sram_snapshot(struct devlink *devlink,
			  const struct devlink_region_ops __always_unused *ops,
			  struct netlink_ext_ack *extack, u8 **data)
{
	struct ice_pf *pf = devlink_priv(devlink);
	struct device *dev = ice_pf_to_dev(pf);
	struct ice_hw *hw = &pf->hw;
	u8 *sram_data;
	u32 sram_size;
	int err;

	sram_size = hw->flash.sr_words * 2u;
	sram_data = vzalloc(sram_size);
	if (!sram_data)
		return -ENOMEM;

	err = ice_acquire_nvm(hw, ICE_RES_READ);
	if (err) {
		dev_dbg(dev, "ice_acquire_nvm failed, err %d aq_err %d\n",
			err, hw->adminq.sq_last_status);
		NL_SET_ERR_MSG_MOD(extack, "Failed to acquire NVM semaphore");
		vfree(sram_data);
		return err;
	}

	/* Read from the Shadow RAM, rather than directly from NVM */
	err = ice_read_flat_nvm(hw, 0, &sram_size, sram_data, true);
	if (err) {
		dev_dbg(dev, "ice_read_flat_nvm failed after reading %u bytes, err %d aq_err %d\n",
			sram_size, err, hw->adminq.sq_last_status);
		NL_SET_ERR_MSG_MOD(extack,
				   "Failed to read Shadow RAM contents");
		ice_release_nvm(hw);
		vfree(sram_data);
		return err;
	}

	ice_release_nvm(hw);

	*data = sram_data;

	return 0;
}

/**
 * ice_devlink_devcaps_snapshot - Capture snapshot of device capabilities
 * @devlink: the devlink instance
 * @ops: the devlink region being snapshotted
 * @extack: extended ACK response structure
 * @data: on exit points to snapshot data buffer
 *
 * This function is called in response to the DEVLINK_CMD_REGION_TRIGGER for
 * the device-caps devlink region. It captures a snapshot of the device
 * capabilities reported by firmware.
 *
 * @returns zero on success, and updates the data pointer. Returns a non-zero
 * error code on failure.
 */
static int
ice_devlink_devcaps_snapshot(struct devlink *devlink,
			     const struct devlink_region_ops *ops,
			     struct netlink_ext_ack *extack, u8 **data)
{
	struct ice_pf *pf = devlink_priv(devlink);
	struct device *dev = ice_pf_to_dev(pf);
	struct ice_hw *hw = &pf->hw;
	void *devcaps;
	int status;

	devcaps = vzalloc(ICE_AQ_MAX_BUF_LEN);
	if (!devcaps)
		return -ENOMEM;

	status = ice_aq_list_caps(hw, devcaps, ICE_AQ_MAX_BUF_LEN, NULL,
				  ice_aqc_opc_list_dev_caps, NULL);
	if (status) {
		dev_dbg(dev, "ice_aq_list_caps: failed to read device capabilities, err %d aq_err %d\n",
			status, hw->adminq.sq_last_status);
		NL_SET_ERR_MSG_MOD(extack, "Failed to read device capabilities");
		vfree(devcaps);
		return status;
	}

	*data = (u8 *)devcaps;

	return 0;
}

static const struct devlink_region_ops ice_nvm_region_ops = {
	.name = "nvm-flash",
	.destructor = vfree,
	.snapshot = ice_devlink_nvm_snapshot,
};

static const struct devlink_region_ops ice_sram_region_ops = {
	.name = "shadow-ram",
	.destructor = vfree,
	.snapshot = ice_devlink_sram_snapshot,
};

static const struct devlink_region_ops ice_devcaps_region_ops = {
	.name = "device-caps",
	.destructor = vfree,
	.snapshot = ice_devlink_devcaps_snapshot,
};

/**
 * ice_devlink_init_regions - Initialize devlink regions
 * @pf: the PF device structure
 *
 * Create devlink regions used to enable access to dump the contents of the
 * flash memory on the device.
 */
void ice_devlink_init_regions(struct ice_pf *pf)
{
	struct devlink *devlink = priv_to_devlink(pf);
	struct device *dev = ice_pf_to_dev(pf);
	u64 nvm_size, sram_size;

	nvm_size = pf->hw.flash.flash_size;
	pf->nvm_region = devlink_region_create(devlink, &ice_nvm_region_ops, 1,
					       nvm_size);
	if (IS_ERR(pf->nvm_region)) {
		dev_err(dev, "failed to create NVM devlink region, err %ld\n",
			PTR_ERR(pf->nvm_region));
		pf->nvm_region = NULL;
	}

	sram_size = pf->hw.flash.sr_words * 2u;
	pf->sram_region = devlink_region_create(devlink, &ice_sram_region_ops,
						1, sram_size);
	if (IS_ERR(pf->sram_region)) {
		dev_err(dev, "failed to create shadow-ram devlink region, err %ld\n",
			PTR_ERR(pf->sram_region));
		pf->sram_region = NULL;
	}

	pf->devcaps_region = devlink_region_create(devlink,
						   &ice_devcaps_region_ops, 10,
						   ICE_AQ_MAX_BUF_LEN);
	if (IS_ERR(pf->devcaps_region)) {
		dev_err(dev, "failed to create device-caps devlink region, err %ld\n",
			PTR_ERR(pf->devcaps_region));
		pf->devcaps_region = NULL;
	}
}

/**
 * ice_devlink_destroy_regions - Destroy devlink regions
 * @pf: the PF device structure
 *
 * Remove previously created regions for this PF.
 */
void ice_devlink_destroy_regions(struct ice_pf *pf)
{
	if (pf->nvm_region)
		devlink_region_destroy(pf->nvm_region);

	if (pf->sram_region)
		devlink_region_destroy(pf->sram_region);

	if (pf->devcaps_region)
		devlink_region_destroy(pf->devcaps_region);
}<|MERGE_RESOLUTION|>--- conflicted
+++ resolved
@@ -1004,15 +1004,12 @@
 	attrs.flavour = DEVLINK_PORT_FLAVOUR_PHYSICAL;
 	attrs.phys.port_number = pf->hw.bus.func;
 
-<<<<<<< HEAD
-=======
 	/* As FW supports only port split options for whole device,
 	 * set port split options only for first PF.
 	 */
 	if (pf->hw.pf_id == 0)
 		ice_devlink_set_port_split_options(pf, &attrs);
 
->>>>>>> 7365df19
 	ice_devlink_set_switch_id(pf, &attrs.switch_id);
 
 	devlink_port_attrs_set(devlink_port, &attrs);
