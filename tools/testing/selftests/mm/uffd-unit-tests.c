// SPDX-License-Identifier: GPL-2.0-only
/*
 * Userfaultfd unit tests.
 *
 *  Copyright (C) 2015-2023  Red Hat, Inc.
 */

#include "uffd-common.h"

#include "../../../../mm/gup_test.h"

#ifdef __NR_userfaultfd

/* The unit test doesn't need a large or random size, make it 32MB for now */
#define  UFFD_TEST_MEM_SIZE               (32UL << 20)

#define  MEM_ANON                         BIT_ULL(0)
#define  MEM_SHMEM                        BIT_ULL(1)
#define  MEM_SHMEM_PRIVATE                BIT_ULL(2)
#define  MEM_HUGETLB                      BIT_ULL(3)
#define  MEM_HUGETLB_PRIVATE              BIT_ULL(4)

#define  MEM_ALL  (MEM_ANON | MEM_SHMEM | MEM_SHMEM_PRIVATE | \
		   MEM_HUGETLB | MEM_HUGETLB_PRIVATE)

#define ALIGN_UP(x, align_to) \
	((__typeof__(x))((((unsigned long)(x)) + ((align_to)-1)) & ~((align_to)-1)))

struct mem_type {
	const char *name;
	unsigned int mem_flag;
	uffd_test_ops_t *mem_ops;
	bool shared;
};
typedef struct mem_type mem_type_t;

mem_type_t mem_types[] = {
	{
		.name = "anon",
		.mem_flag = MEM_ANON,
		.mem_ops = &anon_uffd_test_ops,
		.shared = false,
	},
	{
		.name = "shmem",
		.mem_flag = MEM_SHMEM,
		.mem_ops = &shmem_uffd_test_ops,
		.shared = true,
	},
	{
		.name = "shmem-private",
		.mem_flag = MEM_SHMEM_PRIVATE,
		.mem_ops = &shmem_uffd_test_ops,
		.shared = false,
	},
	{
		.name = "hugetlb",
		.mem_flag = MEM_HUGETLB,
		.mem_ops = &hugetlb_uffd_test_ops,
		.shared = true,
	},
	{
		.name = "hugetlb-private",
		.mem_flag = MEM_HUGETLB_PRIVATE,
		.mem_ops = &hugetlb_uffd_test_ops,
		.shared = false,
	},
};

/* Arguments to be passed over to each uffd unit test */
struct uffd_test_args {
	mem_type_t *mem_type;
};
typedef struct uffd_test_args uffd_test_args_t;

/* Returns: UFFD_TEST_* */
typedef void (*uffd_test_fn)(uffd_test_args_t *);

typedef struct {
	const char *name;
	uffd_test_fn uffd_fn;
	unsigned int mem_targets;
	uint64_t uffd_feature_required;
	uffd_test_case_ops_t *test_case_ops;
} uffd_test_case_t;

static void uffd_test_report(void)
{
	printf("Userfaults unit tests: pass=%u, skip=%u, fail=%u (total=%u)\n",
	       ksft_get_pass_cnt(),
	       ksft_get_xskip_cnt(),
	       ksft_get_fail_cnt(),
	       ksft_test_num());
}

static void uffd_test_pass(void)
{
	printf("done\n");
	ksft_inc_pass_cnt();
}

#define  uffd_test_start(...)  do {		\
		printf("Testing ");		\
		printf(__VA_ARGS__);		\
		printf("... ");			\
		fflush(stdout);			\
	} while (0)

#define  uffd_test_fail(...)  do {		\
		printf("failed [reason: ");	\
		printf(__VA_ARGS__);		\
		printf("]\n");			\
		ksft_inc_fail_cnt();		\
	} while (0)

static void uffd_test_skip(const char *message)
{
	printf("skipped [reason: %s]\n", message);
	ksft_inc_xskip_cnt();
}

/*
 * Returns 1 if specific userfaultfd supported, 0 otherwise.  Note, we'll
 * return 1 even if some test failed as long as uffd supported, because in
 * that case we still want to proceed with the rest uffd unit tests.
 */
static int test_uffd_api(bool use_dev)
{
	struct uffdio_api uffdio_api;
	int uffd;

	uffd_test_start("UFFDIO_API (with %s)",
			use_dev ? "/dev/userfaultfd" : "syscall");

	if (use_dev)
		uffd = uffd_open_dev(UFFD_FLAGS);
	else
		uffd = uffd_open_sys(UFFD_FLAGS);
	if (uffd < 0) {
		uffd_test_skip("cannot open userfaultfd handle");
		return 0;
	}

	/* Test wrong UFFD_API */
	uffdio_api.api = 0xab;
	uffdio_api.features = 0;
	if (ioctl(uffd, UFFDIO_API, &uffdio_api) == 0) {
		uffd_test_fail("UFFDIO_API should fail with wrong api but didn't");
		goto out;
	}

	/* Test wrong feature bit */
	uffdio_api.api = UFFD_API;
	uffdio_api.features = BIT_ULL(63);
	if (ioctl(uffd, UFFDIO_API, &uffdio_api) == 0) {
		uffd_test_fail("UFFDIO_API should fail with wrong feature but didn't");
		goto out;
	}

	/* Test normal UFFDIO_API */
	uffdio_api.api = UFFD_API;
	uffdio_api.features = 0;
	if (ioctl(uffd, UFFDIO_API, &uffdio_api)) {
		uffd_test_fail("UFFDIO_API should succeed but failed");
		goto out;
	}

	/* Test double requests of UFFDIO_API with a random feature set */
	uffdio_api.features = BIT_ULL(0);
	if (ioctl(uffd, UFFDIO_API, &uffdio_api) == 0) {
		uffd_test_fail("UFFDIO_API should reject initialized uffd");
		goto out;
	}

	uffd_test_pass();
out:
	close(uffd);
	/* We have a valid uffd handle */
	return 1;
}

/*
 * This function initializes the global variables.  TODO: remove global
 * vars and then remove this.
 */
static int
uffd_setup_environment(uffd_test_args_t *args, uffd_test_case_t *test,
		       mem_type_t *mem_type, const char **errmsg)
{
	map_shared = mem_type->shared;
	uffd_test_ops = mem_type->mem_ops;
	uffd_test_case_ops = test->test_case_ops;

	if (mem_type->mem_flag & (MEM_HUGETLB_PRIVATE | MEM_HUGETLB))
		page_size = default_huge_page_size();
	else
		page_size = psize();

	nr_pages = UFFD_TEST_MEM_SIZE / page_size;
	/* TODO: remove this global var.. it's so ugly */
	nr_cpus = 1;

	/* Initialize test arguments */
	args->mem_type = mem_type;

	return uffd_test_ctx_init(test->uffd_feature_required, errmsg);
}

static bool uffd_feature_supported(uffd_test_case_t *test)
{
	uint64_t features;

	if (uffd_get_features(&features))
		return false;

	return (features & test->uffd_feature_required) ==
	    test->uffd_feature_required;
}

static int pagemap_open(void)
{
	int fd = open("/proc/self/pagemap", O_RDONLY);

	if (fd < 0)
		err("open pagemap");

	return fd;
}

/* This macro let __LINE__ works in err() */
#define  pagemap_check_wp(value, wp) do {				\
		if (!!(value & PM_UFFD_WP) != wp)			\
			err("pagemap uffd-wp bit error: 0x%"PRIx64, value); \
	} while (0)

typedef struct {
	int parent_uffd, child_uffd;
} fork_event_args;

static void *fork_event_consumer(void *data)
{
	fork_event_args *args = data;
	struct uffd_msg msg = { 0 };

	/* Read until a full msg received */
	while (uffd_read_msg(args->parent_uffd, &msg));

	if (msg.event != UFFD_EVENT_FORK)
		err("wrong message: %u\n", msg.event);

	/* Just to be properly freed later */
	args->child_uffd = msg.arg.fork.ufd;
	return NULL;
}

typedef struct {
	int gup_fd;
	bool pinned;
} pin_args;

/*
 * Returns 0 if succeed, <0 for errors.  pin_pages() needs to be paired
 * with unpin_pages().  Currently it needs to be RO longterm pin to satisfy
 * all needs of the test cases (e.g., trigger unshare, trigger fork() early
 * CoW, etc.).
 */
static int pin_pages(pin_args *args, void *buffer, size_t size)
{
	struct pin_longterm_test test = {
		.addr = (uintptr_t)buffer,
		.size = size,
		/* Read-only pins */
		.flags = 0,
	};

	if (args->pinned)
		err("already pinned");

	args->gup_fd = open("/sys/kernel/debug/gup_test", O_RDWR);
	if (args->gup_fd < 0)
		return -errno;

	if (ioctl(args->gup_fd, PIN_LONGTERM_TEST_START, &test)) {
		/* Even if gup_test existed, can be an old gup_test / kernel */
		close(args->gup_fd);
		return -errno;
	}
	args->pinned = true;
	return 0;
}

static void unpin_pages(pin_args *args)
{
	if (!args->pinned)
		err("unpin without pin first");
	if (ioctl(args->gup_fd, PIN_LONGTERM_TEST_STOP))
		err("PIN_LONGTERM_TEST_STOP");
	close(args->gup_fd);
	args->pinned = false;
}

static int pagemap_test_fork(int uffd, bool with_event, bool test_pin)
{
	fork_event_args args = { .parent_uffd = uffd, .child_uffd = -1 };
	pthread_t thread;
	pid_t child;
	uint64_t value;
	int fd, result;

	/* Prepare a thread to resolve EVENT_FORK */
	if (with_event) {
		if (pthread_create(&thread, NULL, fork_event_consumer, &args))
			err("pthread_create()");
	}

	child = fork();
	if (!child) {
		/* Open the pagemap fd of the child itself */
		pin_args args = {};

		fd = pagemap_open();

		if (test_pin && pin_pages(&args, area_dst, page_size))
			/*
			 * Normally when reach here we have pinned in
			 * previous tests, so shouldn't fail anymore
			 */
			err("pin page failed in child");

		value = pagemap_get_entry(fd, area_dst);
		/*
		 * After fork(), we should handle uffd-wp bit differently:
		 *
		 * (1) when with EVENT_FORK, it should persist
		 * (2) when without EVENT_FORK, it should be dropped
		 */
		pagemap_check_wp(value, with_event);
		if (test_pin)
			unpin_pages(&args);
		/* Succeed */
		exit(0);
	}
	waitpid(child, &result, 0);

	if (with_event) {
		if (pthread_join(thread, NULL))
			err("pthread_join()");
		if (args.child_uffd < 0)
			err("Didn't receive child uffd");
		close(args.child_uffd);
	}

	return result;
}

static void uffd_wp_unpopulated_test(uffd_test_args_t *args)
{
	uint64_t value;
	int pagemap_fd;

	if (uffd_register(uffd, area_dst, nr_pages * page_size,
			  false, true, false))
		err("register failed");

	pagemap_fd = pagemap_open();

	/* Test applying pte marker to anon unpopulated */
	wp_range(uffd, (uint64_t)area_dst, page_size, true);
	value = pagemap_get_entry(pagemap_fd, area_dst);
	pagemap_check_wp(value, true);

	/* Test unprotect on anon pte marker */
	wp_range(uffd, (uint64_t)area_dst, page_size, false);
	value = pagemap_get_entry(pagemap_fd, area_dst);
	pagemap_check_wp(value, false);

	/* Test zap on anon marker */
	wp_range(uffd, (uint64_t)area_dst, page_size, true);
	if (madvise(area_dst, page_size, MADV_DONTNEED))
		err("madvise(MADV_DONTNEED) failed");
	value = pagemap_get_entry(pagemap_fd, area_dst);
	pagemap_check_wp(value, false);

	/* Test fault in after marker removed */
	*area_dst = 1;
	value = pagemap_get_entry(pagemap_fd, area_dst);
	pagemap_check_wp(value, false);
	/* Drop it to make pte none again */
	if (madvise(area_dst, page_size, MADV_DONTNEED))
		err("madvise(MADV_DONTNEED) failed");

	/* Test read-zero-page upon pte marker */
	wp_range(uffd, (uint64_t)area_dst, page_size, true);
	*(volatile char *)area_dst;
	/* Drop it to make pte none again */
	if (madvise(area_dst, page_size, MADV_DONTNEED))
		err("madvise(MADV_DONTNEED) failed");

	uffd_test_pass();
}

static void uffd_wp_fork_test_common(uffd_test_args_t *args,
				     bool with_event)
{
	int pagemap_fd;
	uint64_t value;

	if (uffd_register(uffd, area_dst, nr_pages * page_size,
			  false, true, false))
		err("register failed");

	pagemap_fd = pagemap_open();

	/* Touch the page */
	*area_dst = 1;
	wp_range(uffd, (uint64_t)area_dst, page_size, true);
	value = pagemap_get_entry(pagemap_fd, area_dst);
	pagemap_check_wp(value, true);
	if (pagemap_test_fork(uffd, with_event, false)) {
		uffd_test_fail("Detected %s uffd-wp bit in child in present pte",
			       with_event ? "missing" : "stall");
		goto out;
	}

	/*
	 * This is an attempt for zapping the pgtable so as to test the
	 * markers.
	 *
	 * For private mappings, PAGEOUT will only work on exclusive ptes
	 * (PM_MMAP_EXCLUSIVE) which we should satisfy.
	 *
	 * For shared, PAGEOUT may not work.  Use DONTNEED instead which
	 * plays a similar role of zapping (rather than freeing the page)
	 * to expose pte markers.
	 */
	if (args->mem_type->shared) {
		if (madvise(area_dst, page_size, MADV_DONTNEED))
			err("MADV_DONTNEED");
	} else {
		/*
		 * NOTE: ignore retval because private-hugetlb doesn't yet
		 * support swapping, so it could fail.
		 */
		madvise(area_dst, page_size, MADV_PAGEOUT);
	}

	/* Uffd-wp should persist even swapped out */
	value = pagemap_get_entry(pagemap_fd, area_dst);
	pagemap_check_wp(value, true);
	if (pagemap_test_fork(uffd, with_event, false)) {
		uffd_test_fail("Detected %s uffd-wp bit in child in zapped pte",
			       with_event ? "missing" : "stall");
		goto out;
	}

	/* Unprotect; this tests swap pte modifications */
	wp_range(uffd, (uint64_t)area_dst, page_size, false);
	value = pagemap_get_entry(pagemap_fd, area_dst);
	pagemap_check_wp(value, false);

	/* Fault in the page from disk */
	*area_dst = 2;
	value = pagemap_get_entry(pagemap_fd, area_dst);
	pagemap_check_wp(value, false);
	uffd_test_pass();
out:
	if (uffd_unregister(uffd, area_dst, nr_pages * page_size))
		err("unregister failed");
	close(pagemap_fd);
}

static void uffd_wp_fork_test(uffd_test_args_t *args)
{
	uffd_wp_fork_test_common(args, false);
}

static void uffd_wp_fork_with_event_test(uffd_test_args_t *args)
{
	uffd_wp_fork_test_common(args, true);
}

static void uffd_wp_fork_pin_test_common(uffd_test_args_t *args,
					 bool with_event)
{
	int pagemap_fd;
	pin_args pin_args = {};

	if (uffd_register(uffd, area_dst, page_size, false, true, false))
		err("register failed");

	pagemap_fd = pagemap_open();

	/* Touch the page */
	*area_dst = 1;
	wp_range(uffd, (uint64_t)area_dst, page_size, true);

	/*
	 * 1. First pin, then fork().  This tests fork() special path when
	 * doing early CoW if the page is private.
	 */
	if (pin_pages(&pin_args, area_dst, page_size)) {
		uffd_test_skip("Possibly CONFIG_GUP_TEST missing "
			       "or unprivileged");
		close(pagemap_fd);
		uffd_unregister(uffd, area_dst, page_size);
		return;
	}

	if (pagemap_test_fork(uffd, with_event, false)) {
		uffd_test_fail("Detected %s uffd-wp bit in early CoW of fork()",
			       with_event ? "missing" : "stall");
		unpin_pages(&pin_args);
		goto out;
	}

	unpin_pages(&pin_args);

	/*
	 * 2. First fork(), then pin (in the child, where test_pin==true).
	 * This tests COR, aka, page unsharing on private memories.
	 */
	if (pagemap_test_fork(uffd, with_event, true)) {
		uffd_test_fail("Detected %s uffd-wp bit when RO pin",
			       with_event ? "missing" : "stall");
		goto out;
	}
	uffd_test_pass();
out:
	if (uffd_unregister(uffd, area_dst, page_size))
		err("register failed");
	close(pagemap_fd);
}

static void uffd_wp_fork_pin_test(uffd_test_args_t *args)
{
	uffd_wp_fork_pin_test_common(args, false);
}

static void uffd_wp_fork_pin_with_event_test(uffd_test_args_t *args)
{
	uffd_wp_fork_pin_test_common(args, true);
}

static void check_memory_contents(char *p)
{
	unsigned long i, j;
	uint8_t expected_byte;

	for (i = 0; i < nr_pages; ++i) {
		expected_byte = ~((uint8_t)(i % ((uint8_t)-1)));
		for (j = 0; j < page_size; j++) {
			uint8_t v = *(uint8_t *)(p + (i * page_size) + j);
			if (v != expected_byte)
				err("unexpected page contents");
		}
	}
}

static void uffd_minor_test_common(bool test_collapse, bool test_wp)
{
	unsigned long p;
	pthread_t uffd_mon;
	char c;
	struct uffd_args args = { 0 };

	/*
	 * NOTE: MADV_COLLAPSE is not yet compatible with WP, so testing
	 * both do not make much sense.
	 */
	assert(!(test_collapse && test_wp));

	if (uffd_register(uffd, area_dst_alias, nr_pages * page_size,
			  /* NOTE! MADV_COLLAPSE may not work with uffd-wp */
			  false, test_wp, true))
		err("register failure");

	/*
	 * After registering with UFFD, populate the non-UFFD-registered side of
	 * the shared mapping. This should *not* trigger any UFFD minor faults.
	 */
	for (p = 0; p < nr_pages; ++p)
		memset(area_dst + (p * page_size), p % ((uint8_t)-1),
		       page_size);

	args.apply_wp = test_wp;
	if (pthread_create(&uffd_mon, NULL, uffd_poll_thread, &args))
		err("uffd_poll_thread create");

	/*
	 * Read each of the pages back using the UFFD-registered mapping. We
	 * expect that the first time we touch a page, it will result in a minor
	 * fault. uffd_poll_thread will resolve the fault by bit-flipping the
	 * page's contents, and then issuing a CONTINUE ioctl.
	 */
	check_memory_contents(area_dst_alias);

	if (write(pipefd[1], &c, sizeof(c)) != sizeof(c))
		err("pipe write");
	if (pthread_join(uffd_mon, NULL))
		err("join() failed");

	if (test_collapse) {
		if (madvise(area_dst_alias, nr_pages * page_size,
			    MADV_COLLAPSE)) {
			/* It's fine to fail for this one... */
			uffd_test_skip("MADV_COLLAPSE failed");
			return;
		}

		uffd_test_ops->check_pmd_mapping(area_dst,
						 nr_pages * page_size /
						 read_pmd_pagesize());
		/*
		 * This won't cause uffd-fault - it purely just makes sure there
		 * was no corruption.
		 */
		check_memory_contents(area_dst_alias);
	}

	if (args.missing_faults != 0 || args.minor_faults != nr_pages)
		uffd_test_fail("stats check error");
	else
		uffd_test_pass();
}

void uffd_minor_test(uffd_test_args_t *args)
{
	uffd_minor_test_common(false, false);
}

void uffd_minor_wp_test(uffd_test_args_t *args)
{
	uffd_minor_test_common(false, true);
}

void uffd_minor_collapse_test(uffd_test_args_t *args)
{
	uffd_minor_test_common(true, false);
}

static sigjmp_buf jbuf, *sigbuf;

static void sighndl(int sig, siginfo_t *siginfo, void *ptr)
{
	if (sig == SIGBUS) {
		if (sigbuf)
			siglongjmp(*sigbuf, 1);
		abort();
	}
}

/*
 * For non-cooperative userfaultfd test we fork() a process that will
 * generate pagefaults, will mremap the area monitored by the
 * userfaultfd and at last this process will release the monitored
 * area.
 * For the anonymous and shared memory the area is divided into two
 * parts, the first part is accessed before mremap, and the second
 * part is accessed after mremap. Since hugetlbfs does not support
 * mremap, the entire monitored area is accessed in a single pass for
 * HUGETLB_TEST.
 * The release of the pages currently generates event for shmem and
 * anonymous memory (UFFD_EVENT_REMOVE), hence it is not checked
 * for hugetlb.
 * For signal test(UFFD_FEATURE_SIGBUS), signal_test = 1, we register
 * monitored area, generate pagefaults and test that signal is delivered.
 * Use UFFDIO_COPY to allocate missing page and retry. For signal_test = 2
 * test robustness use case - we release monitored area, fork a process
 * that will generate pagefaults and verify signal is generated.
 * This also tests UFFD_FEATURE_EVENT_FORK event along with the signal
 * feature. Using monitor thread, verify no userfault events are generated.
 */
static int faulting_process(int signal_test, bool wp)
{
	unsigned long nr, i;
	unsigned long long count;
	unsigned long split_nr_pages;
	unsigned long lastnr;
	struct sigaction act;
	volatile unsigned long signalled = 0;

	split_nr_pages = (nr_pages + 1) / 2;

	if (signal_test) {
		sigbuf = &jbuf;
		memset(&act, 0, sizeof(act));
		act.sa_sigaction = sighndl;
		act.sa_flags = SA_SIGINFO;
		if (sigaction(SIGBUS, &act, 0))
			err("sigaction");
		lastnr = (unsigned long)-1;
	}

	for (nr = 0; nr < split_nr_pages; nr++) {
		volatile int steps = 1;
		unsigned long offset = nr * page_size;

		if (signal_test) {
			if (sigsetjmp(*sigbuf, 1) != 0) {
				if (steps == 1 && nr == lastnr)
					err("Signal repeated");

				lastnr = nr;
				if (signal_test == 1) {
					if (steps == 1) {
						/* This is a MISSING request */
						steps++;
						if (copy_page(uffd, offset, wp))
							signalled++;
					} else {
						/* This is a WP request */
						assert(steps == 2);
						wp_range(uffd,
							 (__u64)area_dst +
							 offset,
							 page_size, false);
					}
				} else {
					signalled++;
					continue;
				}
			}
		}

		count = *area_count(area_dst, nr);
		if (count != count_verify[nr])
			err("nr %lu memory corruption %llu %llu\n",
			    nr, count, count_verify[nr]);
		/*
		 * Trigger write protection if there is by writing
		 * the same value back.
		 */
		*area_count(area_dst, nr) = count;
	}

	if (signal_test)
		return signalled != split_nr_pages;

	area_dst = mremap(area_dst, nr_pages * page_size,  nr_pages * page_size,
			  MREMAP_MAYMOVE | MREMAP_FIXED, area_src);
	if (area_dst == MAP_FAILED)
		err("mremap");
	/* Reset area_src since we just clobbered it */
	area_src = NULL;

	for (; nr < nr_pages; nr++) {
		count = *area_count(area_dst, nr);
		if (count != count_verify[nr]) {
			err("nr %lu memory corruption %llu %llu\n",
			    nr, count, count_verify[nr]);
		}
		/*
		 * Trigger write protection if there is by writing
		 * the same value back.
		 */
		*area_count(area_dst, nr) = count;
	}

	uffd_test_ops->release_pages(area_dst);

	for (nr = 0; nr < nr_pages; nr++)
		for (i = 0; i < page_size; i++)
			if (*(area_dst + nr * page_size + i) != 0)
				err("page %lu offset %lu is not zero", nr, i);

	return 0;
}

static void uffd_sigbus_test_common(bool wp)
{
	unsigned long userfaults;
	pthread_t uffd_mon;
	pid_t pid;
	int err;
	char c;
	struct uffd_args args = { 0 };

	fcntl(uffd, F_SETFL, uffd_flags | O_NONBLOCK);

	if (uffd_register(uffd, area_dst, nr_pages * page_size,
			  true, wp, false))
		err("register failure");

	if (faulting_process(1, wp))
		err("faulting process failed");

	uffd_test_ops->release_pages(area_dst);

	args.apply_wp = wp;
	if (pthread_create(&uffd_mon, NULL, uffd_poll_thread, &args))
		err("uffd_poll_thread create");

	pid = fork();
	if (pid < 0)
		err("fork");

	if (!pid)
		exit(faulting_process(2, wp));

	waitpid(pid, &err, 0);
	if (err)
		err("faulting process failed");
	if (write(pipefd[1], &c, sizeof(c)) != sizeof(c))
		err("pipe write");
	if (pthread_join(uffd_mon, (void **)&userfaults))
		err("pthread_join()");

	if (userfaults)
		uffd_test_fail("Signal test failed, userfaults: %ld", userfaults);
	else
		uffd_test_pass();
}

static void uffd_sigbus_test(uffd_test_args_t *args)
{
	uffd_sigbus_test_common(false);
}

static void uffd_sigbus_wp_test(uffd_test_args_t *args)
{
	uffd_sigbus_test_common(true);
}

static void uffd_events_test_common(bool wp)
{
	pthread_t uffd_mon;
	pid_t pid;
	int err;
	char c;
	struct uffd_args args = { 0 };

	fcntl(uffd, F_SETFL, uffd_flags | O_NONBLOCK);
	if (uffd_register(uffd, area_dst, nr_pages * page_size,
			  true, wp, false))
		err("register failure");

	args.apply_wp = wp;
	if (pthread_create(&uffd_mon, NULL, uffd_poll_thread, &args))
		err("uffd_poll_thread create");

	pid = fork();
	if (pid < 0)
		err("fork");

	if (!pid)
		exit(faulting_process(0, wp));

	waitpid(pid, &err, 0);
	if (err)
		err("faulting process failed");
	if (write(pipefd[1], &c, sizeof(c)) != sizeof(c))
		err("pipe write");
	if (pthread_join(uffd_mon, NULL))
		err("pthread_join()");

	if (args.missing_faults != nr_pages)
		uffd_test_fail("Fault counts wrong");
	else
		uffd_test_pass();
}

static void uffd_events_test(uffd_test_args_t *args)
{
	uffd_events_test_common(false);
}

static void uffd_events_wp_test(uffd_test_args_t *args)
{
	uffd_events_test_common(true);
}

static void retry_uffdio_zeropage(int ufd,
				  struct uffdio_zeropage *uffdio_zeropage)
{
	uffd_test_ops->alias_mapping(&uffdio_zeropage->range.start,
				     uffdio_zeropage->range.len,
				     0);
	if (ioctl(ufd, UFFDIO_ZEROPAGE, uffdio_zeropage)) {
		if (uffdio_zeropage->zeropage != -EEXIST)
			err("UFFDIO_ZEROPAGE error: %"PRId64,
			    (int64_t)uffdio_zeropage->zeropage);
	} else {
		err("UFFDIO_ZEROPAGE error: %"PRId64,
		    (int64_t)uffdio_zeropage->zeropage);
	}
}

static bool do_uffdio_zeropage(int ufd, bool has_zeropage)
{
	struct uffdio_zeropage uffdio_zeropage = { 0 };
	int ret;
	__s64 res;

	uffdio_zeropage.range.start = (unsigned long) area_dst;
	uffdio_zeropage.range.len = page_size;
	uffdio_zeropage.mode = 0;
	ret = ioctl(ufd, UFFDIO_ZEROPAGE, &uffdio_zeropage);
	res = uffdio_zeropage.zeropage;
	if (ret) {
		/* real retval in ufdio_zeropage.zeropage */
		if (has_zeropage)
			err("UFFDIO_ZEROPAGE error: %"PRId64, (int64_t)res);
		else if (res != -EINVAL)
			err("UFFDIO_ZEROPAGE not -EINVAL");
	} else if (has_zeropage) {
		if (res != page_size)
			err("UFFDIO_ZEROPAGE unexpected size");
		else
			retry_uffdio_zeropage(ufd, &uffdio_zeropage);
		return true;
	} else
		err("UFFDIO_ZEROPAGE succeeded");

	return false;
}

/*
 * Registers a range with MISSING mode only for zeropage test.  Return true
 * if UFFDIO_ZEROPAGE supported, false otherwise. Can't use uffd_register()
 * because we want to detect .ioctls along the way.
 */
static bool
uffd_register_detect_zeropage(int uffd, void *addr, uint64_t len)
{
	uint64_t ioctls = 0;

	if (uffd_register_with_ioctls(uffd, addr, len, true,
				      false, false, &ioctls))
		err("zeropage register fail");

	return ioctls & (1 << _UFFDIO_ZEROPAGE);
}

/* exercise UFFDIO_ZEROPAGE */
static void uffd_zeropage_test(uffd_test_args_t *args)
{
	bool has_zeropage;
	int i;

	has_zeropage = uffd_register_detect_zeropage(uffd, area_dst, page_size);
	if (area_dst_alias)
		/* Ignore the retval; we already have it */
		uffd_register_detect_zeropage(uffd, area_dst_alias, page_size);

	if (do_uffdio_zeropage(uffd, has_zeropage))
		for (i = 0; i < page_size; i++)
			if (area_dst[i] != 0)
				err("data non-zero at offset %d\n", i);

	if (uffd_unregister(uffd, area_dst, page_size))
		err("unregister");

	if (area_dst_alias && uffd_unregister(uffd, area_dst_alias, page_size))
		err("unregister");

	uffd_test_pass();
}

static void uffd_register_poison(int uffd, void *addr, uint64_t len)
{
	uint64_t ioctls = 0;
	uint64_t expected = (1 << _UFFDIO_COPY) | (1 << _UFFDIO_POISON);

	if (uffd_register_with_ioctls(uffd, addr, len, true,
				      false, false, &ioctls))
		err("poison register fail");

	if ((ioctls & expected) != expected)
		err("registered area doesn't support COPY and POISON ioctls");
}

static void do_uffdio_poison(int uffd, unsigned long offset)
{
	struct uffdio_poison uffdio_poison = { 0 };
	int ret;
	__s64 res;

	uffdio_poison.range.start = (unsigned long) area_dst + offset;
	uffdio_poison.range.len = page_size;
	uffdio_poison.mode = 0;
	ret = ioctl(uffd, UFFDIO_POISON, &uffdio_poison);
	res = uffdio_poison.updated;

	if (ret)
		err("UFFDIO_POISON error: %"PRId64, (int64_t)res);
	else if (res != page_size)
		err("UFFDIO_POISON unexpected size: %"PRId64, (int64_t)res);
}

static void uffd_poison_handle_fault(
	struct uffd_msg *msg, struct uffd_args *args)
{
	unsigned long offset;

	if (msg->event != UFFD_EVENT_PAGEFAULT)
		err("unexpected msg event %u", msg->event);

	if (msg->arg.pagefault.flags &
	    (UFFD_PAGEFAULT_FLAG_WP | UFFD_PAGEFAULT_FLAG_MINOR))
		err("unexpected fault type %llu", msg->arg.pagefault.flags);

	offset = (char *)(unsigned long)msg->arg.pagefault.address - area_dst;
	offset &= ~(page_size-1);

	/* Odd pages -> copy zeroed page; even pages -> poison. */
	if (offset & page_size)
		copy_page(uffd, offset, false);
	else
		do_uffdio_poison(uffd, offset);
}

static void uffd_poison_test(uffd_test_args_t *targs)
{
	pthread_t uffd_mon;
	char c;
	struct uffd_args args = { 0 };
	struct sigaction act = { 0 };
	unsigned long nr_sigbus = 0;
	unsigned long nr;

	fcntl(uffd, F_SETFL, uffd_flags | O_NONBLOCK);

	uffd_register_poison(uffd, area_dst, nr_pages * page_size);
	memset(area_src, 0, nr_pages * page_size);

	args.handle_fault = uffd_poison_handle_fault;
	if (pthread_create(&uffd_mon, NULL, uffd_poll_thread, &args))
		err("uffd_poll_thread create");

	sigbuf = &jbuf;
	act.sa_sigaction = sighndl;
	act.sa_flags = SA_SIGINFO;
	if (sigaction(SIGBUS, &act, 0))
		err("sigaction");

	for (nr = 0; nr < nr_pages; ++nr) {
		unsigned long offset = nr * page_size;
		const char *bytes = (const char *) area_dst + offset;
		const char *i;

		if (sigsetjmp(*sigbuf, 1)) {
			/*
			 * Access below triggered a SIGBUS, which was caught by
			 * sighndl, which then jumped here. Count this SIGBUS,
			 * and move on to next page.
			 */
			++nr_sigbus;
			continue;
		}

		for (i = bytes; i < bytes + page_size; ++i) {
			if (*i)
				err("nonzero byte in area_dst (%p) at %p: %u",
				    area_dst, i, *i);
		}
	}

	if (write(pipefd[1], &c, sizeof(c)) != sizeof(c))
		err("pipe write");
	if (pthread_join(uffd_mon, NULL))
		err("pthread_join()");

	if (nr_sigbus != nr_pages / 2)
		err("expected to receive %lu SIGBUS, actually received %lu",
		    nr_pages / 2, nr_sigbus);

	uffd_test_pass();
}

static void
uffd_move_handle_fault_common(struct uffd_msg *msg, struct uffd_args *args,
			      unsigned long len)
{
	unsigned long offset;

	if (msg->event != UFFD_EVENT_PAGEFAULT)
		err("unexpected msg event %u", msg->event);

	if (msg->arg.pagefault.flags &
	    (UFFD_PAGEFAULT_FLAG_WP | UFFD_PAGEFAULT_FLAG_MINOR | UFFD_PAGEFAULT_FLAG_WRITE))
		err("unexpected fault type %llu", msg->arg.pagefault.flags);

	offset = (char *)(unsigned long)msg->arg.pagefault.address - area_dst;
	offset &= ~(len-1);

	if (move_page(uffd, offset, len))
		args->missing_faults++;
}

static void uffd_move_handle_fault(struct uffd_msg *msg,
				   struct uffd_args *args)
{
	uffd_move_handle_fault_common(msg, args, page_size);
}

static void uffd_move_pmd_handle_fault(struct uffd_msg *msg,
				       struct uffd_args *args)
{
	uffd_move_handle_fault_common(msg, args, read_pmd_pagesize());
}

static void
uffd_move_test_common(uffd_test_args_t *targs, unsigned long chunk_size,
		      void (*handle_fault)(struct uffd_msg *msg, struct uffd_args *args))
{
	unsigned long nr;
	pthread_t uffd_mon;
	char c;
	unsigned long long count;
	struct uffd_args args = { 0 };
	char *orig_area_src, *orig_area_dst;
	unsigned long step_size, step_count;
	unsigned long src_offs = 0;
	unsigned long dst_offs = 0;

	/* Prevent source pages from being mapped more than once */
	if (madvise(area_src, nr_pages * page_size, MADV_DONTFORK))
		err("madvise(MADV_DONTFORK) failure");

	if (uffd_register(uffd, area_dst, nr_pages * page_size,
			  true, false, false))
		err("register failure");

	args.handle_fault = handle_fault;
	if (pthread_create(&uffd_mon, NULL, uffd_poll_thread, &args))
		err("uffd_poll_thread create");

	step_size = chunk_size / page_size;
	step_count = nr_pages / step_size;

	if (chunk_size > page_size) {
		char *aligned_src = ALIGN_UP(area_src, chunk_size);
		char *aligned_dst = ALIGN_UP(area_dst, chunk_size);

		if (aligned_src != area_src || aligned_dst != area_dst) {
			src_offs = (aligned_src - area_src) / page_size;
			dst_offs = (aligned_dst - area_dst) / page_size;
			step_count--;
		}
		orig_area_src = area_src;
		orig_area_dst = area_dst;
		area_src = aligned_src;
		area_dst = aligned_dst;
	}

	/*
	 * Read each of the pages back using the UFFD-registered mapping. We
	 * expect that the first time we touch a page, it will result in a missing
	 * fault. uffd_poll_thread will resolve the fault by moving source
	 * page to destination.
	 */
	for (nr = 0; nr < step_count * step_size; nr += step_size) {
		unsigned long i;

		/* Check area_src content */
		for (i = 0; i < step_size; i++) {
			count = *area_count(area_src, nr + i);
			if (count != count_verify[src_offs + nr + i])
				err("nr %lu source memory invalid %llu %llu\n",
				    nr + i, count, count_verify[src_offs + nr + i]);
		}

		/* Faulting into area_dst should move the page or the huge page */
		for (i = 0; i < step_size; i++) {
			count = *area_count(area_dst, nr + i);
			if (count != count_verify[dst_offs + nr + i])
				err("nr %lu memory corruption %llu %llu\n",
				    nr, count, count_verify[dst_offs + nr + i]);
		}

		/* Re-check area_src content which should be empty */
		for (i = 0; i < step_size; i++) {
			count = *area_count(area_src, nr + i);
			if (count != 0)
				err("nr %lu move failed %llu %llu\n",
				    nr, count, count_verify[src_offs + nr + i]);
		}
	}
	if (step_size > page_size) {
		area_src = orig_area_src;
		area_dst = orig_area_dst;
	}

	if (write(pipefd[1], &c, sizeof(c)) != sizeof(c))
		err("pipe write");
	if (pthread_join(uffd_mon, NULL))
		err("join() failed");

	if (args.missing_faults != step_count || args.minor_faults != 0)
		uffd_test_fail("stats check error");
	else
		uffd_test_pass();
}

static void uffd_move_test(uffd_test_args_t *targs)
{
	uffd_move_test_common(targs, page_size, uffd_move_handle_fault);
}

static void uffd_move_pmd_test(uffd_test_args_t *targs)
{
<<<<<<< HEAD
=======
	if (madvise(area_dst, nr_pages * page_size, MADV_HUGEPAGE))
		err("madvise(MADV_HUGEPAGE) failure");
	uffd_move_test_common(targs, read_pmd_pagesize(),
			      uffd_move_pmd_handle_fault);
}

static void uffd_move_pmd_split_test(uffd_test_args_t *targs)
{
	if (madvise(area_dst, nr_pages * page_size, MADV_NOHUGEPAGE))
		err("madvise(MADV_NOHUGEPAGE) failure");
>>>>>>> e4a09289
	uffd_move_test_common(targs, read_pmd_pagesize(),
			      uffd_move_pmd_handle_fault);
}

static int prevent_hugepages(const char **errmsg)
{
	/* This should be done before source area is populated */
	if (madvise(area_src, nr_pages * page_size, MADV_NOHUGEPAGE)) {
		/* Ignore only if CONFIG_TRANSPARENT_HUGEPAGE=n */
		if (errno != EINVAL) {
			if (errmsg)
				*errmsg = "madvise(MADV_NOHUGEPAGE) failed";
			return -errno;
		}
	}
	return 0;
}

static int request_hugepages(const char **errmsg)
{
	/* This should be done before source area is populated */
	if (madvise(area_src, nr_pages * page_size, MADV_HUGEPAGE)) {
		if (errmsg) {
			*errmsg = (errno == EINVAL) ?
				"CONFIG_TRANSPARENT_HUGEPAGE is not set" :
				"madvise(MADV_HUGEPAGE) failed";
		}
		return -errno;
	}
	return 0;
}

struct uffd_test_case_ops uffd_move_test_case_ops = {
	.post_alloc = prevent_hugepages,
};

struct uffd_test_case_ops uffd_move_test_pmd_case_ops = {
	.post_alloc = request_hugepages,
};

/*
 * Test the returned uffdio_register.ioctls with different register modes.
 * Note that _UFFDIO_ZEROPAGE is tested separately in the zeropage test.
 */
static void
do_register_ioctls_test(uffd_test_args_t *args, bool miss, bool wp, bool minor)
{
	uint64_t ioctls = 0, expected = BIT_ULL(_UFFDIO_WAKE);
	mem_type_t *mem_type = args->mem_type;
	int ret;

	ret = uffd_register_with_ioctls(uffd, area_dst, page_size,
					miss, wp, minor, &ioctls);

	/*
	 * Handle special cases of UFFDIO_REGISTER here where it should
	 * just fail with -EINVAL first..
	 *
	 * Case 1: register MINOR on anon
	 * Case 2: register with no mode selected
	 */
	if ((minor && (mem_type->mem_flag == MEM_ANON)) ||
	    (!miss && !wp && !minor)) {
		if (ret != -EINVAL)
			err("register (miss=%d, wp=%d, minor=%d) failed "
			    "with wrong errno=%d", miss, wp, minor, ret);
		return;
	}

	/* UFFDIO_REGISTER should succeed, then check ioctls returned */
	if (miss)
		expected |= BIT_ULL(_UFFDIO_COPY);
	if (wp)
		expected |= BIT_ULL(_UFFDIO_WRITEPROTECT);
	if (minor)
		expected |= BIT_ULL(_UFFDIO_CONTINUE);

	if ((ioctls & expected) != expected)
		err("unexpected uffdio_register.ioctls "
		    "(miss=%d, wp=%d, minor=%d): expected=0x%"PRIx64", "
		    "returned=0x%"PRIx64, miss, wp, minor, expected, ioctls);

	if (uffd_unregister(uffd, area_dst, page_size))
		err("unregister");
}

static void uffd_register_ioctls_test(uffd_test_args_t *args)
{
	int miss, wp, minor;

	for (miss = 0; miss <= 1; miss++)
		for (wp = 0; wp <= 1; wp++)
			for (minor = 0; minor <= 1; minor++)
				do_register_ioctls_test(args, miss, wp, minor);

	uffd_test_pass();
}

uffd_test_case_t uffd_tests[] = {
	{
		/* Test returned uffdio_register.ioctls. */
		.name = "register-ioctls",
		.uffd_fn = uffd_register_ioctls_test,
		.mem_targets = MEM_ALL,
		.uffd_feature_required = UFFD_FEATURE_MISSING_HUGETLBFS |
		UFFD_FEATURE_MISSING_SHMEM |
		UFFD_FEATURE_PAGEFAULT_FLAG_WP |
		UFFD_FEATURE_WP_HUGETLBFS_SHMEM |
		UFFD_FEATURE_MINOR_HUGETLBFS |
		UFFD_FEATURE_MINOR_SHMEM,
	},
	{
		.name = "zeropage",
		.uffd_fn = uffd_zeropage_test,
		.mem_targets = MEM_ALL,
		.uffd_feature_required = 0,
	},
	{
		.name = "move",
		.uffd_fn = uffd_move_test,
		.mem_targets = MEM_ANON,
		.uffd_feature_required = UFFD_FEATURE_MOVE,
		.test_case_ops = &uffd_move_test_case_ops,
	},
	{
		.name = "move-pmd",
		.uffd_fn = uffd_move_pmd_test,
		.mem_targets = MEM_ANON,
		.uffd_feature_required = UFFD_FEATURE_MOVE,
		.test_case_ops = &uffd_move_test_pmd_case_ops,
	},
	{
<<<<<<< HEAD
=======
		.name = "move-pmd-split",
		.uffd_fn = uffd_move_pmd_split_test,
		.mem_targets = MEM_ANON,
		.uffd_feature_required = UFFD_FEATURE_MOVE,
		.test_case_ops = &uffd_move_test_pmd_case_ops,
	},
	{
>>>>>>> e4a09289
		.name = "wp-fork",
		.uffd_fn = uffd_wp_fork_test,
		.mem_targets = MEM_ALL,
		.uffd_feature_required = UFFD_FEATURE_PAGEFAULT_FLAG_WP |
		UFFD_FEATURE_WP_HUGETLBFS_SHMEM,
	},
	{
		.name = "wp-fork-with-event",
		.uffd_fn = uffd_wp_fork_with_event_test,
		.mem_targets = MEM_ALL,
		.uffd_feature_required = UFFD_FEATURE_PAGEFAULT_FLAG_WP |
		UFFD_FEATURE_WP_HUGETLBFS_SHMEM |
		/* when set, child process should inherit uffd-wp bits */
		UFFD_FEATURE_EVENT_FORK,
	},
	{
		.name = "wp-fork-pin",
		.uffd_fn = uffd_wp_fork_pin_test,
		.mem_targets = MEM_ALL,
		.uffd_feature_required = UFFD_FEATURE_PAGEFAULT_FLAG_WP |
		UFFD_FEATURE_WP_HUGETLBFS_SHMEM,
	},
	{
		.name = "wp-fork-pin-with-event",
		.uffd_fn = uffd_wp_fork_pin_with_event_test,
		.mem_targets = MEM_ALL,
		.uffd_feature_required = UFFD_FEATURE_PAGEFAULT_FLAG_WP |
		UFFD_FEATURE_WP_HUGETLBFS_SHMEM |
		/* when set, child process should inherit uffd-wp bits */
		UFFD_FEATURE_EVENT_FORK,
	},
	{
		.name = "wp-unpopulated",
		.uffd_fn = uffd_wp_unpopulated_test,
		.mem_targets = MEM_ANON,
		.uffd_feature_required =
		UFFD_FEATURE_PAGEFAULT_FLAG_WP | UFFD_FEATURE_WP_UNPOPULATED,
	},
	{
		.name = "minor",
		.uffd_fn = uffd_minor_test,
		.mem_targets = MEM_SHMEM | MEM_HUGETLB,
		.uffd_feature_required =
		UFFD_FEATURE_MINOR_HUGETLBFS | UFFD_FEATURE_MINOR_SHMEM,
	},
	{
		.name = "minor-wp",
		.uffd_fn = uffd_minor_wp_test,
		.mem_targets = MEM_SHMEM | MEM_HUGETLB,
		.uffd_feature_required =
		UFFD_FEATURE_MINOR_HUGETLBFS | UFFD_FEATURE_MINOR_SHMEM |
		UFFD_FEATURE_PAGEFAULT_FLAG_WP |
		/*
		 * HACK: here we leveraged WP_UNPOPULATED to detect whether
		 * minor mode supports wr-protect.  There's no feature flag
		 * for it so this is the best we can test against.
		 */
		UFFD_FEATURE_WP_UNPOPULATED,
	},
	{
		.name = "minor-collapse",
		.uffd_fn = uffd_minor_collapse_test,
		/* MADV_COLLAPSE only works with shmem */
		.mem_targets = MEM_SHMEM,
		/* We can't test MADV_COLLAPSE, so try our luck */
		.uffd_feature_required = UFFD_FEATURE_MINOR_SHMEM,
	},
	{
		.name = "sigbus",
		.uffd_fn = uffd_sigbus_test,
		.mem_targets = MEM_ALL,
		.uffd_feature_required = UFFD_FEATURE_SIGBUS |
		UFFD_FEATURE_EVENT_FORK,
	},
	{
		.name = "sigbus-wp",
		.uffd_fn = uffd_sigbus_wp_test,
		.mem_targets = MEM_ALL,
		.uffd_feature_required = UFFD_FEATURE_SIGBUS |
		UFFD_FEATURE_EVENT_FORK | UFFD_FEATURE_PAGEFAULT_FLAG_WP,
	},
	{
		.name = "events",
		.uffd_fn = uffd_events_test,
		.mem_targets = MEM_ALL,
		.uffd_feature_required = UFFD_FEATURE_EVENT_FORK |
		UFFD_FEATURE_EVENT_REMAP | UFFD_FEATURE_EVENT_REMOVE,
	},
	{
		.name = "events-wp",
		.uffd_fn = uffd_events_wp_test,
		.mem_targets = MEM_ALL,
		.uffd_feature_required = UFFD_FEATURE_EVENT_FORK |
		UFFD_FEATURE_EVENT_REMAP | UFFD_FEATURE_EVENT_REMOVE |
		UFFD_FEATURE_PAGEFAULT_FLAG_WP |
		UFFD_FEATURE_WP_HUGETLBFS_SHMEM,
	},
	{
		.name = "poison",
		.uffd_fn = uffd_poison_test,
		.mem_targets = MEM_ALL,
		.uffd_feature_required = UFFD_FEATURE_POISON,
	},
};

static void usage(const char *prog)
{
	printf("usage: %s [-f TESTNAME]\n", prog);
	puts("");
	puts(" -f: test name to filter (e.g., event)");
	puts(" -h: show the help msg");
	puts(" -l: list tests only");
	puts("");
	exit(KSFT_FAIL);
}

int main(int argc, char *argv[])
{
	int n_tests = sizeof(uffd_tests) / sizeof(uffd_test_case_t);
	int n_mems = sizeof(mem_types) / sizeof(mem_type_t);
	const char *test_filter = NULL;
	bool list_only = false;
	uffd_test_case_t *test;
	mem_type_t *mem_type;
	uffd_test_args_t args;
	const char *errmsg;
	int has_uffd, opt;
	int i, j;

	while ((opt = getopt(argc, argv, "f:hl")) != -1) {
		switch (opt) {
		case 'f':
			test_filter = optarg;
			break;
		case 'l':
			list_only = true;
			break;
		case 'h':
		default:
			/* Unknown */
			usage(argv[0]);
			break;
		}
	}

	if (!test_filter && !list_only) {
		has_uffd = test_uffd_api(false);
		has_uffd |= test_uffd_api(true);

		if (!has_uffd) {
			printf("Userfaultfd not supported or unprivileged, skip all tests\n");
			exit(KSFT_SKIP);
		}
	}

	for (i = 0; i < n_tests; i++) {
		test = &uffd_tests[i];
		if (test_filter && !strstr(test->name, test_filter))
			continue;
		if (list_only) {
			printf("%s\n", test->name);
			continue;
		}
		for (j = 0; j < n_mems; j++) {
			mem_type = &mem_types[j];
			if (!(test->mem_targets & mem_type->mem_flag))
				continue;

			uffd_test_start("%s on %s", test->name, mem_type->name);
			if (!uffd_feature_supported(test)) {
				uffd_test_skip("feature missing");
				continue;
			}
			if (uffd_setup_environment(&args, test, mem_type,
						   &errmsg)) {
				uffd_test_skip(errmsg);
				continue;
			}
			test->uffd_fn(&args);
			uffd_test_ctx_clear();
		}
	}

	if (!list_only)
		uffd_test_report();

	return ksft_get_fail_cnt() ? KSFT_FAIL : KSFT_PASS;
}

#else /* __NR_userfaultfd */

#warning "missing __NR_userfaultfd definition"

int main(void)
{
	printf("Skipping %s (missing __NR_userfaultfd)\n", __file__);
	return KSFT_SKIP;
}

#endif /* __NR_userfaultfd */<|MERGE_RESOLUTION|>--- conflicted
+++ resolved
@@ -1199,8 +1199,6 @@
 
 static void uffd_move_pmd_test(uffd_test_args_t *targs)
 {
-<<<<<<< HEAD
-=======
 	if (madvise(area_dst, nr_pages * page_size, MADV_HUGEPAGE))
 		err("madvise(MADV_HUGEPAGE) failure");
 	uffd_move_test_common(targs, read_pmd_pagesize(),
@@ -1211,7 +1209,6 @@
 {
 	if (madvise(area_dst, nr_pages * page_size, MADV_NOHUGEPAGE))
 		err("madvise(MADV_NOHUGEPAGE) failure");
->>>>>>> e4a09289
 	uffd_move_test_common(targs, read_pmd_pagesize(),
 			      uffd_move_pmd_handle_fault);
 }
@@ -1344,8 +1341,6 @@
 		.test_case_ops = &uffd_move_test_pmd_case_ops,
 	},
 	{
-<<<<<<< HEAD
-=======
 		.name = "move-pmd-split",
 		.uffd_fn = uffd_move_pmd_split_test,
 		.mem_targets = MEM_ANON,
@@ -1353,7 +1348,6 @@
 		.test_case_ops = &uffd_move_test_pmd_case_ops,
 	},
 	{
->>>>>>> e4a09289
 		.name = "wp-fork",
 		.uffd_fn = uffd_wp_fork_test,
 		.mem_targets = MEM_ALL,
