# SPDX-License-Identifier: GPL-2.0
menuconfig SOC_RENESAS
	bool "Renesas SoC driver support" if COMPILE_TEST && !ARCH_RENESAS
	default y if ARCH_RENESAS
	select GPIOLIB
	select PINCTRL
	select SOC_BUS

if SOC_RENESAS

config ARCH_RCAR_GEN1
	bool
	select PM
	select PM_GENERIC_DOMAINS
	select RENESAS_INTC_IRQPIN
	select RST_RCAR
	select SYS_SUPPORTS_SH_TMU

config ARCH_RCAR_GEN2
	bool
	select HAVE_ARM_ARCH_TIMER
	select PM
	select PM_GENERIC_DOMAINS
	select RENESAS_IRQC
	select RST_RCAR
	select SYS_SUPPORTS_SH_CMT

config ARCH_RCAR_GEN3
	bool
	select PM
	select PM_GENERIC_DOMAINS
	select RENESAS_IRQC
	select RST_RCAR
	select SYS_SUPPORTS_SH_CMT
	select SYS_SUPPORTS_SH_TMU

config ARCH_RMOBILE
	bool
	select PM
	select PM_GENERIC_DOMAINS
	select SYS_SUPPORTS_SH_CMT
	select SYS_SUPPORTS_SH_TMU
	select SYSC_RMOBILE

config ARCH_RZG2L
	bool
	select PM
	select PM_GENERIC_DOMAINS
	select RENESAS_RZG2L_IRQC

config ARCH_RZN1
	bool
	select PM
	select PM_GENERIC_DOMAINS
	select ARM_AMBA

if ARM && ARCH_RENESAS

#comment "Renesas ARM SoCs System Type"

config ARCH_EMEV2
	bool "ARM32 Platform support for Emma Mobile EV2"
	select HAVE_ARM_SCU if SMP
	select SYS_SUPPORTS_EM_STI

config ARCH_R8A7794
	bool "ARM32 Platform support for R-Car E2"
	select ARCH_RCAR_GEN2
	select ARM_ERRATA_814220
	select SYSC_R8A7794

config ARCH_R8A7779
	bool "ARM32 Platform support for R-Car H1"
	select ARCH_RCAR_GEN1
	select ARM_ERRATA_754322
	select ARM_GLOBAL_TIMER
	select HAVE_ARM_SCU if SMP
	select HAVE_ARM_TWD if SMP
	select SYSC_R8A7779

config ARCH_R8A7790
	bool "ARM32 Platform support for R-Car H2"
	select ARCH_RCAR_GEN2
	select ARM_ERRATA_798181 if SMP
	select ARM_ERRATA_814220
	select I2C
	select SYSC_R8A7790

config ARCH_R8A7778
	bool "ARM32 Platform support for R-Car M1A"
	select ARCH_RCAR_GEN1
	select ARM_ERRATA_754322

config ARCH_R8A7793
	bool "ARM32 Platform support for R-Car M2-N"
	select ARCH_RCAR_GEN2
	select ARM_ERRATA_798181 if SMP
	select I2C
	select SYSC_R8A7791

config ARCH_R8A7791
	bool "ARM32 Platform support for R-Car M2-W"
	select ARCH_RCAR_GEN2
	select ARM_ERRATA_798181 if SMP
	select I2C
	select SYSC_R8A7791

config ARCH_R8A7792
	bool "ARM32 Platform support for R-Car V2H"
	select ARCH_RCAR_GEN2
	select ARM_ERRATA_798181 if SMP
	select SYSC_R8A7792

config ARCH_R8A7740
	bool "ARM32 Platform support for R-Mobile A1"
	select ARCH_RMOBILE
	select ARM_ERRATA_754322
	select RENESAS_INTC_IRQPIN

config ARCH_R8A73A4
	bool "ARM32 Platform support for R-Mobile APE6"
	select ARCH_RMOBILE
	select ARM_ERRATA_798181 if SMP
	select ARM_ERRATA_814220
	select HAVE_ARM_ARCH_TIMER
	select RENESAS_IRQC

config ARCH_R7S72100
	bool "ARM32 Platform support for RZ/A1H"
	select ARM_ERRATA_754322
	select PM
	select PM_GENERIC_DOMAINS
	select RENESAS_OSTM
	select RENESAS_RZA1_IRQC
	select SYS_SUPPORTS_SH_MTU2

config ARCH_R7S9210
	bool "ARM32 Platform support for RZ/A2"
	select PM
	select PM_GENERIC_DOMAINS
	select RENESAS_OSTM
	select RENESAS_RZA1_IRQC

config ARCH_R8A77470
	bool "ARM32 Platform support for RZ/G1C"
	select ARCH_RCAR_GEN2
	select ARM_ERRATA_814220
	select SYSC_R8A77470

config ARCH_R8A7745
	bool "ARM32 Platform support for RZ/G1E"
	select ARCH_RCAR_GEN2
	select ARM_ERRATA_814220
	select SYSC_R8A7745

config ARCH_R8A7742
	bool "ARM32 Platform support for RZ/G1H"
	select ARCH_RCAR_GEN2
	select ARM_ERRATA_798181 if SMP
	select ARM_ERRATA_814220
	select SYSC_R8A7742

config ARCH_R8A7743
	bool "ARM32 Platform support for RZ/G1M"
	select ARCH_RCAR_GEN2
	select ARM_ERRATA_798181 if SMP
	select SYSC_R8A7743

config ARCH_R8A7744
	bool "ARM32 Platform support for RZ/G1N"
	select ARCH_RCAR_GEN2
	select ARM_ERRATA_798181 if SMP
	select SYSC_R8A7743

config ARCH_R9A06G032
	bool "ARM32 Platform support for RZ/N1D"
	select ARCH_RZN1
	select ARM_ERRATA_814220

config ARCH_SH73A0
	bool "ARM32 Platform support for SH-Mobile AG5"
	select ARCH_RMOBILE
	select ARM_ERRATA_754322
	select ARM_GLOBAL_TIMER
	select HAVE_ARM_SCU if SMP
	select HAVE_ARM_TWD if SMP
	select RENESAS_INTC_IRQPIN

endif # ARM

if ARM64

config ARCH_R8A77995
	bool "ARM64 Platform support for R-Car D3"
	select ARCH_RCAR_GEN3
	select SYSC_R8A77995
	help
	  This enables support for the Renesas R-Car D3 SoC.
	  This includes different gradings like R-Car D3e.

config ARCH_R8A77990
	bool "ARM64 Platform support for R-Car E3"
	select ARCH_RCAR_GEN3
	select SYSC_R8A77990
	help
	  This enables support for the Renesas R-Car E3 SoC.
	  This includes different gradings like R-Car E3e.

config ARCH_R8A77951
	bool "ARM64 Platform support for R-Car H3 ES2.0+"
	select ARCH_RCAR_GEN3
	select SYSC_R8A7795
	help
	  This enables support for the Renesas R-Car H3 SoC (revisions 2.0 and
	  later).
	  This includes different gradings like R-Car H3e, H3e-2G, and H3Ne.

config ARCH_R8A77965
	bool "ARM64 Platform support for R-Car M3-N"
	select ARCH_RCAR_GEN3
	select SYSC_R8A77965
	help
	  This enables support for the Renesas R-Car M3-N SoC.
	  This includes different gradings like R-Car M3Ne and M3Ne-2G.

config ARCH_R8A77960
	bool "ARM64 Platform support for R-Car M3-W"
	select ARCH_RCAR_GEN3
	select SYSC_R8A77960
	help
	  This enables support for the Renesas R-Car M3-W SoC.

config ARCH_R8A77961
	bool "ARM64 Platform support for R-Car M3-W+"
	select ARCH_RCAR_GEN3
	select SYSC_R8A77961
	help
	  This enables support for the Renesas R-Car M3-W+ SoC.
	  This includes different gradings like R-Car M3e and M3e-2G.

config ARCH_R8A779F0
	bool "ARM64 Platform support for R-Car S4-8"
	select ARCH_RCAR_GEN3
	select SYSC_R8A779F0
	help
	  This enables support for the Renesas R-Car S4-8 SoC.

config ARCH_R8A77980
	bool "ARM64 Platform support for R-Car V3H"
	select ARCH_RCAR_GEN3
	select SYSC_R8A77980
	help
	  This enables support for the Renesas R-Car V3H SoC.

config ARCH_R8A77970
	bool "ARM64 Platform support for R-Car V3M"
	select ARCH_RCAR_GEN3
	select SYSC_R8A77970
	help
	  This enables support for the Renesas R-Car V3M SoC.

config ARCH_R8A779A0
	bool "ARM64 Platform support for R-Car V3U"
	select ARCH_RCAR_GEN3
	select SYSC_R8A779A0
	help
	  This enables support for the Renesas R-Car V3U SoC.

config ARCH_R8A779G0
	bool "ARM64 Platform support for R-Car V4H"
	select ARCH_RCAR_GEN3
	select SYSC_R8A779G0
	help
	  This enables support for the Renesas R-Car V4H SoC.

config ARCH_R8A774C0
	bool "ARM64 Platform support for RZ/G2E"
	select ARCH_RCAR_GEN3
	select SYSC_R8A774C0
	help
	  This enables support for the Renesas RZ/G2E SoC.

config ARCH_R8A774E1
	bool "ARM64 Platform support for RZ/G2H"
	select ARCH_RCAR_GEN3
	select SYSC_R8A774E1
	help
	  This enables support for the Renesas RZ/G2H SoC.

config ARCH_R8A774A1
	bool "ARM64 Platform support for RZ/G2M"
	select ARCH_RCAR_GEN3
	select SYSC_R8A774A1
	help
	  This enables support for the Renesas RZ/G2M SoC.

config ARCH_R8A774B1
	bool "ARM64 Platform support for RZ/G2N"
	select ARCH_RCAR_GEN3
	select SYSC_R8A774B1
	help
	  This enables support for the Renesas RZ/G2N SoC.

config ARCH_R9A07G043
	bool "ARM64 Platform support for RZ/G2UL"
	select ARCH_RZG2L
	help
	  This enables support for the Renesas RZ/G2UL SoC variants.

config ARCH_R9A07G044
	bool "ARM64 Platform support for RZ/G2L"
	select ARCH_RZG2L
	help
	  This enables support for the Renesas RZ/G2L SoC variants.

config ARCH_R9A07G054
	bool "ARM64 Platform support for RZ/V2L"
	select ARCH_RZG2L
	help
	  This enables support for the Renesas RZ/V2L SoC variants.

config ARCH_R9A08G045
	bool "ARM64 Platform support for RZ/G3S"
	select ARCH_RZG2L
	help
	  This enables support for the Renesas RZ/G3S SoC variants.

config ARCH_R9A09G011
	bool "ARM64 Platform support for RZ/V2M"
	select PM
	select PM_GENERIC_DOMAINS
	select PWC_RZV2M
	help
	  This enables support for the Renesas RZ/V2M SoC.

endif # ARM64

if RISCV

config ARCH_R9A07G043
	bool "RISC-V Platform support for RZ/Five"
	depends on NONPORTABLE
	depends on RISCV_ALTERNATIVE
	depends on !RISCV_ISA_ZICBOM
	depends on RISCV_SBI
	select ARCH_RZG2L
<<<<<<< HEAD
	select AX45MP_L2_CACHE if RISCV_DMA_NONCOHERENT
	select DMA_GLOBAL_POOL
	select ERRATA_ANDES if RISCV_SBI
	select ERRATA_ANDES_CMO if ERRATA_ANDES

=======
	select AX45MP_L2_CACHE
	select DMA_GLOBAL_POOL
	select ERRATA_ANDES
	select ERRATA_ANDES_CMO
>>>>>>> 740329d7
	help
	  This enables support for the Renesas RZ/Five SoC.

endif # RISCV

config PWC_RZV2M
	bool "Renesas RZ/V2M PWC support" if COMPILE_TEST

config RST_RCAR
	bool "Reset Controller support for R-Car" if COMPILE_TEST

endif # SOC_RENESAS<|MERGE_RESOLUTION|>--- conflicted
+++ resolved
@@ -344,18 +344,10 @@
 	depends on !RISCV_ISA_ZICBOM
 	depends on RISCV_SBI
 	select ARCH_RZG2L
-<<<<<<< HEAD
-	select AX45MP_L2_CACHE if RISCV_DMA_NONCOHERENT
-	select DMA_GLOBAL_POOL
-	select ERRATA_ANDES if RISCV_SBI
-	select ERRATA_ANDES_CMO if ERRATA_ANDES
-
-=======
 	select AX45MP_L2_CACHE
 	select DMA_GLOBAL_POOL
 	select ERRATA_ANDES
 	select ERRATA_ANDES_CMO
->>>>>>> 740329d7
 	help
 	  This enables support for the Renesas RZ/Five SoC.
 
