// SPDX-License-Identifier: GPL-2.0-or-later
/*
 * net/dsa/slave.c - Slave device handling
 * Copyright (c) 2008-2009 Marvell Semiconductor
 */

#include <linux/list.h>
#include <linux/etherdevice.h>
#include <linux/netdevice.h>
#include <linux/phy.h>
#include <linux/phy_fixed.h>
#include <linux/phylink.h>
#include <linux/of_net.h>
#include <linux/of_mdio.h>
#include <linux/mdio.h>
#include <net/rtnetlink.h>
#include <net/pkt_cls.h>
#include <net/selftests.h>
#include <net/tc_act/tc_mirred.h>
#include <linux/if_bridge.h>
#include <linux/if_hsr.h>
#include <net/dcbnl.h>
#include <linux/netpoll.h>

#include "dsa_priv.h"

static void dsa_slave_standalone_event_work(struct work_struct *work)
{
	struct dsa_standalone_event_work *standalone_work =
		container_of(work, struct dsa_standalone_event_work, work);
	const unsigned char *addr = standalone_work->addr;
	struct net_device *dev = standalone_work->dev;
	struct dsa_port *dp = dsa_slave_to_port(dev);
	struct switchdev_obj_port_mdb mdb;
	struct dsa_switch *ds = dp->ds;
	u16 vid = standalone_work->vid;
	int err;

	switch (standalone_work->event) {
	case DSA_UC_ADD:
		err = dsa_port_standalone_host_fdb_add(dp, addr, vid);
		if (err) {
			dev_err(ds->dev,
				"port %d failed to add %pM vid %d to fdb: %d\n",
				dp->index, addr, vid, err);
			break;
		}
		break;

	case DSA_UC_DEL:
		err = dsa_port_standalone_host_fdb_del(dp, addr, vid);
		if (err) {
			dev_err(ds->dev,
				"port %d failed to delete %pM vid %d from fdb: %d\n",
				dp->index, addr, vid, err);
		}

		break;
	case DSA_MC_ADD:
		ether_addr_copy(mdb.addr, addr);
		mdb.vid = vid;

		err = dsa_port_standalone_host_mdb_add(dp, &mdb);
		if (err) {
			dev_err(ds->dev,
				"port %d failed to add %pM vid %d to mdb: %d\n",
				dp->index, addr, vid, err);
			break;
		}
		break;
	case DSA_MC_DEL:
		ether_addr_copy(mdb.addr, addr);
		mdb.vid = vid;

		err = dsa_port_standalone_host_mdb_del(dp, &mdb);
		if (err) {
			dev_err(ds->dev,
				"port %d failed to delete %pM vid %d from mdb: %d\n",
				dp->index, addr, vid, err);
		}

		break;
	}

	kfree(standalone_work);
}

static int dsa_slave_schedule_standalone_work(struct net_device *dev,
					      enum dsa_standalone_event event,
					      const unsigned char *addr,
					      u16 vid)
{
	struct dsa_standalone_event_work *standalone_work;

	standalone_work = kzalloc(sizeof(*standalone_work), GFP_ATOMIC);
	if (!standalone_work)
		return -ENOMEM;

	INIT_WORK(&standalone_work->work, dsa_slave_standalone_event_work);
	standalone_work->event = event;
	standalone_work->dev = dev;

	ether_addr_copy(standalone_work->addr, addr);
	standalone_work->vid = vid;

	dsa_schedule_work(&standalone_work->work);

	return 0;
}

static int dsa_slave_sync_uc(struct net_device *dev,
			     const unsigned char *addr)
{
	struct net_device *master = dsa_slave_to_master(dev);
	struct dsa_port *dp = dsa_slave_to_port(dev);

	dev_uc_add(master, addr);

	if (!dsa_switch_supports_uc_filtering(dp->ds))
		return 0;

	return dsa_slave_schedule_standalone_work(dev, DSA_UC_ADD, addr, 0);
}

static int dsa_slave_unsync_uc(struct net_device *dev,
			       const unsigned char *addr)
{
	struct net_device *master = dsa_slave_to_master(dev);
	struct dsa_port *dp = dsa_slave_to_port(dev);

	dev_uc_del(master, addr);

	if (!dsa_switch_supports_uc_filtering(dp->ds))
		return 0;

	return dsa_slave_schedule_standalone_work(dev, DSA_UC_DEL, addr, 0);
}

static int dsa_slave_sync_mc(struct net_device *dev,
			     const unsigned char *addr)
{
	struct net_device *master = dsa_slave_to_master(dev);
	struct dsa_port *dp = dsa_slave_to_port(dev);

	dev_mc_add(master, addr);

	if (!dsa_switch_supports_mc_filtering(dp->ds))
		return 0;

	return dsa_slave_schedule_standalone_work(dev, DSA_MC_ADD, addr, 0);
}

static int dsa_slave_unsync_mc(struct net_device *dev,
			       const unsigned char *addr)
{
	struct net_device *master = dsa_slave_to_master(dev);
	struct dsa_port *dp = dsa_slave_to_port(dev);

	dev_mc_del(master, addr);

	if (!dsa_switch_supports_mc_filtering(dp->ds))
		return 0;

	return dsa_slave_schedule_standalone_work(dev, DSA_MC_DEL, addr, 0);
}

void dsa_slave_sync_ha(struct net_device *dev)
{
	struct dsa_port *dp = dsa_slave_to_port(dev);
	struct dsa_switch *ds = dp->ds;
	struct netdev_hw_addr *ha;

	netif_addr_lock_bh(dev);

	netdev_for_each_synced_mc_addr(ha, dev)
		dsa_slave_sync_mc(dev, ha->addr);

	netdev_for_each_synced_uc_addr(ha, dev)
		dsa_slave_sync_uc(dev, ha->addr);

	netif_addr_unlock_bh(dev);

	if (dsa_switch_supports_uc_filtering(ds) ||
	    dsa_switch_supports_mc_filtering(ds))
		dsa_flush_workqueue();
}

void dsa_slave_unsync_ha(struct net_device *dev)
{
	struct dsa_port *dp = dsa_slave_to_port(dev);
	struct dsa_switch *ds = dp->ds;
	struct netdev_hw_addr *ha;

	netif_addr_lock_bh(dev);

	netdev_for_each_synced_uc_addr(ha, dev)
		dsa_slave_unsync_uc(dev, ha->addr);

	netdev_for_each_synced_mc_addr(ha, dev)
		dsa_slave_unsync_mc(dev, ha->addr);

	netif_addr_unlock_bh(dev);

	if (dsa_switch_supports_uc_filtering(ds) ||
	    dsa_switch_supports_mc_filtering(ds))
		dsa_flush_workqueue();
}

/* slave mii_bus handling ***************************************************/
static int dsa_slave_phy_read(struct mii_bus *bus, int addr, int reg)
{
	struct dsa_switch *ds = bus->priv;

	if (ds->phys_mii_mask & (1 << addr))
		return ds->ops->phy_read(ds, addr, reg);

	return 0xffff;
}

static int dsa_slave_phy_write(struct mii_bus *bus, int addr, int reg, u16 val)
{
	struct dsa_switch *ds = bus->priv;

	if (ds->phys_mii_mask & (1 << addr))
		return ds->ops->phy_write(ds, addr, reg, val);

	return 0;
}

void dsa_slave_mii_bus_init(struct dsa_switch *ds)
{
	ds->slave_mii_bus->priv = (void *)ds;
	ds->slave_mii_bus->name = "dsa slave smi";
	ds->slave_mii_bus->read = dsa_slave_phy_read;
	ds->slave_mii_bus->write = dsa_slave_phy_write;
	snprintf(ds->slave_mii_bus->id, MII_BUS_ID_SIZE, "dsa-%d.%d",
		 ds->dst->index, ds->index);
	ds->slave_mii_bus->parent = ds->dev;
	ds->slave_mii_bus->phy_mask = ~ds->phys_mii_mask;
}


/* slave device handling ****************************************************/
static int dsa_slave_get_iflink(const struct net_device *dev)
{
	return dsa_slave_to_master(dev)->ifindex;
}

static int dsa_slave_open(struct net_device *dev)
{
	struct net_device *master = dsa_slave_to_master(dev);
	struct dsa_port *dp = dsa_slave_to_port(dev);
	struct dsa_switch *ds = dp->ds;
	int err;

	err = dev_open(master, NULL);
	if (err < 0) {
		netdev_err(dev, "failed to open master %s\n", master->name);
		goto out;
	}

	if (dsa_switch_supports_uc_filtering(ds)) {
		err = dsa_port_standalone_host_fdb_add(dp, dev->dev_addr, 0);
		if (err)
			goto out;
	}

	if (!ether_addr_equal(dev->dev_addr, master->dev_addr)) {
		err = dev_uc_add(master, dev->dev_addr);
		if (err < 0)
			goto del_host_addr;
	}

	err = dsa_port_enable_rt(dp, dev->phydev);
	if (err)
		goto del_unicast;

	return 0;

del_unicast:
	if (!ether_addr_equal(dev->dev_addr, master->dev_addr))
		dev_uc_del(master, dev->dev_addr);
del_host_addr:
	if (dsa_switch_supports_uc_filtering(ds))
		dsa_port_standalone_host_fdb_del(dp, dev->dev_addr, 0);
out:
	return err;
}

static int dsa_slave_close(struct net_device *dev)
{
	struct net_device *master = dsa_slave_to_master(dev);
	struct dsa_port *dp = dsa_slave_to_port(dev);
	struct dsa_switch *ds = dp->ds;

	dsa_port_disable_rt(dp);

	if (!ether_addr_equal(dev->dev_addr, master->dev_addr))
		dev_uc_del(master, dev->dev_addr);

	if (dsa_switch_supports_uc_filtering(ds))
		dsa_port_standalone_host_fdb_del(dp, dev->dev_addr, 0);

	return 0;
}

static void dsa_slave_manage_host_flood(struct net_device *dev)
{
	bool mc = dev->flags & (IFF_PROMISC | IFF_ALLMULTI);
	struct dsa_port *dp = dsa_slave_to_port(dev);
	bool uc = dev->flags & IFF_PROMISC;

	dsa_port_set_host_flood(dp, uc, mc);
}

static void dsa_slave_change_rx_flags(struct net_device *dev, int change)
{
	struct net_device *master = dsa_slave_to_master(dev);
	struct dsa_port *dp = dsa_slave_to_port(dev);
	struct dsa_switch *ds = dp->ds;

	if (change & IFF_ALLMULTI)
		dev_set_allmulti(master,
				 dev->flags & IFF_ALLMULTI ? 1 : -1);
	if (change & IFF_PROMISC)
		dev_set_promiscuity(master,
				    dev->flags & IFF_PROMISC ? 1 : -1);

	if (dsa_switch_supports_uc_filtering(ds) &&
	    dsa_switch_supports_mc_filtering(ds))
		dsa_slave_manage_host_flood(dev);
}

static void dsa_slave_set_rx_mode(struct net_device *dev)
{
	__dev_mc_sync(dev, dsa_slave_sync_mc, dsa_slave_unsync_mc);
	__dev_uc_sync(dev, dsa_slave_sync_uc, dsa_slave_unsync_uc);
}

static int dsa_slave_set_mac_address(struct net_device *dev, void *a)
{
	struct net_device *master = dsa_slave_to_master(dev);
	struct dsa_port *dp = dsa_slave_to_port(dev);
	struct dsa_switch *ds = dp->ds;
	struct sockaddr *addr = a;
	int err;

	if (!is_valid_ether_addr(addr->sa_data))
		return -EADDRNOTAVAIL;

	/* If the port is down, the address isn't synced yet to hardware or
	 * to the DSA master, so there is nothing to change.
	 */
	if (!(dev->flags & IFF_UP))
		goto out_change_dev_addr;

	if (dsa_switch_supports_uc_filtering(ds)) {
		err = dsa_port_standalone_host_fdb_add(dp, addr->sa_data, 0);
		if (err)
			return err;
	}

	if (!ether_addr_equal(addr->sa_data, master->dev_addr)) {
		err = dev_uc_add(master, addr->sa_data);
		if (err < 0)
			goto del_unicast;
	}

	if (!ether_addr_equal(dev->dev_addr, master->dev_addr))
		dev_uc_del(master, dev->dev_addr);

	if (dsa_switch_supports_uc_filtering(ds))
		dsa_port_standalone_host_fdb_del(dp, dev->dev_addr, 0);

out_change_dev_addr:
	eth_hw_addr_set(dev, addr->sa_data);

	return 0;

del_unicast:
	if (dsa_switch_supports_uc_filtering(ds))
		dsa_port_standalone_host_fdb_del(dp, addr->sa_data, 0);

	return err;
}

struct dsa_slave_dump_ctx {
	struct net_device *dev;
	struct sk_buff *skb;
	struct netlink_callback *cb;
	int idx;
};

static int
dsa_slave_port_fdb_do_dump(const unsigned char *addr, u16 vid,
			   bool is_static, void *data)
{
	struct dsa_slave_dump_ctx *dump = data;
	u32 portid = NETLINK_CB(dump->cb->skb).portid;
	u32 seq = dump->cb->nlh->nlmsg_seq;
	struct nlmsghdr *nlh;
	struct ndmsg *ndm;

	if (dump->idx < dump->cb->args[2])
		goto skip;

	nlh = nlmsg_put(dump->skb, portid, seq, RTM_NEWNEIGH,
			sizeof(*ndm), NLM_F_MULTI);
	if (!nlh)
		return -EMSGSIZE;

	ndm = nlmsg_data(nlh);
	ndm->ndm_family  = AF_BRIDGE;
	ndm->ndm_pad1    = 0;
	ndm->ndm_pad2    = 0;
	ndm->ndm_flags   = NTF_SELF;
	ndm->ndm_type    = 0;
	ndm->ndm_ifindex = dump->dev->ifindex;
	ndm->ndm_state   = is_static ? NUD_NOARP : NUD_REACHABLE;

	if (nla_put(dump->skb, NDA_LLADDR, ETH_ALEN, addr))
		goto nla_put_failure;

	if (vid && nla_put_u16(dump->skb, NDA_VLAN, vid))
		goto nla_put_failure;

	nlmsg_end(dump->skb, nlh);

skip:
	dump->idx++;
	return 0;

nla_put_failure:
	nlmsg_cancel(dump->skb, nlh);
	return -EMSGSIZE;
}

static int
dsa_slave_fdb_dump(struct sk_buff *skb, struct netlink_callback *cb,
		   struct net_device *dev, struct net_device *filter_dev,
		   int *idx)
{
	struct dsa_port *dp = dsa_slave_to_port(dev);
	struct dsa_slave_dump_ctx dump = {
		.dev = dev,
		.skb = skb,
		.cb = cb,
		.idx = *idx,
	};
	int err;

	err = dsa_port_fdb_dump(dp, dsa_slave_port_fdb_do_dump, &dump);
	*idx = dump.idx;

	return err;
}

static int dsa_slave_ioctl(struct net_device *dev, struct ifreq *ifr, int cmd)
{
	struct dsa_slave_priv *p = netdev_priv(dev);
	struct dsa_switch *ds = p->dp->ds;
	int port = p->dp->index;

	/* Pass through to switch driver if it supports timestamping */
	switch (cmd) {
	case SIOCGHWTSTAMP:
		if (ds->ops->port_hwtstamp_get)
			return ds->ops->port_hwtstamp_get(ds, port, ifr);
		break;
	case SIOCSHWTSTAMP:
		if (ds->ops->port_hwtstamp_set)
			return ds->ops->port_hwtstamp_set(ds, port, ifr);
		break;
	}

	return phylink_mii_ioctl(p->dp->pl, ifr, cmd);
}

static int dsa_slave_port_attr_set(struct net_device *dev, const void *ctx,
				   const struct switchdev_attr *attr,
				   struct netlink_ext_ack *extack)
{
	struct dsa_port *dp = dsa_slave_to_port(dev);
	int ret;

	if (ctx && ctx != dp)
		return 0;

	switch (attr->id) {
	case SWITCHDEV_ATTR_ID_PORT_STP_STATE:
		if (!dsa_port_offloads_bridge_port(dp, attr->orig_dev))
			return -EOPNOTSUPP;

		ret = dsa_port_set_state(dp, attr->u.stp_state, true);
		break;
	case SWITCHDEV_ATTR_ID_PORT_MST_STATE:
		if (!dsa_port_offloads_bridge_port(dp, attr->orig_dev))
			return -EOPNOTSUPP;

		ret = dsa_port_set_mst_state(dp, &attr->u.mst_state, extack);
		break;
	case SWITCHDEV_ATTR_ID_BRIDGE_VLAN_FILTERING:
		if (!dsa_port_offloads_bridge_dev(dp, attr->orig_dev))
			return -EOPNOTSUPP;

		ret = dsa_port_vlan_filtering(dp, attr->u.vlan_filtering,
					      extack);
		break;
	case SWITCHDEV_ATTR_ID_BRIDGE_AGEING_TIME:
		if (!dsa_port_offloads_bridge_dev(dp, attr->orig_dev))
			return -EOPNOTSUPP;

		ret = dsa_port_ageing_time(dp, attr->u.ageing_time);
		break;
	case SWITCHDEV_ATTR_ID_BRIDGE_MST:
		if (!dsa_port_offloads_bridge_dev(dp, attr->orig_dev))
			return -EOPNOTSUPP;

		ret = dsa_port_mst_enable(dp, attr->u.mst, extack);
		break;
	case SWITCHDEV_ATTR_ID_PORT_PRE_BRIDGE_FLAGS:
		if (!dsa_port_offloads_bridge_port(dp, attr->orig_dev))
			return -EOPNOTSUPP;

		ret = dsa_port_pre_bridge_flags(dp, attr->u.brport_flags,
						extack);
		break;
	case SWITCHDEV_ATTR_ID_PORT_BRIDGE_FLAGS:
		if (!dsa_port_offloads_bridge_port(dp, attr->orig_dev))
			return -EOPNOTSUPP;

		ret = dsa_port_bridge_flags(dp, attr->u.brport_flags, extack);
		break;
	case SWITCHDEV_ATTR_ID_VLAN_MSTI:
		if (!dsa_port_offloads_bridge_dev(dp, attr->orig_dev))
			return -EOPNOTSUPP;

		ret = dsa_port_vlan_msti(dp, &attr->u.vlan_msti);
		break;
	default:
		ret = -EOPNOTSUPP;
		break;
	}

	return ret;
}

/* Must be called under rcu_read_lock() */
static int
dsa_slave_vlan_check_for_8021q_uppers(struct net_device *slave,
				      const struct switchdev_obj_port_vlan *vlan)
{
	struct net_device *upper_dev;
	struct list_head *iter;

	netdev_for_each_upper_dev_rcu(slave, upper_dev, iter) {
		u16 vid;

		if (!is_vlan_dev(upper_dev))
			continue;

		vid = vlan_dev_vlan_id(upper_dev);
		if (vid == vlan->vid)
			return -EBUSY;
	}

	return 0;
}

static int dsa_slave_vlan_add(struct net_device *dev,
			      const struct switchdev_obj *obj,
			      struct netlink_ext_ack *extack)
{
	struct dsa_port *dp = dsa_slave_to_port(dev);
	struct switchdev_obj_port_vlan *vlan;
	int err;

	if (dsa_port_skip_vlan_configuration(dp)) {
		NL_SET_ERR_MSG_MOD(extack, "skipping configuration of VLAN");
		return 0;
	}

	vlan = SWITCHDEV_OBJ_PORT_VLAN(obj);

	/* Deny adding a bridge VLAN when there is already an 802.1Q upper with
	 * the same VID.
	 */
	if (br_vlan_enabled(dsa_port_bridge_dev_get(dp))) {
		rcu_read_lock();
		err = dsa_slave_vlan_check_for_8021q_uppers(dev, vlan);
		rcu_read_unlock();
		if (err) {
			NL_SET_ERR_MSG_MOD(extack,
					   "Port already has a VLAN upper with this VID");
			return err;
		}
	}

	return dsa_port_vlan_add(dp, vlan, extack);
}

/* Offload a VLAN installed on the bridge or on a foreign interface by
 * installing it as a VLAN towards the CPU port.
 */
static int dsa_slave_host_vlan_add(struct net_device *dev,
				   const struct switchdev_obj *obj,
				   struct netlink_ext_ack *extack)
{
	struct dsa_port *dp = dsa_slave_to_port(dev);
	struct switchdev_obj_port_vlan vlan;

	/* Do nothing if this is a software bridge */
	if (!dp->bridge)
		return -EOPNOTSUPP;

	if (dsa_port_skip_vlan_configuration(dp)) {
		NL_SET_ERR_MSG_MOD(extack, "skipping configuration of VLAN");
		return 0;
	}

	vlan = *SWITCHDEV_OBJ_PORT_VLAN(obj);

	/* Even though drivers often handle CPU membership in special ways,
	 * it doesn't make sense to program a PVID, so clear this flag.
	 */
	vlan.flags &= ~BRIDGE_VLAN_INFO_PVID;

	return dsa_port_host_vlan_add(dp, &vlan, extack);
}

static int dsa_slave_port_obj_add(struct net_device *dev, const void *ctx,
				  const struct switchdev_obj *obj,
				  struct netlink_ext_ack *extack)
{
	struct dsa_port *dp = dsa_slave_to_port(dev);
	int err;

	if (ctx && ctx != dp)
		return 0;

	switch (obj->id) {
	case SWITCHDEV_OBJ_ID_PORT_MDB:
		if (!dsa_port_offloads_bridge_port(dp, obj->orig_dev))
			return -EOPNOTSUPP;

		err = dsa_port_mdb_add(dp, SWITCHDEV_OBJ_PORT_MDB(obj));
		break;
	case SWITCHDEV_OBJ_ID_HOST_MDB:
		if (!dsa_port_offloads_bridge_dev(dp, obj->orig_dev))
			return -EOPNOTSUPP;

		err = dsa_port_bridge_host_mdb_add(dp, SWITCHDEV_OBJ_PORT_MDB(obj));
		break;
	case SWITCHDEV_OBJ_ID_PORT_VLAN:
		if (dsa_port_offloads_bridge_port(dp, obj->orig_dev))
			err = dsa_slave_vlan_add(dev, obj, extack);
		else
			err = dsa_slave_host_vlan_add(dev, obj, extack);
		break;
	case SWITCHDEV_OBJ_ID_MRP:
		if (!dsa_port_offloads_bridge_dev(dp, obj->orig_dev))
			return -EOPNOTSUPP;

		err = dsa_port_mrp_add(dp, SWITCHDEV_OBJ_MRP(obj));
		break;
	case SWITCHDEV_OBJ_ID_RING_ROLE_MRP:
		if (!dsa_port_offloads_bridge_dev(dp, obj->orig_dev))
			return -EOPNOTSUPP;

		err = dsa_port_mrp_add_ring_role(dp,
						 SWITCHDEV_OBJ_RING_ROLE_MRP(obj));
		break;
	default:
		err = -EOPNOTSUPP;
		break;
	}

	return err;
}

static int dsa_slave_vlan_del(struct net_device *dev,
			      const struct switchdev_obj *obj)
{
	struct dsa_port *dp = dsa_slave_to_port(dev);
	struct switchdev_obj_port_vlan *vlan;

	if (dsa_port_skip_vlan_configuration(dp))
		return 0;

	vlan = SWITCHDEV_OBJ_PORT_VLAN(obj);

	return dsa_port_vlan_del(dp, vlan);
}

static int dsa_slave_host_vlan_del(struct net_device *dev,
				   const struct switchdev_obj *obj)
{
	struct dsa_port *dp = dsa_slave_to_port(dev);
	struct switchdev_obj_port_vlan *vlan;

	/* Do nothing if this is a software bridge */
	if (!dp->bridge)
		return -EOPNOTSUPP;

	if (dsa_port_skip_vlan_configuration(dp))
		return 0;

	vlan = SWITCHDEV_OBJ_PORT_VLAN(obj);

	return dsa_port_host_vlan_del(dp, vlan);
}

static int dsa_slave_port_obj_del(struct net_device *dev, const void *ctx,
				  const struct switchdev_obj *obj)
{
	struct dsa_port *dp = dsa_slave_to_port(dev);
	int err;

	if (ctx && ctx != dp)
		return 0;

	switch (obj->id) {
	case SWITCHDEV_OBJ_ID_PORT_MDB:
		if (!dsa_port_offloads_bridge_port(dp, obj->orig_dev))
			return -EOPNOTSUPP;

		err = dsa_port_mdb_del(dp, SWITCHDEV_OBJ_PORT_MDB(obj));
		break;
	case SWITCHDEV_OBJ_ID_HOST_MDB:
		if (!dsa_port_offloads_bridge_dev(dp, obj->orig_dev))
			return -EOPNOTSUPP;

		err = dsa_port_bridge_host_mdb_del(dp, SWITCHDEV_OBJ_PORT_MDB(obj));
		break;
	case SWITCHDEV_OBJ_ID_PORT_VLAN:
		if (dsa_port_offloads_bridge_port(dp, obj->orig_dev))
			err = dsa_slave_vlan_del(dev, obj);
		else
			err = dsa_slave_host_vlan_del(dev, obj);
		break;
	case SWITCHDEV_OBJ_ID_MRP:
		if (!dsa_port_offloads_bridge_dev(dp, obj->orig_dev))
			return -EOPNOTSUPP;

		err = dsa_port_mrp_del(dp, SWITCHDEV_OBJ_MRP(obj));
		break;
	case SWITCHDEV_OBJ_ID_RING_ROLE_MRP:
		if (!dsa_port_offloads_bridge_dev(dp, obj->orig_dev))
			return -EOPNOTSUPP;

		err = dsa_port_mrp_del_ring_role(dp,
						 SWITCHDEV_OBJ_RING_ROLE_MRP(obj));
		break;
	default:
		err = -EOPNOTSUPP;
		break;
	}

	return err;
}

static inline netdev_tx_t dsa_slave_netpoll_send_skb(struct net_device *dev,
						     struct sk_buff *skb)
{
#ifdef CONFIG_NET_POLL_CONTROLLER
	struct dsa_slave_priv *p = netdev_priv(dev);

	return netpoll_send_skb(p->netpoll, skb);
#else
	BUG();
	return NETDEV_TX_OK;
#endif
}

static void dsa_skb_tx_timestamp(struct dsa_slave_priv *p,
				 struct sk_buff *skb)
{
	struct dsa_switch *ds = p->dp->ds;

	if (!(skb_shinfo(skb)->tx_flags & SKBTX_HW_TSTAMP))
		return;

	if (!ds->ops->port_txtstamp)
		return;

	ds->ops->port_txtstamp(ds, p->dp->index, skb);
}

netdev_tx_t dsa_enqueue_skb(struct sk_buff *skb, struct net_device *dev)
{
	/* SKB for netpoll still need to be mangled with the protocol-specific
	 * tag to be successfully transmitted
	 */
	if (unlikely(netpoll_tx_running(dev)))
		return dsa_slave_netpoll_send_skb(dev, skb);

	/* Queue the SKB for transmission on the parent interface, but
	 * do not modify its EtherType
	 */
	skb->dev = dsa_slave_to_master(dev);
	dev_queue_xmit(skb);

	return NETDEV_TX_OK;
}
EXPORT_SYMBOL_GPL(dsa_enqueue_skb);

static int dsa_realloc_skb(struct sk_buff *skb, struct net_device *dev)
{
	int needed_headroom = dev->needed_headroom;
	int needed_tailroom = dev->needed_tailroom;

	/* For tail taggers, we need to pad short frames ourselves, to ensure
	 * that the tail tag does not fail at its role of being at the end of
	 * the packet, once the master interface pads the frame. Account for
	 * that pad length here, and pad later.
	 */
	if (unlikely(needed_tailroom && skb->len < ETH_ZLEN))
		needed_tailroom += ETH_ZLEN - skb->len;
	/* skb_headroom() returns unsigned int... */
	needed_headroom = max_t(int, needed_headroom - skb_headroom(skb), 0);
	needed_tailroom = max_t(int, needed_tailroom - skb_tailroom(skb), 0);

	if (likely(!needed_headroom && !needed_tailroom && !skb_cloned(skb)))
		/* No reallocation needed, yay! */
		return 0;

	return pskb_expand_head(skb, needed_headroom, needed_tailroom,
				GFP_ATOMIC);
}

static netdev_tx_t dsa_slave_xmit(struct sk_buff *skb, struct net_device *dev)
{
	struct dsa_slave_priv *p = netdev_priv(dev);
	struct sk_buff *nskb;

	dev_sw_netstats_tx_add(dev, 1, skb->len);

	memset(skb->cb, 0, sizeof(skb->cb));

	/* Handle tx timestamp if any */
	dsa_skb_tx_timestamp(p, skb);

	if (dsa_realloc_skb(skb, dev)) {
		dev_kfree_skb_any(skb);
		return NETDEV_TX_OK;
	}

	/* needed_tailroom should still be 'warm' in the cache line from
	 * dsa_realloc_skb(), which has also ensured that padding is safe.
	 */
	if (dev->needed_tailroom)
		eth_skb_pad(skb);

	/* Transmit function may have to reallocate the original SKB,
	 * in which case it must have freed it. Only free it here on error.
	 */
	nskb = p->xmit(skb, dev);
	if (!nskb) {
		kfree_skb(skb);
		return NETDEV_TX_OK;
	}

	return dsa_enqueue_skb(nskb, dev);
}

/* ethtool operations *******************************************************/

static void dsa_slave_get_drvinfo(struct net_device *dev,
				  struct ethtool_drvinfo *drvinfo)
{
	strscpy(drvinfo->driver, "dsa", sizeof(drvinfo->driver));
	strscpy(drvinfo->fw_version, "N/A", sizeof(drvinfo->fw_version));
	strscpy(drvinfo->bus_info, "platform", sizeof(drvinfo->bus_info));
}

static int dsa_slave_get_regs_len(struct net_device *dev)
{
	struct dsa_port *dp = dsa_slave_to_port(dev);
	struct dsa_switch *ds = dp->ds;

	if (ds->ops->get_regs_len)
		return ds->ops->get_regs_len(ds, dp->index);

	return -EOPNOTSUPP;
}

static void
dsa_slave_get_regs(struct net_device *dev, struct ethtool_regs *regs, void *_p)
{
	struct dsa_port *dp = dsa_slave_to_port(dev);
	struct dsa_switch *ds = dp->ds;

	if (ds->ops->get_regs)
		ds->ops->get_regs(ds, dp->index, regs, _p);
}

static int dsa_slave_nway_reset(struct net_device *dev)
{
	struct dsa_port *dp = dsa_slave_to_port(dev);

	return phylink_ethtool_nway_reset(dp->pl);
}

static int dsa_slave_get_eeprom_len(struct net_device *dev)
{
	struct dsa_port *dp = dsa_slave_to_port(dev);
	struct dsa_switch *ds = dp->ds;

	if (ds->cd && ds->cd->eeprom_len)
		return ds->cd->eeprom_len;

	if (ds->ops->get_eeprom_len)
		return ds->ops->get_eeprom_len(ds);

	return 0;
}

static int dsa_slave_get_eeprom(struct net_device *dev,
				struct ethtool_eeprom *eeprom, u8 *data)
{
	struct dsa_port *dp = dsa_slave_to_port(dev);
	struct dsa_switch *ds = dp->ds;

	if (ds->ops->get_eeprom)
		return ds->ops->get_eeprom(ds, eeprom, data);

	return -EOPNOTSUPP;
}

static int dsa_slave_set_eeprom(struct net_device *dev,
				struct ethtool_eeprom *eeprom, u8 *data)
{
	struct dsa_port *dp = dsa_slave_to_port(dev);
	struct dsa_switch *ds = dp->ds;

	if (ds->ops->set_eeprom)
		return ds->ops->set_eeprom(ds, eeprom, data);

	return -EOPNOTSUPP;
}

static void dsa_slave_get_strings(struct net_device *dev,
				  uint32_t stringset, uint8_t *data)
{
	struct dsa_port *dp = dsa_slave_to_port(dev);
	struct dsa_switch *ds = dp->ds;

	if (stringset == ETH_SS_STATS) {
		int len = ETH_GSTRING_LEN;

		strncpy(data, "tx_packets", len);
		strncpy(data + len, "tx_bytes", len);
		strncpy(data + 2 * len, "rx_packets", len);
		strncpy(data + 3 * len, "rx_bytes", len);
		if (ds->ops->get_strings)
			ds->ops->get_strings(ds, dp->index, stringset,
					     data + 4 * len);
	} else if (stringset ==  ETH_SS_TEST) {
		net_selftest_get_strings(data);
	}

}

static void dsa_slave_get_ethtool_stats(struct net_device *dev,
					struct ethtool_stats *stats,
					uint64_t *data)
{
	struct dsa_port *dp = dsa_slave_to_port(dev);
	struct dsa_switch *ds = dp->ds;
	struct pcpu_sw_netstats *s;
	unsigned int start;
	int i;

	for_each_possible_cpu(i) {
		u64 tx_packets, tx_bytes, rx_packets, rx_bytes;

		s = per_cpu_ptr(dev->tstats, i);
		do {
			start = u64_stats_fetch_begin_irq(&s->syncp);
			tx_packets = u64_stats_read(&s->tx_packets);
			tx_bytes = u64_stats_read(&s->tx_bytes);
			rx_packets = u64_stats_read(&s->rx_packets);
			rx_bytes = u64_stats_read(&s->rx_bytes);
		} while (u64_stats_fetch_retry_irq(&s->syncp, start));
		data[0] += tx_packets;
		data[1] += tx_bytes;
		data[2] += rx_packets;
		data[3] += rx_bytes;
	}
	if (ds->ops->get_ethtool_stats)
		ds->ops->get_ethtool_stats(ds, dp->index, data + 4);
}

static int dsa_slave_get_sset_count(struct net_device *dev, int sset)
{
	struct dsa_port *dp = dsa_slave_to_port(dev);
	struct dsa_switch *ds = dp->ds;

	if (sset == ETH_SS_STATS) {
		int count = 0;

		if (ds->ops->get_sset_count) {
			count = ds->ops->get_sset_count(ds, dp->index, sset);
			if (count < 0)
				return count;
		}

		return count + 4;
	} else if (sset ==  ETH_SS_TEST) {
		return net_selftest_get_count();
	}

	return -EOPNOTSUPP;
}

static void dsa_slave_get_eth_phy_stats(struct net_device *dev,
					struct ethtool_eth_phy_stats *phy_stats)
{
	struct dsa_port *dp = dsa_slave_to_port(dev);
	struct dsa_switch *ds = dp->ds;

	if (ds->ops->get_eth_phy_stats)
		ds->ops->get_eth_phy_stats(ds, dp->index, phy_stats);
}

static void dsa_slave_get_eth_mac_stats(struct net_device *dev,
					struct ethtool_eth_mac_stats *mac_stats)
{
	struct dsa_port *dp = dsa_slave_to_port(dev);
	struct dsa_switch *ds = dp->ds;

	if (ds->ops->get_eth_mac_stats)
		ds->ops->get_eth_mac_stats(ds, dp->index, mac_stats);
}

static void
dsa_slave_get_eth_ctrl_stats(struct net_device *dev,
			     struct ethtool_eth_ctrl_stats *ctrl_stats)
{
	struct dsa_port *dp = dsa_slave_to_port(dev);
	struct dsa_switch *ds = dp->ds;

	if (ds->ops->get_eth_ctrl_stats)
		ds->ops->get_eth_ctrl_stats(ds, dp->index, ctrl_stats);
}

static void
dsa_slave_get_rmon_stats(struct net_device *dev,
			 struct ethtool_rmon_stats *rmon_stats,
			 const struct ethtool_rmon_hist_range **ranges)
{
	struct dsa_port *dp = dsa_slave_to_port(dev);
	struct dsa_switch *ds = dp->ds;

	if (ds->ops->get_rmon_stats)
		ds->ops->get_rmon_stats(ds, dp->index, rmon_stats, ranges);
}

static void dsa_slave_net_selftest(struct net_device *ndev,
				   struct ethtool_test *etest, u64 *buf)
{
	struct dsa_port *dp = dsa_slave_to_port(ndev);
	struct dsa_switch *ds = dp->ds;

	if (ds->ops->self_test) {
		ds->ops->self_test(ds, dp->index, etest, buf);
		return;
	}

	net_selftest(ndev, etest, buf);
}

static void dsa_slave_get_wol(struct net_device *dev, struct ethtool_wolinfo *w)
{
	struct dsa_port *dp = dsa_slave_to_port(dev);
	struct dsa_switch *ds = dp->ds;

	phylink_ethtool_get_wol(dp->pl, w);

	if (ds->ops->get_wol)
		ds->ops->get_wol(ds, dp->index, w);
}

static int dsa_slave_set_wol(struct net_device *dev, struct ethtool_wolinfo *w)
{
	struct dsa_port *dp = dsa_slave_to_port(dev);
	struct dsa_switch *ds = dp->ds;
	int ret = -EOPNOTSUPP;

	phylink_ethtool_set_wol(dp->pl, w);

	if (ds->ops->set_wol)
		ret = ds->ops->set_wol(ds, dp->index, w);

	return ret;
}

static int dsa_slave_set_eee(struct net_device *dev, struct ethtool_eee *e)
{
	struct dsa_port *dp = dsa_slave_to_port(dev);
	struct dsa_switch *ds = dp->ds;
	int ret;

	/* Port's PHY and MAC both need to be EEE capable */
	if (!dev->phydev || !dp->pl)
		return -ENODEV;

	if (!ds->ops->set_mac_eee)
		return -EOPNOTSUPP;

	ret = ds->ops->set_mac_eee(ds, dp->index, e);
	if (ret)
		return ret;

	return phylink_ethtool_set_eee(dp->pl, e);
}

static int dsa_slave_get_eee(struct net_device *dev, struct ethtool_eee *e)
{
	struct dsa_port *dp = dsa_slave_to_port(dev);
	struct dsa_switch *ds = dp->ds;
	int ret;

	/* Port's PHY and MAC both need to be EEE capable */
	if (!dev->phydev || !dp->pl)
		return -ENODEV;

	if (!ds->ops->get_mac_eee)
		return -EOPNOTSUPP;

	ret = ds->ops->get_mac_eee(ds, dp->index, e);
	if (ret)
		return ret;

	return phylink_ethtool_get_eee(dp->pl, e);
}

static int dsa_slave_get_link_ksettings(struct net_device *dev,
					struct ethtool_link_ksettings *cmd)
{
	struct dsa_port *dp = dsa_slave_to_port(dev);

	return phylink_ethtool_ksettings_get(dp->pl, cmd);
}

static int dsa_slave_set_link_ksettings(struct net_device *dev,
					const struct ethtool_link_ksettings *cmd)
{
	struct dsa_port *dp = dsa_slave_to_port(dev);

	return phylink_ethtool_ksettings_set(dp->pl, cmd);
}

static void dsa_slave_get_pause_stats(struct net_device *dev,
				  struct ethtool_pause_stats *pause_stats)
{
	struct dsa_port *dp = dsa_slave_to_port(dev);
	struct dsa_switch *ds = dp->ds;

	if (ds->ops->get_pause_stats)
		ds->ops->get_pause_stats(ds, dp->index, pause_stats);
}

static void dsa_slave_get_pauseparam(struct net_device *dev,
				     struct ethtool_pauseparam *pause)
{
	struct dsa_port *dp = dsa_slave_to_port(dev);

	phylink_ethtool_get_pauseparam(dp->pl, pause);
}

static int dsa_slave_set_pauseparam(struct net_device *dev,
				    struct ethtool_pauseparam *pause)
{
	struct dsa_port *dp = dsa_slave_to_port(dev);

	return phylink_ethtool_set_pauseparam(dp->pl, pause);
}

#ifdef CONFIG_NET_POLL_CONTROLLER
static int dsa_slave_netpoll_setup(struct net_device *dev,
				   struct netpoll_info *ni)
{
	struct net_device *master = dsa_slave_to_master(dev);
	struct dsa_slave_priv *p = netdev_priv(dev);
	struct netpoll *netpoll;
	int err = 0;

	netpoll = kzalloc(sizeof(*netpoll), GFP_KERNEL);
	if (!netpoll)
		return -ENOMEM;

	err = __netpoll_setup(netpoll, master);
	if (err) {
		kfree(netpoll);
		goto out;
	}

	p->netpoll = netpoll;
out:
	return err;
}

static void dsa_slave_netpoll_cleanup(struct net_device *dev)
{
	struct dsa_slave_priv *p = netdev_priv(dev);
	struct netpoll *netpoll = p->netpoll;

	if (!netpoll)
		return;

	p->netpoll = NULL;

	__netpoll_free(netpoll);
}

static void dsa_slave_poll_controller(struct net_device *dev)
{
}
#endif

static struct dsa_mall_tc_entry *
dsa_slave_mall_tc_entry_find(struct net_device *dev, unsigned long cookie)
{
	struct dsa_slave_priv *p = netdev_priv(dev);
	struct dsa_mall_tc_entry *mall_tc_entry;

	list_for_each_entry(mall_tc_entry, &p->mall_tc_list, list)
		if (mall_tc_entry->cookie == cookie)
			return mall_tc_entry;

	return NULL;
}

static int
dsa_slave_add_cls_matchall_mirred(struct net_device *dev,
				  struct tc_cls_matchall_offload *cls,
				  bool ingress)
{
	struct netlink_ext_ack *extack = cls->common.extack;
	struct dsa_port *dp = dsa_slave_to_port(dev);
	struct dsa_slave_priv *p = netdev_priv(dev);
	struct dsa_mall_mirror_tc_entry *mirror;
	struct dsa_mall_tc_entry *mall_tc_entry;
	struct dsa_switch *ds = dp->ds;
	struct flow_action_entry *act;
	struct dsa_port *to_dp;
	int err;

	if (!ds->ops->port_mirror_add)
		return -EOPNOTSUPP;

	if (!flow_action_basic_hw_stats_check(&cls->rule->action,
					      cls->common.extack))
		return -EOPNOTSUPP;

	act = &cls->rule->action.entries[0];

	if (!act->dev)
		return -EINVAL;

	if (!dsa_slave_dev_check(act->dev))
		return -EOPNOTSUPP;

	mall_tc_entry = kzalloc(sizeof(*mall_tc_entry), GFP_KERNEL);
	if (!mall_tc_entry)
		return -ENOMEM;

	mall_tc_entry->cookie = cls->cookie;
	mall_tc_entry->type = DSA_PORT_MALL_MIRROR;
	mirror = &mall_tc_entry->mirror;

	to_dp = dsa_slave_to_port(act->dev);

	mirror->to_local_port = to_dp->index;
	mirror->ingress = ingress;

	err = ds->ops->port_mirror_add(ds, dp->index, mirror, ingress, extack);
	if (err) {
		kfree(mall_tc_entry);
		return err;
	}

	list_add_tail(&mall_tc_entry->list, &p->mall_tc_list);

	return err;
}

static int
dsa_slave_add_cls_matchall_police(struct net_device *dev,
				  struct tc_cls_matchall_offload *cls,
				  bool ingress)
{
	struct netlink_ext_ack *extack = cls->common.extack;
	struct dsa_port *dp = dsa_slave_to_port(dev);
	struct dsa_slave_priv *p = netdev_priv(dev);
	struct dsa_mall_policer_tc_entry *policer;
	struct dsa_mall_tc_entry *mall_tc_entry;
	struct dsa_switch *ds = dp->ds;
	struct flow_action_entry *act;
	int err;

	if (!ds->ops->port_policer_add) {
		NL_SET_ERR_MSG_MOD(extack,
				   "Policing offload not implemented");
		return -EOPNOTSUPP;
	}

	if (!ingress) {
		NL_SET_ERR_MSG_MOD(extack,
				   "Only supported on ingress qdisc");
		return -EOPNOTSUPP;
	}

	if (!flow_action_basic_hw_stats_check(&cls->rule->action,
					      cls->common.extack))
		return -EOPNOTSUPP;

	list_for_each_entry(mall_tc_entry, &p->mall_tc_list, list) {
		if (mall_tc_entry->type == DSA_PORT_MALL_POLICER) {
			NL_SET_ERR_MSG_MOD(extack,
					   "Only one port policer allowed");
			return -EEXIST;
		}
	}

	act = &cls->rule->action.entries[0];

	mall_tc_entry = kzalloc(sizeof(*mall_tc_entry), GFP_KERNEL);
	if (!mall_tc_entry)
		return -ENOMEM;

	mall_tc_entry->cookie = cls->cookie;
	mall_tc_entry->type = DSA_PORT_MALL_POLICER;
	policer = &mall_tc_entry->policer;
	policer->rate_bytes_per_sec = act->police.rate_bytes_ps;
	policer->burst = act->police.burst;

	err = ds->ops->port_policer_add(ds, dp->index, policer);
	if (err) {
		kfree(mall_tc_entry);
		return err;
	}

	list_add_tail(&mall_tc_entry->list, &p->mall_tc_list);

	return err;
}

static int dsa_slave_add_cls_matchall(struct net_device *dev,
				      struct tc_cls_matchall_offload *cls,
				      bool ingress)
{
	int err = -EOPNOTSUPP;

	if (cls->common.protocol == htons(ETH_P_ALL) &&
	    flow_offload_has_one_action(&cls->rule->action) &&
	    cls->rule->action.entries[0].id == FLOW_ACTION_MIRRED)
		err = dsa_slave_add_cls_matchall_mirred(dev, cls, ingress);
	else if (flow_offload_has_one_action(&cls->rule->action) &&
		 cls->rule->action.entries[0].id == FLOW_ACTION_POLICE)
		err = dsa_slave_add_cls_matchall_police(dev, cls, ingress);

	return err;
}

static void dsa_slave_del_cls_matchall(struct net_device *dev,
				       struct tc_cls_matchall_offload *cls)
{
	struct dsa_port *dp = dsa_slave_to_port(dev);
	struct dsa_mall_tc_entry *mall_tc_entry;
	struct dsa_switch *ds = dp->ds;

	mall_tc_entry = dsa_slave_mall_tc_entry_find(dev, cls->cookie);
	if (!mall_tc_entry)
		return;

	list_del(&mall_tc_entry->list);

	switch (mall_tc_entry->type) {
	case DSA_PORT_MALL_MIRROR:
		if (ds->ops->port_mirror_del)
			ds->ops->port_mirror_del(ds, dp->index,
						 &mall_tc_entry->mirror);
		break;
	case DSA_PORT_MALL_POLICER:
		if (ds->ops->port_policer_del)
			ds->ops->port_policer_del(ds, dp->index);
		break;
	default:
		WARN_ON(1);
	}

	kfree(mall_tc_entry);
}

static int dsa_slave_setup_tc_cls_matchall(struct net_device *dev,
					   struct tc_cls_matchall_offload *cls,
					   bool ingress)
{
	if (cls->common.chain_index)
		return -EOPNOTSUPP;

	switch (cls->command) {
	case TC_CLSMATCHALL_REPLACE:
		return dsa_slave_add_cls_matchall(dev, cls, ingress);
	case TC_CLSMATCHALL_DESTROY:
		dsa_slave_del_cls_matchall(dev, cls);
		return 0;
	default:
		return -EOPNOTSUPP;
	}
}

static int dsa_slave_add_cls_flower(struct net_device *dev,
				    struct flow_cls_offload *cls,
				    bool ingress)
{
	struct dsa_port *dp = dsa_slave_to_port(dev);
	struct dsa_switch *ds = dp->ds;
	int port = dp->index;

	if (!ds->ops->cls_flower_add)
		return -EOPNOTSUPP;

	return ds->ops->cls_flower_add(ds, port, cls, ingress);
}

static int dsa_slave_del_cls_flower(struct net_device *dev,
				    struct flow_cls_offload *cls,
				    bool ingress)
{
	struct dsa_port *dp = dsa_slave_to_port(dev);
	struct dsa_switch *ds = dp->ds;
	int port = dp->index;

	if (!ds->ops->cls_flower_del)
		return -EOPNOTSUPP;

	return ds->ops->cls_flower_del(ds, port, cls, ingress);
}

static int dsa_slave_stats_cls_flower(struct net_device *dev,
				      struct flow_cls_offload *cls,
				      bool ingress)
{
	struct dsa_port *dp = dsa_slave_to_port(dev);
	struct dsa_switch *ds = dp->ds;
	int port = dp->index;

	if (!ds->ops->cls_flower_stats)
		return -EOPNOTSUPP;

	return ds->ops->cls_flower_stats(ds, port, cls, ingress);
}

static int dsa_slave_setup_tc_cls_flower(struct net_device *dev,
					 struct flow_cls_offload *cls,
					 bool ingress)
{
	switch (cls->command) {
	case FLOW_CLS_REPLACE:
		return dsa_slave_add_cls_flower(dev, cls, ingress);
	case FLOW_CLS_DESTROY:
		return dsa_slave_del_cls_flower(dev, cls, ingress);
	case FLOW_CLS_STATS:
		return dsa_slave_stats_cls_flower(dev, cls, ingress);
	default:
		return -EOPNOTSUPP;
	}
}

static int dsa_slave_setup_tc_block_cb(enum tc_setup_type type, void *type_data,
				       void *cb_priv, bool ingress)
{
	struct net_device *dev = cb_priv;

	if (!tc_can_offload(dev))
		return -EOPNOTSUPP;

	switch (type) {
	case TC_SETUP_CLSMATCHALL:
		return dsa_slave_setup_tc_cls_matchall(dev, type_data, ingress);
	case TC_SETUP_CLSFLOWER:
		return dsa_slave_setup_tc_cls_flower(dev, type_data, ingress);
	default:
		return -EOPNOTSUPP;
	}
}

static int dsa_slave_setup_tc_block_cb_ig(enum tc_setup_type type,
					  void *type_data, void *cb_priv)
{
	return dsa_slave_setup_tc_block_cb(type, type_data, cb_priv, true);
}

static int dsa_slave_setup_tc_block_cb_eg(enum tc_setup_type type,
					  void *type_data, void *cb_priv)
{
	return dsa_slave_setup_tc_block_cb(type, type_data, cb_priv, false);
}

static LIST_HEAD(dsa_slave_block_cb_list);

static int dsa_slave_setup_tc_block(struct net_device *dev,
				    struct flow_block_offload *f)
{
	struct flow_block_cb *block_cb;
	flow_setup_cb_t *cb;

	if (f->binder_type == FLOW_BLOCK_BINDER_TYPE_CLSACT_INGRESS)
		cb = dsa_slave_setup_tc_block_cb_ig;
	else if (f->binder_type == FLOW_BLOCK_BINDER_TYPE_CLSACT_EGRESS)
		cb = dsa_slave_setup_tc_block_cb_eg;
	else
		return -EOPNOTSUPP;

	f->driver_block_list = &dsa_slave_block_cb_list;

	switch (f->command) {
	case FLOW_BLOCK_BIND:
		if (flow_block_cb_is_busy(cb, dev, &dsa_slave_block_cb_list))
			return -EBUSY;

		block_cb = flow_block_cb_alloc(cb, dev, dev, NULL);
		if (IS_ERR(block_cb))
			return PTR_ERR(block_cb);

		flow_block_cb_add(block_cb, f);
		list_add_tail(&block_cb->driver_list, &dsa_slave_block_cb_list);
		return 0;
	case FLOW_BLOCK_UNBIND:
		block_cb = flow_block_cb_lookup(f->block, cb, dev);
		if (!block_cb)
			return -ENOENT;

		flow_block_cb_remove(block_cb, f);
		list_del(&block_cb->driver_list);
		return 0;
	default:
		return -EOPNOTSUPP;
	}
}

static int dsa_slave_setup_ft_block(struct dsa_switch *ds, int port,
				    void *type_data)
{
	struct net_device *master = dsa_port_to_master(dsa_to_port(ds, port));

	if (!master->netdev_ops->ndo_setup_tc)
		return -EOPNOTSUPP;

	return master->netdev_ops->ndo_setup_tc(master, TC_SETUP_FT, type_data);
}

static int dsa_slave_setup_tc(struct net_device *dev, enum tc_setup_type type,
			      void *type_data)
{
	struct dsa_port *dp = dsa_slave_to_port(dev);
	struct dsa_switch *ds = dp->ds;

	switch (type) {
	case TC_SETUP_BLOCK:
		return dsa_slave_setup_tc_block(dev, type_data);
	case TC_SETUP_FT:
		return dsa_slave_setup_ft_block(ds, dp->index, type_data);
	default:
		break;
	}

	if (!ds->ops->port_setup_tc)
		return -EOPNOTSUPP;

	return ds->ops->port_setup_tc(ds, dp->index, type, type_data);
}

static int dsa_slave_get_rxnfc(struct net_device *dev,
			       struct ethtool_rxnfc *nfc, u32 *rule_locs)
{
	struct dsa_port *dp = dsa_slave_to_port(dev);
	struct dsa_switch *ds = dp->ds;

	if (!ds->ops->get_rxnfc)
		return -EOPNOTSUPP;

	return ds->ops->get_rxnfc(ds, dp->index, nfc, rule_locs);
}

static int dsa_slave_set_rxnfc(struct net_device *dev,
			       struct ethtool_rxnfc *nfc)
{
	struct dsa_port *dp = dsa_slave_to_port(dev);
	struct dsa_switch *ds = dp->ds;

	if (!ds->ops->set_rxnfc)
		return -EOPNOTSUPP;

	return ds->ops->set_rxnfc(ds, dp->index, nfc);
}

static int dsa_slave_get_ts_info(struct net_device *dev,
				 struct ethtool_ts_info *ts)
{
	struct dsa_slave_priv *p = netdev_priv(dev);
	struct dsa_switch *ds = p->dp->ds;

	if (!ds->ops->get_ts_info)
		return -EOPNOTSUPP;

	return ds->ops->get_ts_info(ds, p->dp->index, ts);
}

static int dsa_slave_vlan_rx_add_vid(struct net_device *dev, __be16 proto,
				     u16 vid)
{
	struct dsa_port *dp = dsa_slave_to_port(dev);
	struct switchdev_obj_port_vlan vlan = {
		.obj.id = SWITCHDEV_OBJ_ID_PORT_VLAN,
		.vid = vid,
		/* This API only allows programming tagged, non-PVID VIDs */
		.flags = 0,
	};
	struct netlink_ext_ack extack = {0};
	int ret;

	/* User port... */
	ret = dsa_port_vlan_add(dp, &vlan, &extack);
	if (ret) {
		if (extack._msg)
			netdev_err(dev, "%s\n", extack._msg);
		return ret;
	}

	/* And CPU port... */
	ret = dsa_port_host_vlan_add(dp, &vlan, &extack);
	if (ret) {
		if (extack._msg)
			netdev_err(dev, "CPU port %d: %s\n", dp->cpu_dp->index,
				   extack._msg);
		return ret;
	}

	return 0;
}

static int dsa_slave_vlan_rx_kill_vid(struct net_device *dev, __be16 proto,
				      u16 vid)
{
	struct dsa_port *dp = dsa_slave_to_port(dev);
	struct switchdev_obj_port_vlan vlan = {
		.vid = vid,
		/* This API only allows programming tagged, non-PVID VIDs */
		.flags = 0,
	};
	int err;

	err = dsa_port_vlan_del(dp, &vlan);
	if (err)
		return err;

	return dsa_port_host_vlan_del(dp, &vlan);
}

static int dsa_slave_restore_vlan(struct net_device *vdev, int vid, void *arg)
{
	__be16 proto = vdev ? vlan_dev_vlan_proto(vdev) : htons(ETH_P_8021Q);

	return dsa_slave_vlan_rx_add_vid(arg, proto, vid);
}

static int dsa_slave_clear_vlan(struct net_device *vdev, int vid, void *arg)
{
	__be16 proto = vdev ? vlan_dev_vlan_proto(vdev) : htons(ETH_P_8021Q);

	return dsa_slave_vlan_rx_kill_vid(arg, proto, vid);
}

/* Keep the VLAN RX filtering list in sync with the hardware only if VLAN
 * filtering is enabled. The baseline is that only ports that offload a
 * VLAN-aware bridge are VLAN-aware, and standalone ports are VLAN-unaware,
 * but there are exceptions for quirky hardware.
 *
 * If ds->vlan_filtering_is_global = true, then standalone ports which share
 * the same switch with other ports that offload a VLAN-aware bridge are also
 * inevitably VLAN-aware.
 *
 * To summarize, a DSA switch port offloads:
 *
 * - If standalone (this includes software bridge, software LAG):
 *     - if ds->needs_standalone_vlan_filtering = true, OR if
 *       (ds->vlan_filtering_is_global = true AND there are bridges spanning
 *       this switch chip which have vlan_filtering=1)
 *         - the 8021q upper VLANs
 *     - else (standalone VLAN filtering is not needed, VLAN filtering is not
 *       global, or it is, but no port is under a VLAN-aware bridge):
 *         - no VLAN (any 8021q upper is a software VLAN)
 *
 * - If under a vlan_filtering=0 bridge which it offload:
 *     - if ds->configure_vlan_while_not_filtering = true (default):
 *         - the bridge VLANs. These VLANs are committed to hardware but inactive.
 *     - else (deprecated):
 *         - no VLAN. The bridge VLANs are not restored when VLAN awareness is
 *           enabled, so this behavior is broken and discouraged.
 *
 * - If under a vlan_filtering=1 bridge which it offload:
 *     - the bridge VLANs
 *     - the 8021q upper VLANs
 */
int dsa_slave_manage_vlan_filtering(struct net_device *slave,
				    bool vlan_filtering)
{
	int err;

	if (vlan_filtering) {
		slave->features |= NETIF_F_HW_VLAN_CTAG_FILTER;

		err = vlan_for_each(slave, dsa_slave_restore_vlan, slave);
		if (err) {
			vlan_for_each(slave, dsa_slave_clear_vlan, slave);
			slave->features &= ~NETIF_F_HW_VLAN_CTAG_FILTER;
			return err;
		}
	} else {
		err = vlan_for_each(slave, dsa_slave_clear_vlan, slave);
		if (err)
			return err;

		slave->features &= ~NETIF_F_HW_VLAN_CTAG_FILTER;
	}

	return 0;
}

struct dsa_hw_port {
	struct list_head list;
	struct net_device *dev;
	int old_mtu;
};

static int dsa_hw_port_list_set_mtu(struct list_head *hw_port_list, int mtu)
{
	const struct dsa_hw_port *p;
	int err;

	list_for_each_entry(p, hw_port_list, list) {
		if (p->dev->mtu == mtu)
			continue;

		err = dev_set_mtu(p->dev, mtu);
		if (err)
			goto rollback;
	}

	return 0;

rollback:
	list_for_each_entry_continue_reverse(p, hw_port_list, list) {
		if (p->dev->mtu == p->old_mtu)
			continue;

		if (dev_set_mtu(p->dev, p->old_mtu))
			netdev_err(p->dev, "Failed to restore MTU\n");
	}

	return err;
}

static void dsa_hw_port_list_free(struct list_head *hw_port_list)
{
	struct dsa_hw_port *p, *n;

	list_for_each_entry_safe(p, n, hw_port_list, list)
		kfree(p);
}

/* Make the hardware datapath to/from @dev limited to a common MTU */
static void dsa_bridge_mtu_normalization(struct dsa_port *dp)
{
	struct list_head hw_port_list;
	struct dsa_switch_tree *dst;
	int min_mtu = ETH_MAX_MTU;
	struct dsa_port *other_dp;
	int err;

	if (!dp->ds->mtu_enforcement_ingress)
		return;

	if (!dp->bridge)
		return;

	INIT_LIST_HEAD(&hw_port_list);

	/* Populate the list of ports that are part of the same bridge
	 * as the newly added/modified port
	 */
	list_for_each_entry(dst, &dsa_tree_list, list) {
		list_for_each_entry(other_dp, &dst->ports, list) {
			struct dsa_hw_port *hw_port;
			struct net_device *slave;

			if (other_dp->type != DSA_PORT_TYPE_USER)
				continue;

			if (!dsa_port_bridge_same(dp, other_dp))
				continue;

			if (!other_dp->ds->mtu_enforcement_ingress)
				continue;

			slave = other_dp->slave;

			if (min_mtu > slave->mtu)
				min_mtu = slave->mtu;

			hw_port = kzalloc(sizeof(*hw_port), GFP_KERNEL);
			if (!hw_port)
				goto out;

			hw_port->dev = slave;
			hw_port->old_mtu = slave->mtu;

			list_add(&hw_port->list, &hw_port_list);
		}
	}

	/* Attempt to configure the entire hardware bridge to the newly added
	 * interface's MTU first, regardless of whether the intention of the
	 * user was to raise or lower it.
	 */
	err = dsa_hw_port_list_set_mtu(&hw_port_list, dp->slave->mtu);
	if (!err)
		goto out;

	/* Clearly that didn't work out so well, so just set the minimum MTU on
	 * all hardware bridge ports now. If this fails too, then all ports will
	 * still have their old MTU rolled back anyway.
	 */
	dsa_hw_port_list_set_mtu(&hw_port_list, min_mtu);

out:
	dsa_hw_port_list_free(&hw_port_list);
}

int dsa_slave_change_mtu(struct net_device *dev, int new_mtu)
{
	struct net_device *master = dsa_slave_to_master(dev);
	struct dsa_port *dp = dsa_slave_to_port(dev);
	struct dsa_port *cpu_dp = dp->cpu_dp;
	struct dsa_switch *ds = dp->ds;
	struct dsa_port *other_dp;
	int largest_mtu = 0;
	int new_master_mtu;
	int old_master_mtu;
	int mtu_limit;
	int cpu_mtu;
	int err;

	if (!ds->ops->port_change_mtu)
		return -EOPNOTSUPP;

	dsa_tree_for_each_user_port(other_dp, ds->dst) {
		int slave_mtu;

		/* During probe, this function will be called for each slave
		 * device, while not all of them have been allocated. That's
		 * ok, it doesn't change what the maximum is, so ignore it.
		 */
		if (!other_dp->slave)
			continue;

		/* Pretend that we already applied the setting, which we
		 * actually haven't (still haven't done all integrity checks)
		 */
		if (dp == other_dp)
			slave_mtu = new_mtu;
		else
			slave_mtu = other_dp->slave->mtu;

		if (largest_mtu < slave_mtu)
			largest_mtu = slave_mtu;
	}

	mtu_limit = min_t(int, master->max_mtu, dev->max_mtu);
	old_master_mtu = master->mtu;
	new_master_mtu = largest_mtu + dsa_tag_protocol_overhead(cpu_dp->tag_ops);
	if (new_master_mtu > mtu_limit)
		return -ERANGE;

	/* If the master MTU isn't over limit, there's no need to check the CPU
	 * MTU, since that surely isn't either.
	 */
	cpu_mtu = largest_mtu;

	/* Start applying stuff */
	if (new_master_mtu != old_master_mtu) {
		err = dev_set_mtu(master, new_master_mtu);
		if (err < 0)
			goto out_master_failed;

		/* We only need to propagate the MTU of the CPU port to
		 * upstream switches, so emit a notifier which updates them.
		 */
		err = dsa_port_mtu_change(cpu_dp, cpu_mtu);
		if (err)
			goto out_cpu_failed;
	}

	err = ds->ops->port_change_mtu(ds, dp->index, new_mtu);
	if (err)
		goto out_port_failed;

	dev->mtu = new_mtu;

	dsa_bridge_mtu_normalization(dp);

	return 0;

out_port_failed:
	if (new_master_mtu != old_master_mtu)
		dsa_port_mtu_change(cpu_dp, old_master_mtu -
				    dsa_tag_protocol_overhead(cpu_dp->tag_ops));
out_cpu_failed:
	if (new_master_mtu != old_master_mtu)
		dev_set_mtu(master, old_master_mtu);
out_master_failed:
	return err;
}

static int __maybe_unused
dsa_slave_dcbnl_set_default_prio(struct net_device *dev, struct dcb_app *app)
{
	struct dsa_port *dp = dsa_slave_to_port(dev);
	struct dsa_switch *ds = dp->ds;
	unsigned long mask, new_prio;
	int err, port = dp->index;

	if (!ds->ops->port_set_default_prio)
		return -EOPNOTSUPP;

	err = dcb_ieee_setapp(dev, app);
	if (err)
		return err;

	mask = dcb_ieee_getapp_mask(dev, app);
	new_prio = __fls(mask);

	err = ds->ops->port_set_default_prio(ds, port, new_prio);
	if (err) {
		dcb_ieee_delapp(dev, app);
		return err;
	}

	return 0;
}

static int __maybe_unused
dsa_slave_dcbnl_add_dscp_prio(struct net_device *dev, struct dcb_app *app)
{
	struct dsa_port *dp = dsa_slave_to_port(dev);
	struct dsa_switch *ds = dp->ds;
	unsigned long mask, new_prio;
	int err, port = dp->index;
	u8 dscp = app->protocol;

	if (!ds->ops->port_add_dscp_prio)
		return -EOPNOTSUPP;

	if (dscp >= 64) {
		netdev_err(dev, "DSCP APP entry with protocol value %u is invalid\n",
			   dscp);
		return -EINVAL;
	}

	err = dcb_ieee_setapp(dev, app);
	if (err)
		return err;

	mask = dcb_ieee_getapp_mask(dev, app);
	new_prio = __fls(mask);

	err = ds->ops->port_add_dscp_prio(ds, port, dscp, new_prio);
	if (err) {
		dcb_ieee_delapp(dev, app);
		return err;
	}

	return 0;
}

static int __maybe_unused dsa_slave_dcbnl_ieee_setapp(struct net_device *dev,
						      struct dcb_app *app)
{
	switch (app->selector) {
	case IEEE_8021QAZ_APP_SEL_ETHERTYPE:
		switch (app->protocol) {
		case 0:
			return dsa_slave_dcbnl_set_default_prio(dev, app);
		default:
			return -EOPNOTSUPP;
		}
		break;
	case IEEE_8021QAZ_APP_SEL_DSCP:
		return dsa_slave_dcbnl_add_dscp_prio(dev, app);
	default:
		return -EOPNOTSUPP;
	}
}

static int __maybe_unused
dsa_slave_dcbnl_del_default_prio(struct net_device *dev, struct dcb_app *app)
{
	struct dsa_port *dp = dsa_slave_to_port(dev);
	struct dsa_switch *ds = dp->ds;
	unsigned long mask, new_prio;
	int err, port = dp->index;

	if (!ds->ops->port_set_default_prio)
		return -EOPNOTSUPP;

	err = dcb_ieee_delapp(dev, app);
	if (err)
		return err;

	mask = dcb_ieee_getapp_mask(dev, app);
	new_prio = mask ? __fls(mask) : 0;

	err = ds->ops->port_set_default_prio(ds, port, new_prio);
	if (err) {
		dcb_ieee_setapp(dev, app);
		return err;
	}

	return 0;
}

static int __maybe_unused
dsa_slave_dcbnl_del_dscp_prio(struct net_device *dev, struct dcb_app *app)
{
	struct dsa_port *dp = dsa_slave_to_port(dev);
	struct dsa_switch *ds = dp->ds;
	int err, port = dp->index;
	u8 dscp = app->protocol;

	if (!ds->ops->port_del_dscp_prio)
		return -EOPNOTSUPP;

	err = dcb_ieee_delapp(dev, app);
	if (err)
		return err;

	err = ds->ops->port_del_dscp_prio(ds, port, dscp, app->priority);
	if (err) {
		dcb_ieee_setapp(dev, app);
		return err;
	}

	return 0;
}

static int __maybe_unused dsa_slave_dcbnl_ieee_delapp(struct net_device *dev,
						      struct dcb_app *app)
{
	switch (app->selector) {
	case IEEE_8021QAZ_APP_SEL_ETHERTYPE:
		switch (app->protocol) {
		case 0:
			return dsa_slave_dcbnl_del_default_prio(dev, app);
		default:
			return -EOPNOTSUPP;
		}
		break;
	case IEEE_8021QAZ_APP_SEL_DSCP:
		return dsa_slave_dcbnl_del_dscp_prio(dev, app);
	default:
		return -EOPNOTSUPP;
	}
}

/* Pre-populate the DCB application priority table with the priorities
 * configured during switch setup, which we read from hardware here.
 */
static int dsa_slave_dcbnl_init(struct net_device *dev)
{
	struct dsa_port *dp = dsa_slave_to_port(dev);
	struct dsa_switch *ds = dp->ds;
	int port = dp->index;
	int err;

	if (ds->ops->port_get_default_prio) {
		int prio = ds->ops->port_get_default_prio(ds, port);
		struct dcb_app app = {
			.selector = IEEE_8021QAZ_APP_SEL_ETHERTYPE,
			.protocol = 0,
			.priority = prio,
		};

		if (prio < 0)
			return prio;

		err = dcb_ieee_setapp(dev, &app);
		if (err)
			return err;
	}

	if (ds->ops->port_get_dscp_prio) {
		int protocol;

		for (protocol = 0; protocol < 64; protocol++) {
			struct dcb_app app = {
				.selector = IEEE_8021QAZ_APP_SEL_DSCP,
				.protocol = protocol,
			};
			int prio;

			prio = ds->ops->port_get_dscp_prio(ds, port, protocol);
			if (prio == -EOPNOTSUPP)
				continue;
			if (prio < 0)
				return prio;

			app.priority = prio;

			err = dcb_ieee_setapp(dev, &app);
			if (err)
				return err;
		}
	}

	return 0;
}

static const struct ethtool_ops dsa_slave_ethtool_ops = {
	.get_drvinfo		= dsa_slave_get_drvinfo,
	.get_regs_len		= dsa_slave_get_regs_len,
	.get_regs		= dsa_slave_get_regs,
	.nway_reset		= dsa_slave_nway_reset,
	.get_link		= ethtool_op_get_link,
	.get_eeprom_len		= dsa_slave_get_eeprom_len,
	.get_eeprom		= dsa_slave_get_eeprom,
	.set_eeprom		= dsa_slave_set_eeprom,
	.get_strings		= dsa_slave_get_strings,
	.get_ethtool_stats	= dsa_slave_get_ethtool_stats,
	.get_sset_count		= dsa_slave_get_sset_count,
	.get_eth_phy_stats	= dsa_slave_get_eth_phy_stats,
	.get_eth_mac_stats	= dsa_slave_get_eth_mac_stats,
	.get_eth_ctrl_stats	= dsa_slave_get_eth_ctrl_stats,
	.get_rmon_stats		= dsa_slave_get_rmon_stats,
	.set_wol		= dsa_slave_set_wol,
	.get_wol		= dsa_slave_get_wol,
	.set_eee		= dsa_slave_set_eee,
	.get_eee		= dsa_slave_get_eee,
	.get_link_ksettings	= dsa_slave_get_link_ksettings,
	.set_link_ksettings	= dsa_slave_set_link_ksettings,
	.get_pause_stats	= dsa_slave_get_pause_stats,
	.get_pauseparam		= dsa_slave_get_pauseparam,
	.set_pauseparam		= dsa_slave_set_pauseparam,
	.get_rxnfc		= dsa_slave_get_rxnfc,
	.set_rxnfc		= dsa_slave_set_rxnfc,
	.get_ts_info		= dsa_slave_get_ts_info,
	.self_test		= dsa_slave_net_selftest,
};

static const struct dcbnl_rtnl_ops __maybe_unused dsa_slave_dcbnl_ops = {
	.ieee_setapp		= dsa_slave_dcbnl_ieee_setapp,
	.ieee_delapp		= dsa_slave_dcbnl_ieee_delapp,
};

static struct devlink_port *dsa_slave_get_devlink_port(struct net_device *dev)
{
	struct dsa_port *dp = dsa_slave_to_port(dev);

	return &dp->devlink_port;
}

static void dsa_slave_get_stats64(struct net_device *dev,
				  struct rtnl_link_stats64 *s)
{
	struct dsa_port *dp = dsa_slave_to_port(dev);
	struct dsa_switch *ds = dp->ds;

	if (ds->ops->get_stats64)
		ds->ops->get_stats64(ds, dp->index, s);
	else
		dev_get_tstats64(dev, s);
}

static int dsa_slave_fill_forward_path(struct net_device_path_ctx *ctx,
				       struct net_device_path *path)
{
	struct dsa_port *dp = dsa_slave_to_port(ctx->dev);
	struct net_device *master = dsa_port_to_master(dp);
	struct dsa_port *cpu_dp = dp->cpu_dp;

	path->dev = ctx->dev;
	path->type = DEV_PATH_DSA;
	path->dsa.proto = cpu_dp->tag_ops->proto;
	path->dsa.port = dp->index;
	ctx->dev = master;

	return 0;
}

static const struct net_device_ops dsa_slave_netdev_ops = {
	.ndo_open	 	= dsa_slave_open,
	.ndo_stop		= dsa_slave_close,
	.ndo_start_xmit		= dsa_slave_xmit,
	.ndo_change_rx_flags	= dsa_slave_change_rx_flags,
	.ndo_set_rx_mode	= dsa_slave_set_rx_mode,
	.ndo_set_mac_address	= dsa_slave_set_mac_address,
	.ndo_fdb_dump		= dsa_slave_fdb_dump,
	.ndo_eth_ioctl		= dsa_slave_ioctl,
	.ndo_get_iflink		= dsa_slave_get_iflink,
#ifdef CONFIG_NET_POLL_CONTROLLER
	.ndo_netpoll_setup	= dsa_slave_netpoll_setup,
	.ndo_netpoll_cleanup	= dsa_slave_netpoll_cleanup,
	.ndo_poll_controller	= dsa_slave_poll_controller,
#endif
	.ndo_setup_tc		= dsa_slave_setup_tc,
	.ndo_get_stats64	= dsa_slave_get_stats64,
	.ndo_vlan_rx_add_vid	= dsa_slave_vlan_rx_add_vid,
	.ndo_vlan_rx_kill_vid	= dsa_slave_vlan_rx_kill_vid,
	.ndo_get_devlink_port	= dsa_slave_get_devlink_port,
	.ndo_change_mtu		= dsa_slave_change_mtu,
	.ndo_fill_forward_path	= dsa_slave_fill_forward_path,
};

static struct device_type dsa_type = {
	.name	= "dsa",
};

void dsa_port_phylink_mac_change(struct dsa_switch *ds, int port, bool up)
{
	const struct dsa_port *dp = dsa_to_port(ds, port);

	if (dp->pl)
		phylink_mac_change(dp->pl, up);
}
EXPORT_SYMBOL_GPL(dsa_port_phylink_mac_change);

static void dsa_slave_phylink_fixed_state(struct phylink_config *config,
					  struct phylink_link_state *state)
{
	struct dsa_port *dp = container_of(config, struct dsa_port, pl_config);
	struct dsa_switch *ds = dp->ds;

	/* No need to check that this operation is valid, the callback would
	 * not be called if it was not.
	 */
	ds->ops->phylink_fixed_state(ds, dp->index, state);
}

/* slave device setup *******************************************************/
static int dsa_slave_phy_connect(struct net_device *slave_dev, int addr,
				 u32 flags)
{
	struct dsa_port *dp = dsa_slave_to_port(slave_dev);
	struct dsa_switch *ds = dp->ds;

	slave_dev->phydev = mdiobus_get_phy(ds->slave_mii_bus, addr);
	if (!slave_dev->phydev) {
		netdev_err(slave_dev, "no phy at %d\n", addr);
		return -ENODEV;
	}

	slave_dev->phydev->dev_flags |= flags;

	return phylink_connect_phy(dp->pl, slave_dev->phydev);
}

static int dsa_slave_phy_setup(struct net_device *slave_dev)
{
	struct dsa_port *dp = dsa_slave_to_port(slave_dev);
	struct device_node *port_dn = dp->dn;
	struct dsa_switch *ds = dp->ds;
	u32 phy_flags = 0;
	int ret;

	dp->pl_config.dev = &slave_dev->dev;
	dp->pl_config.type = PHYLINK_NETDEV;

	/* The get_fixed_state callback takes precedence over polling the
	 * link GPIO in PHYLINK (see phylink_get_fixed_state).  Only set
	 * this if the switch provides such a callback.
	 */
	if (ds->ops->phylink_fixed_state) {
		dp->pl_config.get_fixed_state = dsa_slave_phylink_fixed_state;
		dp->pl_config.poll_fixed_state = true;
	}

	ret = dsa_port_phylink_create(dp);
	if (ret)
		return ret;

	if (ds->ops->get_phy_flags)
		phy_flags = ds->ops->get_phy_flags(ds, dp->index);

	ret = phylink_of_phy_connect(dp->pl, port_dn, phy_flags);
	if (ret == -ENODEV && ds->slave_mii_bus) {
		/* We could not connect to a designated PHY or SFP, so try to
		 * use the switch internal MDIO bus instead
		 */
		ret = dsa_slave_phy_connect(slave_dev, dp->index, phy_flags);
	}
	if (ret) {
		netdev_err(slave_dev, "failed to connect to PHY: %pe\n",
			   ERR_PTR(ret));
		dsa_port_phylink_destroy(dp);
	}

	return ret;
}

void dsa_slave_setup_tagger(struct net_device *slave)
{
	struct dsa_port *dp = dsa_slave_to_port(slave);
	struct net_device *master = dsa_port_to_master(dp);
	struct dsa_slave_priv *p = netdev_priv(slave);
	const struct dsa_port *cpu_dp = dp->cpu_dp;
	const struct dsa_switch *ds = dp->ds;

	slave->needed_headroom = cpu_dp->tag_ops->needed_headroom;
	slave->needed_tailroom = cpu_dp->tag_ops->needed_tailroom;
	/* Try to save one extra realloc later in the TX path (in the master)
	 * by also inheriting the master's needed headroom and tailroom.
	 * The 8021q driver also does this.
	 */
	slave->needed_headroom += master->needed_headroom;
	slave->needed_tailroom += master->needed_tailroom;

	p->xmit = cpu_dp->tag_ops->xmit;

	slave->features = master->vlan_features | NETIF_F_HW_TC;
	slave->hw_features |= NETIF_F_HW_TC;
	slave->features |= NETIF_F_LLTX;
	if (slave->needed_tailroom)
		slave->features &= ~(NETIF_F_SG | NETIF_F_FRAGLIST);
	if (ds->needs_standalone_vlan_filtering)
		slave->features |= NETIF_F_HW_VLAN_CTAG_FILTER;
}

int dsa_slave_suspend(struct net_device *slave_dev)
{
	struct dsa_port *dp = dsa_slave_to_port(slave_dev);

	if (!netif_running(slave_dev))
		return 0;

	netif_device_detach(slave_dev);

	rtnl_lock();
	phylink_stop(dp->pl);
	rtnl_unlock();

	return 0;
}

int dsa_slave_resume(struct net_device *slave_dev)
{
	struct dsa_port *dp = dsa_slave_to_port(slave_dev);

	if (!netif_running(slave_dev))
		return 0;

	netif_device_attach(slave_dev);

	rtnl_lock();
	phylink_start(dp->pl);
	rtnl_unlock();

	return 0;
}

int dsa_slave_create(struct dsa_port *port)
{
	struct net_device *master = dsa_port_to_master(port);
	struct dsa_switch *ds = port->ds;
	const char *name = port->name;
	struct net_device *slave_dev;
	struct dsa_slave_priv *p;
	int ret;

	if (!ds->num_tx_queues)
		ds->num_tx_queues = 1;

	slave_dev = alloc_netdev_mqs(sizeof(struct dsa_slave_priv), name,
				     NET_NAME_UNKNOWN, ether_setup,
				     ds->num_tx_queues, 1);
	if (slave_dev == NULL)
		return -ENOMEM;

	slave_dev->rtnl_link_ops = &dsa_link_ops;
	slave_dev->ethtool_ops = &dsa_slave_ethtool_ops;
#if IS_ENABLED(CONFIG_DCB)
	slave_dev->dcbnl_ops = &dsa_slave_dcbnl_ops;
#endif
	if (!is_zero_ether_addr(port->mac))
		eth_hw_addr_set(slave_dev, port->mac);
	else
		eth_hw_addr_inherit(slave_dev, master);
	slave_dev->priv_flags |= IFF_NO_QUEUE;
	if (dsa_switch_supports_uc_filtering(ds))
		slave_dev->priv_flags |= IFF_UNICAST_FLT;
	slave_dev->netdev_ops = &dsa_slave_netdev_ops;
	if (ds->ops->port_max_mtu)
		slave_dev->max_mtu = ds->ops->port_max_mtu(ds, port->index);
	SET_NETDEV_DEVTYPE(slave_dev, &dsa_type);

	SET_NETDEV_DEV(slave_dev, port->ds->dev);
	slave_dev->dev.of_node = port->dn;
	slave_dev->vlan_features = master->vlan_features;

	p = netdev_priv(slave_dev);
	slave_dev->tstats = netdev_alloc_pcpu_stats(struct pcpu_sw_netstats);
	if (!slave_dev->tstats) {
		free_netdev(slave_dev);
		return -ENOMEM;
	}

	ret = gro_cells_init(&p->gcells, slave_dev);
	if (ret)
		goto out_free;

	p->dp = port;
	INIT_LIST_HEAD(&p->mall_tc_list);
	port->slave = slave_dev;
	dsa_slave_setup_tagger(slave_dev);

	netif_carrier_off(slave_dev);

	ret = dsa_slave_phy_setup(slave_dev);
	if (ret) {
		netdev_err(slave_dev,
			   "error %d setting up PHY for tree %d, switch %d, port %d\n",
			   ret, ds->dst->index, ds->index, port->index);
		goto out_gcells;
	}

	rtnl_lock();

	ret = dsa_slave_change_mtu(slave_dev, ETH_DATA_LEN);
	if (ret && ret != -EOPNOTSUPP)
		dev_warn(ds->dev, "nonfatal error %d setting MTU to %d on port %d\n",
			 ret, ETH_DATA_LEN, port->index);

	ret = register_netdevice(slave_dev);
	if (ret) {
		netdev_err(master, "error %d registering interface %s\n",
			   ret, slave_dev->name);
		rtnl_unlock();
		goto out_phy;
	}

	if (IS_ENABLED(CONFIG_DCB)) {
		ret = dsa_slave_dcbnl_init(slave_dev);
		if (ret) {
			netdev_err(slave_dev,
				   "failed to initialize DCB: %pe\n",
				   ERR_PTR(ret));
			rtnl_unlock();
			goto out_unregister;
		}
	}

	ret = netdev_upper_dev_link(master, slave_dev, NULL);

	rtnl_unlock();

	if (ret)
		goto out_unregister;

	return 0;

out_unregister:
	unregister_netdev(slave_dev);
out_phy:
	rtnl_lock();
	phylink_disconnect_phy(p->dp->pl);
	rtnl_unlock();
	dsa_port_phylink_destroy(p->dp);
out_gcells:
	gro_cells_destroy(&p->gcells);
out_free:
	free_percpu(slave_dev->tstats);
	free_netdev(slave_dev);
	port->slave = NULL;
	return ret;
}

void dsa_slave_destroy(struct net_device *slave_dev)
{
	struct net_device *master = dsa_slave_to_master(slave_dev);
	struct dsa_port *dp = dsa_slave_to_port(slave_dev);
	struct dsa_slave_priv *p = netdev_priv(slave_dev);

	netif_carrier_off(slave_dev);
	rtnl_lock();
	netdev_upper_dev_unlink(master, slave_dev);
	unregister_netdevice(slave_dev);
	phylink_disconnect_phy(dp->pl);
	rtnl_unlock();

	dsa_port_phylink_destroy(dp);
	gro_cells_destroy(&p->gcells);
	free_percpu(slave_dev->tstats);
	free_netdev(slave_dev);
}

int dsa_slave_change_master(struct net_device *dev, struct net_device *master,
			    struct netlink_ext_ack *extack)
{
	struct net_device *old_master = dsa_slave_to_master(dev);
	struct dsa_port *dp = dsa_slave_to_port(dev);
	struct dsa_switch *ds = dp->ds;
	struct net_device *upper;
	struct list_head *iter;
	int err;

	if (master == old_master)
		return 0;

	if (!ds->ops->port_change_master) {
		NL_SET_ERR_MSG_MOD(extack,
				   "Driver does not support changing DSA master");
		return -EOPNOTSUPP;
	}

	if (!netdev_uses_dsa(master)) {
		NL_SET_ERR_MSG_MOD(extack,
				   "Interface not eligible as DSA master");
		return -EOPNOTSUPP;
	}

	netdev_for_each_upper_dev_rcu(master, upper, iter) {
		if (dsa_slave_dev_check(upper))
			continue;
		if (netif_is_bridge_master(upper))
			continue;
		NL_SET_ERR_MSG_MOD(extack, "Cannot join master with unknown uppers");
		return -EOPNOTSUPP;
	}

	/* Since we allow live-changing the DSA master, plus we auto-open the
	 * DSA master when the user port opens => we need to ensure that the
	 * new DSA master is open too.
	 */
	if (dev->flags & IFF_UP) {
		err = dev_open(master, extack);
		if (err)
			return err;
	}

	netdev_upper_dev_unlink(old_master, dev);

	err = netdev_upper_dev_link(master, dev, extack);
	if (err)
		goto out_revert_old_master_unlink;

	err = dsa_port_change_master(dp, master, extack);
	if (err)
		goto out_revert_master_link;

	/* Update the MTU of the new CPU port through cross-chip notifiers */
	err = dsa_slave_change_mtu(dev, dev->mtu);
	if (err && err != -EOPNOTSUPP) {
		netdev_warn(dev,
			    "nonfatal error updating MTU with new master: %pe\n",
			    ERR_PTR(err));
	}

	/* If the port doesn't have its own MAC address and relies on the DSA
	 * master's one, inherit it again from the new DSA master.
	 */
	if (is_zero_ether_addr(dp->mac))
		eth_hw_addr_inherit(dev, master);

	return 0;

out_revert_master_link:
	netdev_upper_dev_unlink(master, dev);
out_revert_old_master_unlink:
	netdev_upper_dev_link(old_master, dev, NULL);
	return err;
}

bool dsa_slave_dev_check(const struct net_device *dev)
{
	return dev->netdev_ops == &dsa_slave_netdev_ops;
}
EXPORT_SYMBOL_GPL(dsa_slave_dev_check);

static int dsa_slave_changeupper(struct net_device *dev,
				 struct netdev_notifier_changeupper_info *info)
{
	struct dsa_port *dp = dsa_slave_to_port(dev);
	struct netlink_ext_ack *extack;
	int err = NOTIFY_DONE;

	if (!dsa_slave_dev_check(dev))
		return err;

	extack = netdev_notifier_info_to_extack(&info->info);

	if (netif_is_bridge_master(info->upper_dev)) {
		if (info->linking) {
			err = dsa_port_bridge_join(dp, info->upper_dev, extack);
			if (!err)
				dsa_bridge_mtu_normalization(dp);
			if (err == -EOPNOTSUPP) {
<<<<<<< HEAD
				if (!extack->_msg)
=======
				if (extack && !extack->_msg)
>>>>>>> 7365df19
					NL_SET_ERR_MSG_MOD(extack,
							   "Offloading not supported");
				err = 0;
			}
			err = notifier_from_errno(err);
		} else {
			dsa_port_bridge_leave(dp, info->upper_dev);
			err = NOTIFY_OK;
		}
	} else if (netif_is_lag_master(info->upper_dev)) {
		if (info->linking) {
			err = dsa_port_lag_join(dp, info->upper_dev,
						info->upper_info, extack);
			if (err == -EOPNOTSUPP) {
				NL_SET_ERR_MSG_MOD(info->info.extack,
						   "Offloading not supported");
				err = 0;
			}
			err = notifier_from_errno(err);
		} else {
			dsa_port_lag_leave(dp, info->upper_dev);
			err = NOTIFY_OK;
		}
	} else if (is_hsr_master(info->upper_dev)) {
		if (info->linking) {
			err = dsa_port_hsr_join(dp, info->upper_dev);
			if (err == -EOPNOTSUPP) {
				NL_SET_ERR_MSG_MOD(info->info.extack,
						   "Offloading not supported");
				err = 0;
			}
			err = notifier_from_errno(err);
		} else {
			dsa_port_hsr_leave(dp, info->upper_dev);
			err = NOTIFY_OK;
		}
	}

	return err;
}

static int dsa_slave_prechangeupper(struct net_device *dev,
				    struct netdev_notifier_changeupper_info *info)
{
	struct dsa_port *dp = dsa_slave_to_port(dev);

	if (!dsa_slave_dev_check(dev))
		return NOTIFY_DONE;

	if (netif_is_bridge_master(info->upper_dev) && !info->linking)
		dsa_port_pre_bridge_leave(dp, info->upper_dev);
	else if (netif_is_lag_master(info->upper_dev) && !info->linking)
		dsa_port_pre_lag_leave(dp, info->upper_dev);
	/* dsa_port_pre_hsr_leave is not yet necessary since hsr cannot be
	 * meaningfully enslaved to a bridge yet
	 */

	return NOTIFY_DONE;
}

static int
dsa_slave_lag_changeupper(struct net_device *dev,
			  struct netdev_notifier_changeupper_info *info)
{
	struct net_device *lower;
	struct list_head *iter;
	int err = NOTIFY_DONE;
	struct dsa_port *dp;

	if (!netif_is_lag_master(dev))
		return err;

	netdev_for_each_lower_dev(dev, lower, iter) {
		if (!dsa_slave_dev_check(lower))
			continue;

		dp = dsa_slave_to_port(lower);
		if (!dp->lag)
			/* Software LAG */
			continue;

		err = dsa_slave_changeupper(lower, info);
		if (notifier_to_errno(err))
			break;
	}

	return err;
}

/* Same as dsa_slave_lag_changeupper() except that it calls
 * dsa_slave_prechangeupper()
 */
static int
dsa_slave_lag_prechangeupper(struct net_device *dev,
			     struct netdev_notifier_changeupper_info *info)
{
	struct net_device *lower;
	struct list_head *iter;
	int err = NOTIFY_DONE;
	struct dsa_port *dp;

	if (!netif_is_lag_master(dev))
		return err;

	netdev_for_each_lower_dev(dev, lower, iter) {
		if (!dsa_slave_dev_check(lower))
			continue;

		dp = dsa_slave_to_port(lower);
		if (!dp->lag)
			/* Software LAG */
			continue;

		err = dsa_slave_prechangeupper(lower, info);
		if (notifier_to_errno(err))
			break;
	}

	return err;
}

static int
dsa_prevent_bridging_8021q_upper(struct net_device *dev,
				 struct netdev_notifier_changeupper_info *info)
{
	struct netlink_ext_ack *ext_ack;
	struct net_device *slave, *br;
	struct dsa_port *dp;

	ext_ack = netdev_notifier_info_to_extack(&info->info);

	if (!is_vlan_dev(dev))
		return NOTIFY_DONE;

	slave = vlan_dev_real_dev(dev);
	if (!dsa_slave_dev_check(slave))
		return NOTIFY_DONE;

	dp = dsa_slave_to_port(slave);
	br = dsa_port_bridge_dev_get(dp);
	if (!br)
		return NOTIFY_DONE;

	/* Deny enslaving a VLAN device into a VLAN-aware bridge */
	if (br_vlan_enabled(br) &&
	    netif_is_bridge_master(info->upper_dev) && info->linking) {
		NL_SET_ERR_MSG_MOD(ext_ack,
				   "Cannot enslave VLAN device into VLAN aware bridge");
		return notifier_from_errno(-EINVAL);
	}

	return NOTIFY_DONE;
}

static int
dsa_slave_check_8021q_upper(struct net_device *dev,
			    struct netdev_notifier_changeupper_info *info)
{
	struct dsa_port *dp = dsa_slave_to_port(dev);
	struct net_device *br = dsa_port_bridge_dev_get(dp);
	struct bridge_vlan_info br_info;
	struct netlink_ext_ack *extack;
	int err = NOTIFY_DONE;
	u16 vid;

	if (!br || !br_vlan_enabled(br))
		return NOTIFY_DONE;

	extack = netdev_notifier_info_to_extack(&info->info);
	vid = vlan_dev_vlan_id(info->upper_dev);

	/* br_vlan_get_info() returns -EINVAL or -ENOENT if the
	 * device, respectively the VID is not found, returning
	 * 0 means success, which is a failure for us here.
	 */
	err = br_vlan_get_info(br, vid, &br_info);
	if (err == 0) {
		NL_SET_ERR_MSG_MOD(extack,
				   "This VLAN is already configured by the bridge");
		return notifier_from_errno(-EBUSY);
	}

	return NOTIFY_DONE;
}

static int
dsa_slave_prechangeupper_sanity_check(struct net_device *dev,
				      struct netdev_notifier_changeupper_info *info)
{
	struct dsa_switch *ds;
	struct dsa_port *dp;
	int err;

	if (!dsa_slave_dev_check(dev))
		return dsa_prevent_bridging_8021q_upper(dev, info);

	dp = dsa_slave_to_port(dev);
	ds = dp->ds;

	if (ds->ops->port_prechangeupper) {
		err = ds->ops->port_prechangeupper(ds, dp->index, info);
		if (err)
			return notifier_from_errno(err);
	}

	if (is_vlan_dev(info->upper_dev))
		return dsa_slave_check_8021q_upper(dev, info);

	return NOTIFY_DONE;
}

/* To be eligible as a DSA master, a LAG must have all lower interfaces be
 * eligible DSA masters. Additionally, all LAG slaves must be DSA masters of
 * switches in the same switch tree.
 */
static int dsa_lag_master_validate(struct net_device *lag_dev,
				   struct netlink_ext_ack *extack)
{
	struct net_device *lower1, *lower2;
	struct list_head *iter1, *iter2;

	netdev_for_each_lower_dev(lag_dev, lower1, iter1) {
		netdev_for_each_lower_dev(lag_dev, lower2, iter2) {
			if (!netdev_uses_dsa(lower1) ||
			    !netdev_uses_dsa(lower2)) {
				NL_SET_ERR_MSG_MOD(extack,
						   "All LAG ports must be eligible as DSA masters");
				return notifier_from_errno(-EINVAL);
			}

			if (lower1 == lower2)
				continue;

			if (!dsa_port_tree_same(lower1->dsa_ptr,
						lower2->dsa_ptr)) {
				NL_SET_ERR_MSG_MOD(extack,
						   "LAG contains DSA masters of disjoint switch trees");
				return notifier_from_errno(-EINVAL);
			}
		}
	}

	return NOTIFY_DONE;
}

static int
dsa_master_prechangeupper_sanity_check(struct net_device *master,
				       struct netdev_notifier_changeupper_info *info)
{
	struct netlink_ext_ack *extack = netdev_notifier_info_to_extack(&info->info);

	if (!netdev_uses_dsa(master))
		return NOTIFY_DONE;

	if (!info->linking)
		return NOTIFY_DONE;

	/* Allow DSA switch uppers */
	if (dsa_slave_dev_check(info->upper_dev))
		return NOTIFY_DONE;

	/* Allow bridge uppers of DSA masters, subject to further
	 * restrictions in dsa_bridge_prechangelower_sanity_check()
	 */
	if (netif_is_bridge_master(info->upper_dev))
		return NOTIFY_DONE;

	/* Allow LAG uppers, subject to further restrictions in
	 * dsa_lag_master_prechangelower_sanity_check()
	 */
	if (netif_is_lag_master(info->upper_dev))
		return dsa_lag_master_validate(info->upper_dev, extack);

	NL_SET_ERR_MSG_MOD(extack,
			   "DSA master cannot join unknown upper interfaces");
	return notifier_from_errno(-EBUSY);
}

static int
dsa_lag_master_prechangelower_sanity_check(struct net_device *dev,
					   struct netdev_notifier_changeupper_info *info)
{
	struct netlink_ext_ack *extack = netdev_notifier_info_to_extack(&info->info);
	struct net_device *lag_dev = info->upper_dev;
	struct net_device *lower;
	struct list_head *iter;

	if (!netdev_uses_dsa(lag_dev) || !netif_is_lag_master(lag_dev))
		return NOTIFY_DONE;

	if (!info->linking)
		return NOTIFY_DONE;

	if (!netdev_uses_dsa(dev)) {
		NL_SET_ERR_MSG(extack,
			       "Only DSA masters can join a LAG DSA master");
		return notifier_from_errno(-EINVAL);
	}

	netdev_for_each_lower_dev(lag_dev, lower, iter) {
		if (!dsa_port_tree_same(dev->dsa_ptr, lower->dsa_ptr)) {
			NL_SET_ERR_MSG(extack,
				       "Interface is DSA master for a different switch tree than this LAG");
			return notifier_from_errno(-EINVAL);
		}

		break;
	}

	return NOTIFY_DONE;
}

/* Don't allow bridging of DSA masters, since the bridge layer rx_handler
 * prevents the DSA fake ethertype handler to be invoked, so we don't get the
 * chance to strip off and parse the DSA switch tag protocol header (the bridge
 * layer just returns RX_HANDLER_CONSUMED, stopping RX processing for these
 * frames).
 * The only case where that would not be an issue is when bridging can already
 * be offloaded, such as when the DSA master is itself a DSA or plain switchdev
 * port, and is bridged only with other ports from the same hardware device.
 */
static int
dsa_bridge_prechangelower_sanity_check(struct net_device *new_lower,
				       struct netdev_notifier_changeupper_info *info)
{
	struct net_device *br = info->upper_dev;
	struct netlink_ext_ack *extack;
	struct net_device *lower;
	struct list_head *iter;

	if (!netif_is_bridge_master(br))
		return NOTIFY_DONE;

	if (!info->linking)
		return NOTIFY_DONE;

	extack = netdev_notifier_info_to_extack(&info->info);

	netdev_for_each_lower_dev(br, lower, iter) {
		if (!netdev_uses_dsa(new_lower) && !netdev_uses_dsa(lower))
			continue;

		if (!netdev_port_same_parent_id(lower, new_lower)) {
			NL_SET_ERR_MSG(extack,
				       "Cannot do software bridging with a DSA master");
			return notifier_from_errno(-EINVAL);
		}
	}

	return NOTIFY_DONE;
}

static void dsa_tree_migrate_ports_from_lag_master(struct dsa_switch_tree *dst,
						   struct net_device *lag_dev)
{
	struct net_device *new_master = dsa_tree_find_first_master(dst);
	struct dsa_port *dp;
	int err;

	dsa_tree_for_each_user_port(dp, dst) {
		if (dsa_port_to_master(dp) != lag_dev)
			continue;

		err = dsa_slave_change_master(dp->slave, new_master, NULL);
		if (err) {
			netdev_err(dp->slave,
				   "failed to restore master to %s: %pe\n",
				   new_master->name, ERR_PTR(err));
		}
	}
}

static int dsa_master_lag_join(struct net_device *master,
			       struct net_device *lag_dev,
			       struct netdev_lag_upper_info *uinfo,
			       struct netlink_ext_ack *extack)
{
	struct dsa_port *cpu_dp = master->dsa_ptr;
	struct dsa_switch_tree *dst = cpu_dp->dst;
	struct dsa_port *dp;
	int err;

	err = dsa_master_lag_setup(lag_dev, cpu_dp, uinfo, extack);
	if (err)
		return err;

	dsa_tree_for_each_user_port(dp, dst) {
		if (dsa_port_to_master(dp) != master)
			continue;

		err = dsa_slave_change_master(dp->slave, lag_dev, extack);
		if (err)
			goto restore;
	}

	return 0;

restore:
	dsa_tree_for_each_user_port_continue_reverse(dp, dst) {
		if (dsa_port_to_master(dp) != lag_dev)
			continue;

		err = dsa_slave_change_master(dp->slave, master, NULL);
		if (err) {
			netdev_err(dp->slave,
				   "failed to restore master to %s: %pe\n",
				   master->name, ERR_PTR(err));
		}
	}

	dsa_master_lag_teardown(lag_dev, master->dsa_ptr);

	return err;
}

static void dsa_master_lag_leave(struct net_device *master,
				 struct net_device *lag_dev)
{
	struct dsa_port *dp, *cpu_dp = lag_dev->dsa_ptr;
	struct dsa_switch_tree *dst = cpu_dp->dst;
	struct dsa_port *new_cpu_dp = NULL;
	struct net_device *lower;
	struct list_head *iter;

	netdev_for_each_lower_dev(lag_dev, lower, iter) {
		if (netdev_uses_dsa(lower)) {
			new_cpu_dp = lower->dsa_ptr;
			break;
		}
	}

	if (new_cpu_dp) {
		/* Update the CPU port of the user ports still under the LAG
		 * so that dsa_port_to_master() continues to work properly
		 */
		dsa_tree_for_each_user_port(dp, dst)
			if (dsa_port_to_master(dp) == lag_dev)
				dp->cpu_dp = new_cpu_dp;

		/* Update the index of the virtual CPU port to match the lowest
		 * physical CPU port
		 */
		lag_dev->dsa_ptr = new_cpu_dp;
		wmb();
	} else {
		/* If the LAG DSA master has no ports left, migrate back all
		 * user ports to the first physical CPU port
		 */
		dsa_tree_migrate_ports_from_lag_master(dst, lag_dev);
	}

	/* This DSA master has left its LAG in any case, so let
	 * the CPU port leave the hardware LAG as well
	 */
	dsa_master_lag_teardown(lag_dev, master->dsa_ptr);
}

static int dsa_master_changeupper(struct net_device *dev,
				  struct netdev_notifier_changeupper_info *info)
{
	struct netlink_ext_ack *extack;
	int err = NOTIFY_DONE;

	if (!netdev_uses_dsa(dev))
		return err;

	extack = netdev_notifier_info_to_extack(&info->info);

	if (netif_is_lag_master(info->upper_dev)) {
		if (info->linking) {
			err = dsa_master_lag_join(dev, info->upper_dev,
						  info->upper_info, extack);
			err = notifier_from_errno(err);
		} else {
			dsa_master_lag_leave(dev, info->upper_dev);
			err = NOTIFY_OK;
		}
	}

	return err;
}

static int dsa_slave_netdevice_event(struct notifier_block *nb,
				     unsigned long event, void *ptr)
{
	struct net_device *dev = netdev_notifier_info_to_dev(ptr);

	switch (event) {
	case NETDEV_PRECHANGEUPPER: {
		struct netdev_notifier_changeupper_info *info = ptr;
		int err;

		err = dsa_slave_prechangeupper_sanity_check(dev, info);
		if (notifier_to_errno(err))
			return err;

		err = dsa_master_prechangeupper_sanity_check(dev, info);
		if (notifier_to_errno(err))
			return err;

		err = dsa_lag_master_prechangelower_sanity_check(dev, info);
		if (notifier_to_errno(err))
			return err;

		err = dsa_bridge_prechangelower_sanity_check(dev, info);
		if (notifier_to_errno(err))
			return err;

		err = dsa_slave_prechangeupper(dev, ptr);
		if (notifier_to_errno(err))
			return err;

		err = dsa_slave_lag_prechangeupper(dev, ptr);
		if (notifier_to_errno(err))
			return err;

		break;
	}
	case NETDEV_CHANGEUPPER: {
		int err;

		err = dsa_slave_changeupper(dev, ptr);
		if (notifier_to_errno(err))
			return err;

		err = dsa_slave_lag_changeupper(dev, ptr);
		if (notifier_to_errno(err))
			return err;

		err = dsa_master_changeupper(dev, ptr);
		if (notifier_to_errno(err))
			return err;

		break;
	}
	case NETDEV_CHANGELOWERSTATE: {
		struct netdev_notifier_changelowerstate_info *info = ptr;
		struct dsa_port *dp;
		int err;

		if (dsa_slave_dev_check(dev)) {
			dp = dsa_slave_to_port(dev);

			err = dsa_port_lag_change(dp, info->lower_state_info);
		}

		/* Mirror LAG port events on DSA masters that are in
		 * a LAG towards their respective switch CPU ports
		 */
		if (netdev_uses_dsa(dev)) {
			dp = dev->dsa_ptr;

			err = dsa_port_lag_change(dp, info->lower_state_info);
		}

		return notifier_from_errno(err);
	}
	case NETDEV_CHANGE:
	case NETDEV_UP: {
		/* Track state of master port.
		 * DSA driver may require the master port (and indirectly
		 * the tagger) to be available for some special operation.
		 */
		if (netdev_uses_dsa(dev)) {
			struct dsa_port *cpu_dp = dev->dsa_ptr;
			struct dsa_switch_tree *dst = cpu_dp->ds->dst;

			/* Track when the master port is UP */
			dsa_tree_master_oper_state_change(dst, dev,
							  netif_oper_up(dev));

			/* Track when the master port is ready and can accept
			 * packet.
			 * NETDEV_UP event is not enough to flag a port as ready.
			 * We also have to wait for linkwatch_do_dev to dev_activate
			 * and emit a NETDEV_CHANGE event.
			 * We check if a master port is ready by checking if the dev
			 * have a qdisc assigned and is not noop.
			 */
			dsa_tree_master_admin_state_change(dst, dev,
							   !qdisc_tx_is_noop(dev));

			return NOTIFY_OK;
		}

		return NOTIFY_DONE;
	}
	case NETDEV_GOING_DOWN: {
		struct dsa_port *dp, *cpu_dp;
		struct dsa_switch_tree *dst;
		LIST_HEAD(close_list);

		if (!netdev_uses_dsa(dev))
			return NOTIFY_DONE;

		cpu_dp = dev->dsa_ptr;
		dst = cpu_dp->ds->dst;

		dsa_tree_master_admin_state_change(dst, dev, false);

		list_for_each_entry(dp, &dst->ports, list) {
			if (!dsa_port_is_user(dp))
				continue;

			if (dp->cpu_dp != cpu_dp)
				continue;

			list_add(&dp->slave->close_list, &close_list);
		}

		dev_close_many(&close_list, true);

		return NOTIFY_OK;
	}
	default:
		break;
	}

	return NOTIFY_DONE;
}

static void
dsa_fdb_offload_notify(struct dsa_switchdev_event_work *switchdev_work)
{
	struct switchdev_notifier_fdb_info info = {};

	info.addr = switchdev_work->addr;
	info.vid = switchdev_work->vid;
	info.offloaded = true;
	call_switchdev_notifiers(SWITCHDEV_FDB_OFFLOADED,
				 switchdev_work->orig_dev, &info.info, NULL);
}

static void dsa_slave_switchdev_event_work(struct work_struct *work)
{
	struct dsa_switchdev_event_work *switchdev_work =
		container_of(work, struct dsa_switchdev_event_work, work);
	const unsigned char *addr = switchdev_work->addr;
	struct net_device *dev = switchdev_work->dev;
	u16 vid = switchdev_work->vid;
	struct dsa_switch *ds;
	struct dsa_port *dp;
	int err;

	dp = dsa_slave_to_port(dev);
	ds = dp->ds;

	switch (switchdev_work->event) {
	case SWITCHDEV_FDB_ADD_TO_DEVICE:
		if (switchdev_work->host_addr)
			err = dsa_port_bridge_host_fdb_add(dp, addr, vid);
		else if (dp->lag)
			err = dsa_port_lag_fdb_add(dp, addr, vid);
		else
			err = dsa_port_fdb_add(dp, addr, vid);
		if (err) {
			dev_err(ds->dev,
				"port %d failed to add %pM vid %d to fdb: %d\n",
				dp->index, addr, vid, err);
			break;
		}
		dsa_fdb_offload_notify(switchdev_work);
		break;

	case SWITCHDEV_FDB_DEL_TO_DEVICE:
		if (switchdev_work->host_addr)
			err = dsa_port_bridge_host_fdb_del(dp, addr, vid);
		else if (dp->lag)
			err = dsa_port_lag_fdb_del(dp, addr, vid);
		else
			err = dsa_port_fdb_del(dp, addr, vid);
		if (err) {
			dev_err(ds->dev,
				"port %d failed to delete %pM vid %d from fdb: %d\n",
				dp->index, addr, vid, err);
		}

		break;
	}

	kfree(switchdev_work);
}

static bool dsa_foreign_dev_check(const struct net_device *dev,
				  const struct net_device *foreign_dev)
{
	const struct dsa_port *dp = dsa_slave_to_port(dev);
	struct dsa_switch_tree *dst = dp->ds->dst;

	if (netif_is_bridge_master(foreign_dev))
		return !dsa_tree_offloads_bridge_dev(dst, foreign_dev);

	if (netif_is_bridge_port(foreign_dev))
		return !dsa_tree_offloads_bridge_port(dst, foreign_dev);

	/* Everything else is foreign */
	return true;
}

static int dsa_slave_fdb_event(struct net_device *dev,
			       struct net_device *orig_dev,
			       unsigned long event, const void *ctx,
			       const struct switchdev_notifier_fdb_info *fdb_info)
{
	struct dsa_switchdev_event_work *switchdev_work;
	struct dsa_port *dp = dsa_slave_to_port(dev);
	bool host_addr = fdb_info->is_local;
	struct dsa_switch *ds = dp->ds;

	if (ctx && ctx != dp)
		return 0;

	if (!dp->bridge)
		return 0;

	if (switchdev_fdb_is_dynamically_learned(fdb_info)) {
		if (dsa_port_offloads_bridge_port(dp, orig_dev))
			return 0;

		/* FDB entries learned by the software bridge or by foreign
		 * bridge ports should be installed as host addresses only if
		 * the driver requests assisted learning.
		 */
		if (!ds->assisted_learning_on_cpu_port)
			return 0;
	}

	/* Also treat FDB entries on foreign interfaces bridged with us as host
	 * addresses.
	 */
	if (dsa_foreign_dev_check(dev, orig_dev))
		host_addr = true;

	/* Check early that we're not doing work in vain.
	 * Host addresses on LAG ports still require regular FDB ops,
	 * since the CPU port isn't in a LAG.
	 */
	if (dp->lag && !host_addr) {
		if (!ds->ops->lag_fdb_add || !ds->ops->lag_fdb_del)
			return -EOPNOTSUPP;
	} else {
		if (!ds->ops->port_fdb_add || !ds->ops->port_fdb_del)
			return -EOPNOTSUPP;
	}

	switchdev_work = kzalloc(sizeof(*switchdev_work), GFP_ATOMIC);
	if (!switchdev_work)
		return -ENOMEM;

	netdev_dbg(dev, "%s FDB entry towards %s, addr %pM vid %d%s\n",
		   event == SWITCHDEV_FDB_ADD_TO_DEVICE ? "Adding" : "Deleting",
		   orig_dev->name, fdb_info->addr, fdb_info->vid,
		   host_addr ? " as host address" : "");

	INIT_WORK(&switchdev_work->work, dsa_slave_switchdev_event_work);
	switchdev_work->event = event;
	switchdev_work->dev = dev;
	switchdev_work->orig_dev = orig_dev;

	ether_addr_copy(switchdev_work->addr, fdb_info->addr);
	switchdev_work->vid = fdb_info->vid;
	switchdev_work->host_addr = host_addr;

	dsa_schedule_work(&switchdev_work->work);

	return 0;
}

/* Called under rcu_read_lock() */
static int dsa_slave_switchdev_event(struct notifier_block *unused,
				     unsigned long event, void *ptr)
{
	struct net_device *dev = switchdev_notifier_info_to_dev(ptr);
	int err;

	switch (event) {
	case SWITCHDEV_PORT_ATTR_SET:
		err = switchdev_handle_port_attr_set(dev, ptr,
						     dsa_slave_dev_check,
						     dsa_slave_port_attr_set);
		return notifier_from_errno(err);
	case SWITCHDEV_FDB_ADD_TO_DEVICE:
	case SWITCHDEV_FDB_DEL_TO_DEVICE:
		err = switchdev_handle_fdb_event_to_device(dev, event, ptr,
							   dsa_slave_dev_check,
							   dsa_foreign_dev_check,
							   dsa_slave_fdb_event);
		return notifier_from_errno(err);
	default:
		return NOTIFY_DONE;
	}

	return NOTIFY_OK;
}

static int dsa_slave_switchdev_blocking_event(struct notifier_block *unused,
					      unsigned long event, void *ptr)
{
	struct net_device *dev = switchdev_notifier_info_to_dev(ptr);
	int err;

	switch (event) {
	case SWITCHDEV_PORT_OBJ_ADD:
		err = switchdev_handle_port_obj_add_foreign(dev, ptr,
							    dsa_slave_dev_check,
							    dsa_foreign_dev_check,
							    dsa_slave_port_obj_add);
		return notifier_from_errno(err);
	case SWITCHDEV_PORT_OBJ_DEL:
		err = switchdev_handle_port_obj_del_foreign(dev, ptr,
							    dsa_slave_dev_check,
							    dsa_foreign_dev_check,
							    dsa_slave_port_obj_del);
		return notifier_from_errno(err);
	case SWITCHDEV_PORT_ATTR_SET:
		err = switchdev_handle_port_attr_set(dev, ptr,
						     dsa_slave_dev_check,
						     dsa_slave_port_attr_set);
		return notifier_from_errno(err);
	}

	return NOTIFY_DONE;
}

static struct notifier_block dsa_slave_nb __read_mostly = {
	.notifier_call  = dsa_slave_netdevice_event,
};

struct notifier_block dsa_slave_switchdev_notifier = {
	.notifier_call = dsa_slave_switchdev_event,
};

struct notifier_block dsa_slave_switchdev_blocking_notifier = {
	.notifier_call = dsa_slave_switchdev_blocking_event,
};

int dsa_slave_register_notifier(void)
{
	struct notifier_block *nb;
	int err;

	err = register_netdevice_notifier(&dsa_slave_nb);
	if (err)
		return err;

	err = register_switchdev_notifier(&dsa_slave_switchdev_notifier);
	if (err)
		goto err_switchdev_nb;

	nb = &dsa_slave_switchdev_blocking_notifier;
	err = register_switchdev_blocking_notifier(nb);
	if (err)
		goto err_switchdev_blocking_nb;

	return 0;

err_switchdev_blocking_nb:
	unregister_switchdev_notifier(&dsa_slave_switchdev_notifier);
err_switchdev_nb:
	unregister_netdevice_notifier(&dsa_slave_nb);
	return err;
}

void dsa_slave_unregister_notifier(void)
{
	struct notifier_block *nb;
	int err;

	nb = &dsa_slave_switchdev_blocking_notifier;
	err = unregister_switchdev_blocking_notifier(nb);
	if (err)
		pr_err("DSA: failed to unregister switchdev blocking notifier (%d)\n", err);

	err = unregister_switchdev_notifier(&dsa_slave_switchdev_notifier);
	if (err)
		pr_err("DSA: failed to unregister switchdev notifier (%d)\n", err);

	err = unregister_netdevice_notifier(&dsa_slave_nb);
	if (err)
		pr_err("DSA: failed to unregister slave notifier (%d)\n", err);
}<|MERGE_RESOLUTION|>--- conflicted
+++ resolved
@@ -2606,11 +2606,7 @@
 			if (!err)
 				dsa_bridge_mtu_normalization(dp);
 			if (err == -EOPNOTSUPP) {
-<<<<<<< HEAD
-				if (!extack->_msg)
-=======
 				if (extack && !extack->_msg)
->>>>>>> 7365df19
 					NL_SET_ERR_MSG_MOD(extack,
 							   "Offloading not supported");
 				err = 0;
