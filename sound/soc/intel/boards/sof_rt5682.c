// SPDX-License-Identifier: GPL-2.0-only
// Copyright(c) 2019-2020 Intel Corporation.

/*
 * Intel SOF Machine Driver with Realtek rt5682 Codec
 * and speaker codec MAX98357A or RT1015.
 */
#include <linux/i2c.h>
#include <linux/input.h>
#include <linux/module.h>
#include <linux/platform_device.h>
#include <linux/clk.h>
#include <linux/dmi.h>
#include <sound/core.h>
#include <sound/jack.h>
#include <sound/pcm.h>
#include <sound/pcm_params.h>
#include <sound/soc.h>
#include <sound/sof.h>
#include <sound/rt5682.h>
#include <sound/rt5682s.h>
#include <sound/soc-acpi.h>
#include "../../codecs/rt5682.h"
#include "../../codecs/rt5682s.h"
#include "../../codecs/rt5645.h"
#include "../common/soc-intel-quirks.h"
#include "sof_board_helpers.h"
#include "sof_maxim_common.h"
#include "sof_realtek_common.h"
<<<<<<< HEAD
#include "sof_ssp_common.h"

#define SOF_RT5682_SSP_CODEC(quirk)		((quirk) & GENMASK(2, 0))
#define SOF_RT5682_SSP_CODEC_MASK			(GENMASK(2, 0))
#define SOF_RT5682_MCLK_EN			BIT(3)
#define SOF_RT5682_SSP_AMP_SHIFT		6
#define SOF_RT5682_SSP_AMP_MASK                 (GENMASK(8, 6))
#define SOF_RT5682_SSP_AMP(quirk)	\
	(((quirk) << SOF_RT5682_SSP_AMP_SHIFT) & SOF_RT5682_SSP_AMP_MASK)
#define SOF_RT5682_MCLK_BYTCHT_EN		BIT(9)
#define SOF_RT5682_NUM_HDMIDEV_SHIFT		10
#define SOF_RT5682_NUM_HDMIDEV_MASK		(GENMASK(12, 10))
#define SOF_RT5682_NUM_HDMIDEV(quirk)	\
	((quirk << SOF_RT5682_NUM_HDMIDEV_SHIFT) & SOF_RT5682_NUM_HDMIDEV_MASK)

/* BT audio offload: reserve 3 bits for future */
#define SOF_BT_OFFLOAD_SSP_SHIFT		19
#define SOF_BT_OFFLOAD_SSP_MASK		(GENMASK(21, 19))
#define SOF_BT_OFFLOAD_SSP(quirk)	\
	(((quirk) << SOF_BT_OFFLOAD_SSP_SHIFT) & SOF_BT_OFFLOAD_SSP_MASK)
#define SOF_SSP_BT_OFFLOAD_PRESENT		BIT(22)

/* HDMI capture*/
#define SOF_NO_OF_HDMI_CAPTURE_SSP_SHIFT  27
#define SOF_SSP_HDMI_CAPTURE_PRESENT_MASK (GENMASK(30, 27))
#define SOF_HDMI_CAPTURE_SSP_MASK(quirk)   \
	(((quirk) << SOF_NO_OF_HDMI_CAPTURE_SSP_SHIFT) & SOF_SSP_HDMI_CAPTURE_PRESENT_MASK)

/* Default: MCLK on, MCLK 19.2M, SSP0  */
static unsigned long sof_rt5682_quirk = SOF_RT5682_MCLK_EN |
					SOF_RT5682_SSP_CODEC(0);
=======

/* Driver-specific board quirks: from bit 0 to 7 */
#define SOF_RT5682_MCLK_EN			BIT(0)

/* Default: MCLK on, MCLK 19.2M, SSP0  */
static unsigned long sof_rt5682_quirk = SOF_RT5682_MCLK_EN |
					SOF_SSP_PORT_CODEC(0);
>>>>>>> 0c383648

static int sof_rt5682_quirk_cb(const struct dmi_system_id *id)
{
	sof_rt5682_quirk = (unsigned long)id->driver_data;
	return 1;
}

static const struct dmi_system_id sof_rt5682_quirk_table[] = {
	{
		.callback = sof_rt5682_quirk_cb,
		.matches = {
			DMI_MATCH(DMI_SYS_VENDOR, "Circuitco"),
			DMI_MATCH(DMI_PRODUCT_NAME, "Minnowboard Max"),
		},
		.driver_data = (void *)(SOF_SSP_PORT_CODEC(2)),
	},
	{
		.callback = sof_rt5682_quirk_cb,
		.matches = {
			DMI_MATCH(DMI_SYS_VENDOR, "AAEON"),
			DMI_MATCH(DMI_PRODUCT_NAME, "UP-CHT01"),
		},
		.driver_data = (void *)(SOF_SSP_PORT_CODEC(2)),
	},
	{
		.callback = sof_rt5682_quirk_cb,
		.matches = {
			DMI_MATCH(DMI_SYS_VENDOR, "Intel Corporation"),
			DMI_MATCH(DMI_PRODUCT_NAME, "WhiskeyLake Client"),
		},
		.driver_data = (void *)(SOF_RT5682_MCLK_EN |
<<<<<<< HEAD
					SOF_RT5682_SSP_CODEC(1)),
	},
	{
		.callback = sof_rt5682_quirk_cb,
		.matches = {
			DMI_MATCH(DMI_PRODUCT_FAMILY, "Google_Hatch"),
		},
		.driver_data = (void *)(SOF_RT5682_MCLK_EN |
					SOF_RT5682_SSP_CODEC(0) |
					SOF_RT5682_SSP_AMP(1)),
	},
	{
		.callback = sof_rt5682_quirk_cb,
		.matches = {
			DMI_MATCH(DMI_SYS_VENDOR, "Intel Corporation"),
			DMI_MATCH(DMI_PRODUCT_NAME, "Ice Lake Client"),
		},
		.driver_data = (void *)(SOF_RT5682_MCLK_EN |
					SOF_RT5682_SSP_CODEC(0)),
=======
					SOF_SSP_PORT_CODEC(1)),
>>>>>>> 0c383648
	},
	{
		.callback = sof_rt5682_quirk_cb,
		.matches = {
			DMI_MATCH(DMI_PRODUCT_FAMILY, "Google_Volteer"),
			DMI_MATCH(DMI_OEM_STRING, "AUDIO-MAX98373_ALC5682I_I2S_UP4"),
		},
		.driver_data = (void *)(SOF_RT5682_MCLK_EN |
<<<<<<< HEAD
					SOF_RT5682_SSP_CODEC(0) |
					SOF_RT5682_SSP_AMP(2) |
					SOF_RT5682_NUM_HDMIDEV(4)),
=======
					SOF_SSP_PORT_CODEC(0) |
					SOF_SSP_PORT_AMP(2) |
					SOF_NUM_IDISP_HDMI(4)),
>>>>>>> 0c383648
	},
	{
		.callback = sof_rt5682_quirk_cb,
		.matches = {
			DMI_MATCH(DMI_SYS_VENDOR, "Intel Corporation"),
			DMI_MATCH(DMI_PRODUCT_NAME, "Alder Lake Client Platform"),
			DMI_MATCH(DMI_OEM_STRING, "AUDIO-ADL_MAX98373_ALC5682I_I2S"),
		},
		.driver_data = (void *)(SOF_RT5682_MCLK_EN |
<<<<<<< HEAD
					SOF_RT5682_SSP_CODEC(0) |
					SOF_RT5682_SSP_AMP(2) |
					SOF_RT5682_NUM_HDMIDEV(4)),
=======
					SOF_SSP_PORT_CODEC(0) |
					SOF_SSP_PORT_AMP(2) |
					SOF_NUM_IDISP_HDMI(4)),
>>>>>>> 0c383648
	},
	{
		.callback = sof_rt5682_quirk_cb,
		.matches = {
			DMI_MATCH(DMI_PRODUCT_FAMILY, "Google_Brya"),
			DMI_MATCH(DMI_OEM_STRING, "AUDIO-MAX98390_ALC5682I_I2S"),
		},
		.driver_data = (void *)(SOF_RT5682_MCLK_EN |
<<<<<<< HEAD
					SOF_RT5682_SSP_CODEC(0) |
					SOF_RT5682_SSP_AMP(2) |
					SOF_RT5682_NUM_HDMIDEV(4)),
=======
					SOF_SSP_PORT_CODEC(0) |
					SOF_SSP_PORT_AMP(2) |
					SOF_NUM_IDISP_HDMI(4)),
>>>>>>> 0c383648
	},
	{
		.callback = sof_rt5682_quirk_cb,
		.matches = {
			DMI_MATCH(DMI_PRODUCT_FAMILY, "Google_Brya"),
			DMI_MATCH(DMI_OEM_STRING, "AUDIO-MAX98360_ALC5682I_I2S_AMP_SSP2"),
		},
		.driver_data = (void *)(SOF_RT5682_MCLK_EN |
<<<<<<< HEAD
					SOF_RT5682_SSP_CODEC(0) |
					SOF_RT5682_SSP_AMP(2) |
					SOF_RT5682_NUM_HDMIDEV(4)),
=======
					SOF_SSP_PORT_CODEC(0) |
					SOF_SSP_PORT_AMP(2) |
					SOF_NUM_IDISP_HDMI(4)),
>>>>>>> 0c383648
	},
	{
		.callback = sof_rt5682_quirk_cb,
		.matches = {
			DMI_MATCH(DMI_PRODUCT_FAMILY, "Google_Rex"),
		},
		.driver_data = (void *)(SOF_RT5682_MCLK_EN |
<<<<<<< HEAD
					SOF_RT5682_SSP_CODEC(2) |
					SOF_RT5682_SSP_AMP(0) |
					SOF_RT5682_NUM_HDMIDEV(3) |
					SOF_BT_OFFLOAD_SSP(1) |
					SOF_SSP_BT_OFFLOAD_PRESENT
=======
					SOF_SSP_PORT_CODEC(2) |
					SOF_SSP_PORT_AMP(0) |
					SOF_SSP_PORT_BT_OFFLOAD(1) |
					SOF_BT_OFFLOAD_PRESENT
>>>>>>> 0c383648
					),
	},
	{}
};

static struct snd_soc_jack_pin jack_pins[] = {
	{
		.pin    = "Headphone Jack",
		.mask   = SND_JACK_HEADPHONE,
	},
	{
		.pin    = "Headset Mic",
		.mask   = SND_JACK_MICROPHONE,
	},
};

static int sof_rt5682_codec_init(struct snd_soc_pcm_runtime *rtd)
{
	struct sof_card_private *ctx = snd_soc_card_get_drvdata(rtd->card);
	struct snd_soc_component *component = snd_soc_rtd_to_codec(rtd, 0)->component;
	struct snd_soc_jack *jack = &ctx->headset_jack;
	int extra_jack_data;
	int ret, mclk_freq;

<<<<<<< HEAD
	if (sof_rt5682_quirk & SOF_RT5682_MCLK_EN) {
=======
	if (ctx->rt5682.mclk_en) {
>>>>>>> 0c383648
		mclk_freq = sof_dai_get_mclk(rtd);
		if (mclk_freq <= 0) {
			dev_err(rtd->dev, "invalid mclk freq %d\n", mclk_freq);
			return -EINVAL;
		}

		/* need to enable ASRC function for 24MHz mclk rate */
		if (mclk_freq == 24000000) {
			dev_info(rtd->dev, "enable ASRC\n");

			switch (ctx->codec_type) {
			case CODEC_RT5650:
				rt5645_sel_asrc_clk_src(component,
							RT5645_DA_STEREO_FILTER |
							RT5645_AD_STEREO_FILTER,
							RT5645_CLK_SEL_I2S1_ASRC);
				rt5645_sel_asrc_clk_src(component,
							RT5645_DA_MONO_L_FILTER |
							RT5645_DA_MONO_R_FILTER,
							RT5645_CLK_SEL_I2S2_ASRC);
				break;
			case CODEC_RT5682:
				rt5682_sel_asrc_clk_src(component,
							RT5682_DA_STEREO1_FILTER |
							RT5682_AD_STEREO1_FILTER,
							RT5682_CLK_SEL_I2S1_ASRC);
				break;
			case CODEC_RT5682S:
				rt5682s_sel_asrc_clk_src(component,
							 RT5682S_DA_STEREO1_FILTER |
							 RT5682S_AD_STEREO1_FILTER,
							 RT5682S_CLK_SEL_I2S1_ASRC);
				break;
			default:
				dev_err(rtd->dev, "invalid codec type %d\n",
					ctx->codec_type);
				return -EINVAL;
			}
		}

<<<<<<< HEAD
		if (sof_rt5682_quirk & SOF_RT5682_MCLK_BYTCHT_EN) {
=======
		if (ctx->rt5682.is_legacy_cpu) {
>>>>>>> 0c383648
			/*
			 * The firmware might enable the clock at
			 * boot (this information may or may not
			 * be reflected in the enable clock register).
			 * To change the rate we must disable the clock
			 * first to cover these cases. Due to common
			 * clock framework restrictions that do not allow
			 * to disable a clock that has not been enabled,
			 * we need to enable the clock first.
			 */
			ret = clk_prepare_enable(ctx->rt5682.mclk);
			if (!ret)
				clk_disable_unprepare(ctx->rt5682.mclk);

			ret = clk_set_rate(ctx->rt5682.mclk, 19200000);

			if (ret)
				dev_err(rtd->dev, "unable to set MCLK rate\n");
		}
	}

	/*
	 * Headset buttons map to the google Reference headset.
	 * These can be configured by userspace.
	 */
	ret = snd_soc_card_jack_new_pins(rtd->card, "Headset Jack",
					 SND_JACK_HEADSET | SND_JACK_BTN_0 |
					 SND_JACK_BTN_1 | SND_JACK_BTN_2 |
					 SND_JACK_BTN_3,
					 jack,
					 jack_pins,
					 ARRAY_SIZE(jack_pins));
	if (ret) {
		dev_err(rtd->dev, "Headset Jack creation failed: %d\n", ret);
		return ret;
	}

	snd_jack_set_key(jack->jack, SND_JACK_BTN_0, KEY_PLAYPAUSE);
	snd_jack_set_key(jack->jack, SND_JACK_BTN_1, KEY_VOICECOMMAND);
	snd_jack_set_key(jack->jack, SND_JACK_BTN_2, KEY_VOLUMEUP);
	snd_jack_set_key(jack->jack, SND_JACK_BTN_3, KEY_VOLUMEDOWN);

	if (ctx->codec_type == CODEC_RT5650) {
		extra_jack_data = SND_JACK_MICROPHONE | SND_JACK_BTN_0;
		ret = snd_soc_component_set_jack(component, jack, &extra_jack_data);
	} else
		ret = snd_soc_component_set_jack(component, jack, NULL);

	if (ret) {
		dev_err(rtd->dev, "Headset Jack call-back failed: %d\n", ret);
		return ret;
	}

	return ret;
};

static void sof_rt5682_codec_exit(struct snd_soc_pcm_runtime *rtd)
{
	struct snd_soc_component *component = snd_soc_rtd_to_codec(rtd, 0)->component;

	snd_soc_component_set_jack(component, NULL, NULL);
}

static int sof_rt5682_hw_params(struct snd_pcm_substream *substream,
				struct snd_pcm_hw_params *params)
{
	struct snd_soc_pcm_runtime *rtd = snd_soc_substream_to_rtd(substream);
	struct sof_card_private *ctx = snd_soc_card_get_drvdata(rtd->card);
	struct snd_soc_dai *codec_dai = snd_soc_rtd_to_codec(rtd, 0);
	int pll_id, pll_source, pll_in, pll_out, clk_id, ret;

<<<<<<< HEAD
	if (sof_rt5682_quirk & SOF_RT5682_MCLK_EN) {
		if (sof_rt5682_quirk & SOF_RT5682_MCLK_BYTCHT_EN) {
=======
	if (ctx->rt5682.mclk_en) {
		if (ctx->rt5682.is_legacy_cpu) {
>>>>>>> 0c383648
			ret = clk_prepare_enable(ctx->rt5682.mclk);
			if (ret < 0) {
				dev_err(rtd->dev,
					"could not configure MCLK state");
				return ret;
			}
		}

		switch (ctx->codec_type) {
		case CODEC_RT5650:
			pll_source = RT5645_PLL1_S_MCLK;
			break;
		case CODEC_RT5682:
			pll_source = RT5682_PLL1_S_MCLK;
			break;
		case CODEC_RT5682S:
			pll_source = RT5682S_PLL_S_MCLK;
			break;
		default:
			dev_err(rtd->dev, "invalid codec type %d\n",
				ctx->codec_type);
			return -EINVAL;
		}

		/* get the tplg configured mclk. */
		pll_in = sof_dai_get_mclk(rtd);
		if (pll_in <= 0) {
			dev_err(rtd->dev, "invalid mclk freq %d\n", pll_in);
			return -EINVAL;
		}
	} else {
		switch (ctx->codec_type) {
		case CODEC_RT5650:
			pll_source = RT5645_PLL1_S_BCLK1;
			break;
		case CODEC_RT5682:
			pll_source = RT5682_PLL1_S_BCLK1;
			break;
		case CODEC_RT5682S:
			pll_source = RT5682S_PLL_S_BCLK1;
			break;
		default:
			dev_err(rtd->dev, "invalid codec type %d\n",
				ctx->codec_type);
			return -EINVAL;
		}

<<<<<<< HEAD
		pll_in = params_rate(params) * 50;
	}

	switch (ctx->codec_type) {
	case CODEC_RT5650:
		pll_id = 0; /* not used in codec driver */
		clk_id = RT5645_SCLK_S_PLL1;
		break;
	case CODEC_RT5682:
		pll_id = RT5682_PLL1;
		clk_id = RT5682_SCLK_S_PLL1;
		break;
	case CODEC_RT5682S:
		pll_id = RT5682S_PLL2;
		clk_id = RT5682S_SCLK_S_PLL2;
		break;
	default:
		dev_err(rtd->dev, "invalid codec type %d\n", ctx->codec_type);
		return -EINVAL;
=======
		/* get the tplg configured bclk. */
		pll_in = sof_dai_get_bclk(rtd);
		if (pll_in <= 0) {
			dev_err(rtd->dev, "invalid bclk freq %d\n", pll_in);
			return -EINVAL;
		}
>>>>>>> 0c383648
	}

	pll_out = params_rate(params) * 512;

	/* when MCLK is 512FS, no need to set PLL configuration additionally. */
	if (pll_in == pll_out) {
		switch (ctx->codec_type) {
		case CODEC_RT5650:
			clk_id = RT5645_SCLK_S_MCLK;
			break;
		case CODEC_RT5682:
			clk_id = RT5682_SCLK_S_MCLK;
			break;
		case CODEC_RT5682S:
			clk_id = RT5682S_SCLK_S_MCLK;
			break;
		default:
			dev_err(rtd->dev, "invalid codec type %d\n",
				ctx->codec_type);
			return -EINVAL;
		}
	} else {
<<<<<<< HEAD
=======
		switch (ctx->codec_type) {
		case CODEC_RT5650:
			pll_id = 0; /* not used in codec driver */
			clk_id = RT5645_SCLK_S_PLL1;
			break;
		case CODEC_RT5682:
			pll_id = RT5682_PLL1;
			clk_id = RT5682_SCLK_S_PLL1;
			break;
		case CODEC_RT5682S:
			/* check plla_table and pllb_table in rt5682s.c */
			switch (pll_in) {
			case 3072000:
			case 24576000:
				/*
				 * For MCLK = 24.576MHz and sample rate = 96KHz case, use PLL1  We don't test
				 * pll_out or params_rate() here since rt5682s PLL2 doesn't support 24.576MHz
				 * input, so we have no choice but to use PLL1. Besides, we will not use PLL at
				 * all if pll_in == pll_out. ex, MCLK = 24.576Mhz and sample rate = 48KHz
				 */
				pll_id = RT5682S_PLL1;
				clk_id = RT5682S_SCLK_S_PLL1;
				break;
			default:
				pll_id = RT5682S_PLL2;
				clk_id = RT5682S_SCLK_S_PLL2;
				break;
			}
			break;
		default:
			dev_err(rtd->dev, "invalid codec type %d\n", ctx->codec_type);
			return -EINVAL;
		}

>>>>>>> 0c383648
		/* Configure pll for codec */
		ret = snd_soc_dai_set_pll(codec_dai, pll_id, pll_source, pll_in,
					  pll_out);
		if (ret < 0)
			dev_err(rtd->dev, "snd_soc_dai_set_pll err = %d\n", ret);
	}

	/* Configure sysclk for codec */
	ret = snd_soc_dai_set_sysclk(codec_dai, clk_id,
				     pll_out, SND_SOC_CLOCK_IN);
	if (ret < 0)
		dev_err(rtd->dev, "snd_soc_dai_set_sysclk err = %d\n", ret);

	/*
	 * slot_width should equal or large than data length, set them
	 * be the same
	 */
	ret = snd_soc_dai_set_tdm_slot(codec_dai, 0x0, 0x0, 2,
				       params_width(params));
	if (ret < 0) {
		dev_err(rtd->dev, "set TDM slot err:%d\n", ret);
		return ret;
	}

	return ret;
}

static struct snd_soc_ops sof_rt5682_ops = {
	.hw_params = sof_rt5682_hw_params,
};

static int sof_card_late_probe(struct snd_soc_card *card)
{
	struct sof_card_private *ctx = snd_soc_card_get_drvdata(card);
	struct snd_soc_dapm_context *dapm = &card->dapm;
	int err;

	if (ctx->amp_type == CODEC_MAX98373) {
		/* Disable Left and Right Spk pin after boot */
		snd_soc_dapm_disable_pin(dapm, "Left Spk");
		snd_soc_dapm_disable_pin(dapm, "Right Spk");
		err = snd_soc_dapm_sync(dapm);
		if (err < 0)
			return err;
	}

	return sof_intel_board_card_late_probe(card);
}

static const struct snd_kcontrol_new sof_controls[] = {
	SOC_DAPM_PIN_SWITCH("Headphone Jack"),
	SOC_DAPM_PIN_SWITCH("Headset Mic"),
};

static const struct snd_soc_dapm_widget sof_widgets[] = {
	SND_SOC_DAPM_HP("Headphone Jack", NULL),
	SND_SOC_DAPM_MIC("Headset Mic", NULL),
<<<<<<< HEAD
	SND_SOC_DAPM_SPK("Left Spk", NULL),
	SND_SOC_DAPM_SPK("Right Spk", NULL),
=======
>>>>>>> 0c383648
};

static const struct snd_soc_dapm_route sof_map[] = {
	/* HP jack connectors - unknown if we have jack detection */
	{ "Headphone Jack", NULL, "HPOL" },
	{ "Headphone Jack", NULL, "HPOR" },

	/* other jacks */
	{ "IN1P", NULL, "Headset Mic" },
};

<<<<<<< HEAD
static const struct snd_soc_dapm_route rt5650_spk_dapm_routes[] = {
	/* speaker */
	{ "Left Spk", NULL, "SPOL" },
	{ "Right Spk", NULL, "SPOR" },
};

=======
static const struct snd_kcontrol_new rt5650_spk_kcontrols[] = {
	SOC_DAPM_PIN_SWITCH("Left Spk"),
	SOC_DAPM_PIN_SWITCH("Right Spk"),

};

static const struct snd_soc_dapm_widget rt5650_spk_widgets[] = {
	SND_SOC_DAPM_SPK("Left Spk", NULL),
	SND_SOC_DAPM_SPK("Right Spk", NULL),
};

static const struct snd_soc_dapm_route rt5650_spk_dapm_routes[] = {
	/* speaker */
	{ "Left Spk", NULL, "SPOL" },
	{ "Right Spk", NULL, "SPOR" },
};

>>>>>>> 0c383648
static int rt5650_spk_init(struct snd_soc_pcm_runtime *rtd)
{
	struct snd_soc_card *card = rtd->card;
	int ret;

<<<<<<< HEAD
=======
	ret = snd_soc_dapm_new_controls(&card->dapm, rt5650_spk_widgets,
					ARRAY_SIZE(rt5650_spk_widgets));
	if (ret) {
		dev_err(rtd->dev, "fail to add rt5650 spk widgets, ret %d\n",
			ret);
		return ret;
	}

	ret = snd_soc_add_card_controls(card, rt5650_spk_kcontrols,
					ARRAY_SIZE(rt5650_spk_kcontrols));
	if (ret) {
		dev_err(rtd->dev, "fail to add rt5650 spk kcontrols, ret %d\n",
			ret);
		return ret;
	}

>>>>>>> 0c383648
	ret = snd_soc_dapm_add_routes(&card->dapm, rt5650_spk_dapm_routes,
				      ARRAY_SIZE(rt5650_spk_dapm_routes));
	if (ret)
		dev_err(rtd->dev, "fail to add dapm routes, ret=%d\n", ret);

	return ret;
}

/* sof audio machine driver for rt5682 codec */
static struct snd_soc_card sof_audio_card_rt5682 = {
	.name = "rt5682", /* the sof- prefix is added by the core */
	.owner = THIS_MODULE,
	.controls = sof_controls,
	.num_controls = ARRAY_SIZE(sof_controls),
	.dapm_widgets = sof_widgets,
	.num_dapm_widgets = ARRAY_SIZE(sof_widgets),
	.dapm_routes = sof_map,
	.num_dapm_routes = ARRAY_SIZE(sof_map),
	.fully_routed = true,
	.late_probe = sof_card_late_probe,
};

static struct snd_soc_dai_link_component rt5682_component[] = {
	{
		.name = "i2c-10EC5682:00",
		.dai_name = "rt5682-aif1",
	}
};

static struct snd_soc_dai_link_component rt5682s_component[] = {
	{
		.name = "i2c-RTL5682:00",
		.dai_name = "rt5682s-aif1",
	}
};

static struct snd_soc_dai_link_component rt5650_components[] = {
	{
		.name = "i2c-10EC5650:00",
		.dai_name = "rt5645-aif1",
	},
	{
		.name = "i2c-10EC5650:00",
		.dai_name = "rt5645-aif2",
	}
};

static int
sof_card_dai_links_create(struct device *dev, struct snd_soc_card *card,
			  struct sof_card_private *ctx)
{
	int ret;

	ret = sof_intel_board_set_dai_link(dev, card, ctx);
	if (ret)
		return ret;

	if (!ctx->codec_link) {
		dev_err(dev, "codec link not available");
		return -EINVAL;
	}

	/* codec-specific fields for headphone codec */
	switch (ctx->codec_type) {
	case CODEC_RT5650:
		ctx->codec_link->codecs = &rt5650_components[0];
		ctx->codec_link->num_codecs = 1;
		break;
	case CODEC_RT5682:
		ctx->codec_link->codecs = rt5682_component;
		ctx->codec_link->num_codecs = ARRAY_SIZE(rt5682_component);
		break;
	case CODEC_RT5682S:
		ctx->codec_link->codecs = rt5682s_component;
		ctx->codec_link->num_codecs = ARRAY_SIZE(rt5682s_component);
		break;
	default:
		dev_err(dev, "invalid codec type %d\n", ctx->codec_type);
		return -EINVAL;
	}

	ctx->codec_link->init = sof_rt5682_codec_init;
	ctx->codec_link->exit = sof_rt5682_codec_exit;
	ctx->codec_link->ops = &sof_rt5682_ops;

	if (!ctx->rt5682.is_legacy_cpu) {
		/*
		 * Currently, On SKL+ platforms MCLK will be turned off in sof
		 * runtime suspended, and it will go into runtime suspended
		 * right after playback is stop. However, rt5682 will output
		 * static noise if sysclk turns off during playback. Set
		 * ignore_pmdown_time to power down rt5682 immediately and
		 * avoid the noise.
		 * It can be removed once we can control MCLK by driver.
		 */
		ctx->codec_link->ignore_pmdown_time = 1;
	}

	if (ctx->amp_type == CODEC_NONE)
		return 0;

	if (!ctx->amp_link) {
		dev_err(dev, "amp link not available");
		return -EINVAL;
	}

	/* codec-specific fields for speaker amplifier */
	switch (ctx->amp_type) {
	case CODEC_MAX98357A:
		max_98357a_dai_link(ctx->amp_link);
		break;
	case CODEC_MAX98360A:
		max_98360a_dai_link(ctx->amp_link);
		break;
	case CODEC_MAX98373:
<<<<<<< HEAD
		ctx->amp_link->codecs = max_98373_components;
		ctx->amp_link->num_codecs = ARRAY_SIZE(max_98373_components);
		ctx->amp_link->init = max_98373_spk_codec_init;
		ctx->amp_link->ops = &max_98373_ops;
=======
		max_98373_dai_link(dev, ctx->amp_link);
>>>>>>> 0c383648
		break;
	case CODEC_MAX98390:
		max_98390_dai_link(dev, ctx->amp_link);
		break;
	case CODEC_RT1011:
<<<<<<< HEAD
		sof_rt1011_dai_link(ctx->amp_link);
=======
		sof_rt1011_dai_link(dev, ctx->amp_link);
>>>>>>> 0c383648
		break;
	case CODEC_RT1015:
		sof_rt1015_dai_link(ctx->amp_link);
		break;
	case CODEC_RT1015P:
		sof_rt1015p_dai_link(ctx->amp_link);
		break;
	case CODEC_RT1019P:
		sof_rt1019p_dai_link(ctx->amp_link);
		break;
	case CODEC_RT5650:
		/* use AIF2 to support speaker pipeline */
		ctx->amp_link->codecs = &rt5650_components[1];
		ctx->amp_link->num_codecs = 1;
		ctx->amp_link->init = rt5650_spk_init;
		ctx->amp_link->ops = &sof_rt5682_ops;
		break;
	default:
		dev_err(dev, "invalid amp type %d\n", ctx->amp_type);
		return -EINVAL;
	}

	return 0;
}

#define GLK_LINK_ORDER	SOF_LINK_ORDER(SOF_LINK_AMP,         \
					SOF_LINK_CODEC,      \
					SOF_LINK_DMIC01,     \
					SOF_LINK_IDISP_HDMI, \
					SOF_LINK_NONE,       \
					SOF_LINK_NONE,       \
					SOF_LINK_NONE)

static int sof_audio_probe(struct platform_device *pdev)
{
	struct snd_soc_acpi_mach *mach = pdev->dev.platform_data;
	struct sof_card_private *ctx;
<<<<<<< HEAD
	int ret;

	ctx = devm_kzalloc(&pdev->dev, sizeof(*ctx), GFP_KERNEL);
	if (!ctx)
		return -ENOMEM;
=======
	char *card_name;
	int ret;
>>>>>>> 0c383648

	if (pdev->id_entry && pdev->id_entry->driver_data)
		sof_rt5682_quirk = (unsigned long)pdev->id_entry->driver_data;

	dmi_check_system(sof_rt5682_quirk_table);

<<<<<<< HEAD
	ctx->codec_type = sof_ssp_detect_codec_type(&pdev->dev);
	ctx->amp_type = sof_ssp_detect_amp_type(&pdev->dev);

	if (ctx->codec_type == CODEC_RT5650) {
		sof_audio_card_rt5682.name = devm_kstrdup(&pdev->dev, "rt5650",
							  GFP_KERNEL);

		/* create speaker dai link also */
		if (ctx->amp_type == CODEC_NONE)
			ctx->amp_type = CODEC_RT5650;
	}

	if (soc_intel_is_byt() || soc_intel_is_cht()) {
		ctx->rt5682.is_legacy_cpu = true;
		ctx->dmic_be_num = 0;
		/* HDMI is not supported by SOF on Baytrail/CherryTrail */
		ctx->hdmi_num = 0;
		/* default quirk for legacy cpu */
		sof_rt5682_quirk = SOF_RT5682_MCLK_EN |
						SOF_RT5682_MCLK_BYTCHT_EN |
						SOF_RT5682_SSP_CODEC(2);
	} else {
		ctx->dmic_be_num = 2;
		ctx->hdmi_num = (sof_rt5682_quirk & SOF_RT5682_NUM_HDMIDEV_MASK) >>
			 SOF_RT5682_NUM_HDMIDEV_SHIFT;
		/* default number of HDMI DAI's */
		if (!ctx->hdmi_num)
			ctx->hdmi_num = 3;

		if (mach->mach_params.codec_mask & IDISP_CODEC_MASK)
			ctx->hdmi.idisp_codec = true;
	}

	/* need to get main clock from pmc */
	if (sof_rt5682_quirk & SOF_RT5682_MCLK_BYTCHT_EN) {
		ctx->rt5682.mclk = devm_clk_get(&pdev->dev, "pmc_plt_clk_3");
		if (IS_ERR(ctx->rt5682.mclk)) {
			ret = PTR_ERR(ctx->rt5682.mclk);
=======
	dev_dbg(&pdev->dev, "sof_rt5682_quirk = %lx\n", sof_rt5682_quirk);

	/* initialize ctx with board quirk */
	ctx = sof_intel_board_get_ctx(&pdev->dev, sof_rt5682_quirk);
	if (!ctx)
		return -ENOMEM;

	if (ctx->codec_type == CODEC_RT5650) {
		card_name = devm_kstrdup(&pdev->dev, "rt5650", GFP_KERNEL);
		if (!card_name)
			return -ENOMEM;

		sof_audio_card_rt5682.name = card_name;

		/* create speaker dai link also */
		if (ctx->amp_type == CODEC_NONE)
			ctx->amp_type = CODEC_RT5650;
	}

	if (mach->mach_params.codec_mask & IDISP_CODEC_MASK)
		ctx->hdmi.idisp_codec = true;
>>>>>>> 0c383648

	if (soc_intel_is_byt() || soc_intel_is_cht()) {
		ctx->rt5682.is_legacy_cpu = true;
		ctx->dmic_be_num = 0;
		/* HDMI is not supported by SOF on Baytrail/CherryTrail */
		ctx->hdmi_num = 0;
	} else if (soc_intel_is_glk()) {
		/* dmic16k not support */
		ctx->dmic_be_num = 1;

		/* overwrite the DAI link order for GLK boards */
		ctx->link_order_overwrite = GLK_LINK_ORDER;

		/* backward-compatible with existing devices */
		switch (ctx->amp_type) {
		case CODEC_MAX98357A:
			card_name = devm_kstrdup(&pdev->dev, "glkrt5682max",
						 GFP_KERNEL);
			if (!card_name)
				return -ENOMEM;

			sof_audio_card_rt5682.name = card_name;
			break;
		default:
			break;
		}
<<<<<<< HEAD

		ret = clk_prepare_enable(ctx->rt5682.mclk);
		if (ret < 0) {
			dev_err(&pdev->dev,
				"could not configure MCLK state");
			return ret;
=======
	} else if (soc_intel_is_cml()) {
		/* backward-compatible with existing devices */
		switch (ctx->amp_type) {
		case CODEC_RT1011:
			card_name = devm_kstrdup(&pdev->dev, "cml_rt1011_rt5682",
						 GFP_KERNEL);
			if (!card_name)
				return -ENOMEM;

			sof_audio_card_rt5682.name = card_name;
			break;
		default:
			break;
>>>>>>> 0c383648
		}
	}

	if (sof_rt5682_quirk & SOF_RT5682_MCLK_EN) {
		ctx->rt5682.mclk_en = true;

<<<<<<< HEAD
	/* port number/mask of peripherals attached to ssp interface */
	ctx->ssp_mask_hdmi_in = (sof_rt5682_quirk & SOF_SSP_HDMI_CAPTURE_PRESENT_MASK) >>
			SOF_NO_OF_HDMI_CAPTURE_SSP_SHIFT;

	ctx->ssp_bt = (sof_rt5682_quirk & SOF_BT_OFFLOAD_SSP_MASK) >>
			SOF_BT_OFFLOAD_SSP_SHIFT;

	ctx->ssp_amp = (sof_rt5682_quirk & SOF_RT5682_SSP_AMP_MASK) >>
			SOF_RT5682_SSP_AMP_SHIFT;

	ctx->ssp_codec = sof_rt5682_quirk & SOF_RT5682_SSP_CODEC_MASK;

	if (sof_rt5682_quirk & SOF_SSP_BT_OFFLOAD_PRESENT)
		ctx->bt_offload_present = true;
=======
		/* need to get main clock from pmc */
		if (ctx->rt5682.is_legacy_cpu) {
			ctx->rt5682.mclk = devm_clk_get(&pdev->dev, "pmc_plt_clk_3");
			if (IS_ERR(ctx->rt5682.mclk)) {
				ret = PTR_ERR(ctx->rt5682.mclk);

				dev_err(&pdev->dev,
					"Failed to get MCLK from pmc_plt_clk_3: %d\n",
					ret);
				return ret;
			}

			ret = clk_prepare_enable(ctx->rt5682.mclk);
			if (ret < 0) {
				dev_err(&pdev->dev,
					"could not configure MCLK state");
				return ret;
			}
		}
	}
>>>>>>> 0c383648

	/* update dai_link */
	ret = sof_card_dai_links_create(&pdev->dev, &sof_audio_card_rt5682, ctx);
	if (ret)
		return ret;

	/* update codec_conf */
	switch (ctx->amp_type) {
	case CODEC_MAX98373:
		max_98373_set_codec_conf(&sof_audio_card_rt5682);
		break;
	case CODEC_MAX98390:
		max_98390_set_codec_conf(&pdev->dev, &sof_audio_card_rt5682);
		break;
	case CODEC_RT1011:
<<<<<<< HEAD
		sof_rt1011_codec_conf(&sof_audio_card_rt5682);
=======
		sof_rt1011_codec_conf(&pdev->dev, &sof_audio_card_rt5682);
>>>>>>> 0c383648
		break;
	case CODEC_RT1015:
		sof_rt1015_codec_conf(&sof_audio_card_rt5682);
		break;
	case CODEC_RT1015P:
		sof_rt1015p_codec_conf(&sof_audio_card_rt5682);
		break;
<<<<<<< HEAD
	case CODEC_NONE:
=======
>>>>>>> 0c383648
	case CODEC_MAX98357A:
	case CODEC_MAX98360A:
	case CODEC_RT1019P:
	case CODEC_RT5650:
<<<<<<< HEAD
=======
	case CODEC_NONE:
>>>>>>> 0c383648
		/* no codec conf required */
		break;
	default:
		dev_err(&pdev->dev, "invalid amp type %d\n", ctx->amp_type);
		return -EINVAL;
	}

	sof_audio_card_rt5682.dev = &pdev->dev;

	/* set platform name for each dailink */
	ret = snd_soc_fixup_dai_links_platform_name(&sof_audio_card_rt5682,
						    mach->mach_params.platform);
	if (ret)
		return ret;

	snd_soc_card_set_drvdata(&sof_audio_card_rt5682, ctx);

	return devm_snd_soc_register_card(&pdev->dev,
					  &sof_audio_card_rt5682);
}

static const struct platform_device_id board_ids[] = {
	{
		.name = "sof_rt5682",
<<<<<<< HEAD
	},
	{
		.name = "cml_rt1015_rt5682",
		.driver_data = (kernel_ulong_t)(SOF_RT5682_MCLK_EN |
					SOF_RT5682_SSP_CODEC(0) |
					SOF_RT5682_SSP_AMP(1)),
	},
	{
		.name = "jsl_rt5682_def",
		.driver_data = (kernel_ulong_t)(SOF_RT5682_MCLK_EN |
					SOF_RT5682_SSP_CODEC(0) |
					SOF_RT5682_SSP_AMP(1)),
	},
	{
		.name = "tgl_rt5682_def",
		.driver_data = (kernel_ulong_t)(SOF_RT5682_MCLK_EN |
					SOF_RT5682_SSP_CODEC(0) |
					SOF_RT5682_SSP_AMP(1) |
					SOF_RT5682_NUM_HDMIDEV(4) |
					SOF_BT_OFFLOAD_SSP(2) |
					SOF_SSP_BT_OFFLOAD_PRESENT),
	},
	{
		.name = "adl_rt5682_def",
		.driver_data = (kernel_ulong_t)(SOF_RT5682_MCLK_EN |
					SOF_RT5682_SSP_CODEC(0) |
					SOF_RT5682_SSP_AMP(1) |
					SOF_RT5682_NUM_HDMIDEV(4) |
					SOF_BT_OFFLOAD_SSP(2) |
					SOF_SSP_BT_OFFLOAD_PRESENT),
=======
		.driver_data = (kernel_ulong_t)(SOF_RT5682_MCLK_EN |
					SOF_SSP_PORT_CODEC(2)),
	},
	{
		.name = "glk_rt5682_def",
		.driver_data = (kernel_ulong_t)(SOF_RT5682_MCLK_EN |
					SOF_SSP_PORT_CODEC(2) |
					SOF_SSP_PORT_AMP(1)),
	},
	{
		.name = "icl_rt5682_def",
		.driver_data = (kernel_ulong_t)(SOF_RT5682_MCLK_EN |
					SOF_SSP_PORT_CODEC(0)),
	},
	{
		.name = "cml_rt5682_def",
		.driver_data = (kernel_ulong_t)(SOF_RT5682_MCLK_EN |
					SOF_SSP_PORT_CODEC(0) |
					SOF_SSP_PORT_AMP(1)),
	},
	{
		.name = "jsl_rt5682_def",
		.driver_data = (kernel_ulong_t)(SOF_RT5682_MCLK_EN |
					SOF_SSP_PORT_CODEC(0) |
					SOF_SSP_PORT_AMP(1)),
	},
	{
		.name = "tgl_rt5682_def",
		.driver_data = (kernel_ulong_t)(SOF_RT5682_MCLK_EN |
					SOF_SSP_PORT_CODEC(0) |
					SOF_SSP_PORT_AMP(1) |
					SOF_NUM_IDISP_HDMI(4) |
					SOF_SSP_PORT_BT_OFFLOAD(2) |
					SOF_BT_OFFLOAD_PRESENT),
	},
	{
		.name = "adl_rt5682_def",
		.driver_data = (kernel_ulong_t)(SOF_RT5682_MCLK_EN |
					SOF_SSP_PORT_CODEC(0) |
					SOF_SSP_PORT_AMP(1) |
					SOF_NUM_IDISP_HDMI(4) |
					SOF_SSP_PORT_BT_OFFLOAD(2) |
					SOF_BT_OFFLOAD_PRESENT),
>>>>>>> 0c383648
	},
	{
		.name = "adl_mx98357_rt5682",
		.driver_data = (kernel_ulong_t)(SOF_RT5682_MCLK_EN |
<<<<<<< HEAD
					SOF_RT5682_SSP_CODEC(0) |
					SOF_RT5682_SSP_AMP(2) |
					SOF_RT5682_NUM_HDMIDEV(4)),
	},
	{
		.name = "adl_rt5682_c1_h02",
		.driver_data = (kernel_ulong_t)(SOF_RT5682_MCLK_EN |
					SOF_RT5682_SSP_CODEC(1) |
					SOF_RT5682_NUM_HDMIDEV(3) |
					/* SSP 0 and SSP 2 are used for HDMI IN */
					SOF_HDMI_CAPTURE_SSP_MASK(0x5)),
	},
	{
		.name = "rpl_mx98357_rt5682",
		.driver_data = (kernel_ulong_t)(SOF_RT5682_MCLK_EN |
					SOF_RT5682_SSP_CODEC(0) |
					SOF_RT5682_SSP_AMP(2) |
					SOF_RT5682_NUM_HDMIDEV(4)),
	},
	{
		.name = "rpl_rt5682_def",
		.driver_data = (kernel_ulong_t)(SOF_RT5682_MCLK_EN |
					SOF_RT5682_SSP_CODEC(0) |
					SOF_RT5682_SSP_AMP(1) |
					SOF_RT5682_NUM_HDMIDEV(4) |
					SOF_BT_OFFLOAD_SSP(2) |
					SOF_SSP_BT_OFFLOAD_PRESENT),
	},
	{
		.name = "rpl_rt5682_c1_h02",
		.driver_data = (kernel_ulong_t)(SOF_RT5682_MCLK_EN |
					SOF_RT5682_SSP_CODEC(1) |
					SOF_RT5682_NUM_HDMIDEV(3) |
					/* SSP 0 and SSP 2 are used for HDMI IN */
					SOF_HDMI_CAPTURE_SSP_MASK(0x5)),
=======
					SOF_SSP_PORT_CODEC(0) |
					SOF_SSP_PORT_AMP(2) |
					SOF_NUM_IDISP_HDMI(4)),
	},
	{
		.name = "adl_rt5682_c1_h02",
		.driver_data = (kernel_ulong_t)(SOF_RT5682_MCLK_EN |
					SOF_SSP_PORT_CODEC(1) |
					/* SSP 0 and SSP 2 are used for HDMI IN */
					SOF_SSP_MASK_HDMI_CAPTURE(0x5)),
	},
	{
		.name = "rpl_mx98357_rt5682",
		.driver_data = (kernel_ulong_t)(SOF_RT5682_MCLK_EN |
					SOF_SSP_PORT_CODEC(0) |
					SOF_SSP_PORT_AMP(2) |
					SOF_NUM_IDISP_HDMI(4)),
>>>>>>> 0c383648
	},
	{
		.name = "rpl_rt5682_def",
		.driver_data = (kernel_ulong_t)(SOF_RT5682_MCLK_EN |
<<<<<<< HEAD
					SOF_RT5682_SSP_CODEC(0) |
					SOF_RT5682_SSP_AMP(1) |
					SOF_RT5682_NUM_HDMIDEV(3) |
					SOF_BT_OFFLOAD_SSP(2) |
					SOF_SSP_BT_OFFLOAD_PRESENT),
=======
					SOF_SSP_PORT_CODEC(0) |
					SOF_SSP_PORT_AMP(1) |
					SOF_NUM_IDISP_HDMI(4) |
					SOF_SSP_PORT_BT_OFFLOAD(2) |
					SOF_BT_OFFLOAD_PRESENT),
>>>>>>> 0c383648
	},
	{
		.name = "rpl_rt5682_c1_h02",
		.driver_data = (kernel_ulong_t)(SOF_RT5682_MCLK_EN |
<<<<<<< HEAD
					SOF_RT5682_SSP_CODEC(0) |
					SOF_RT5682_SSP_AMP(1) |
					SOF_RT5682_NUM_HDMIDEV(3)),
=======
					SOF_SSP_PORT_CODEC(1) |
					/* SSP 0 and SSP 2 are used for HDMI IN */
					SOF_SSP_MASK_HDMI_CAPTURE(0x5)),
>>>>>>> 0c383648
	},
	{
		.name = "mtl_rt5682_def",
		.driver_data = (kernel_ulong_t)(SOF_RT5682_MCLK_EN |
<<<<<<< HEAD
					SOF_RT5682_SSP_CODEC(2) |
					SOF_RT5682_SSP_AMP(0) |
					SOF_RT5682_NUM_HDMIDEV(3) |
					SOF_BT_OFFLOAD_SSP(1) |
					SOF_SSP_BT_OFFLOAD_PRESENT),
=======
					SOF_SSP_PORT_CODEC(0) |
					SOF_SSP_PORT_AMP(1) |
					SOF_SSP_PORT_BT_OFFLOAD(2) |
					SOF_BT_OFFLOAD_PRESENT),
>>>>>>> 0c383648
	},
	{ }
};
MODULE_DEVICE_TABLE(platform, board_ids);

static struct platform_driver sof_audio = {
	.probe = sof_audio_probe,
	.driver = {
		.name = "sof_rt5682",
		.pm = &snd_soc_pm_ops,
	},
	.id_table = board_ids,
};
module_platform_driver(sof_audio)

/* Module information */
MODULE_DESCRIPTION("SOF Audio Machine driver");
MODULE_AUTHOR("Bard Liao <bard.liao@intel.com>");
MODULE_AUTHOR("Sathya Prakash M R <sathya.prakash.m.r@intel.com>");
MODULE_AUTHOR("Brent Lu <brent.lu@intel.com>");
MODULE_AUTHOR("Mac Chiang <mac.chiang@intel.com>");
MODULE_LICENSE("GPL v2");
MODULE_IMPORT_NS(SND_SOC_INTEL_SOF_BOARD_HELPERS);
MODULE_IMPORT_NS(SND_SOC_INTEL_SOF_MAXIM_COMMON);
MODULE_IMPORT_NS(SND_SOC_INTEL_SOF_REALTEK_COMMON);
MODULE_IMPORT_NS(SND_SOC_INTEL_SOF_SSP_COMMON);<|MERGE_RESOLUTION|>--- conflicted
+++ resolved
@@ -27,39 +27,6 @@
 #include "sof_board_helpers.h"
 #include "sof_maxim_common.h"
 #include "sof_realtek_common.h"
-<<<<<<< HEAD
-#include "sof_ssp_common.h"
-
-#define SOF_RT5682_SSP_CODEC(quirk)		((quirk) & GENMASK(2, 0))
-#define SOF_RT5682_SSP_CODEC_MASK			(GENMASK(2, 0))
-#define SOF_RT5682_MCLK_EN			BIT(3)
-#define SOF_RT5682_SSP_AMP_SHIFT		6
-#define SOF_RT5682_SSP_AMP_MASK                 (GENMASK(8, 6))
-#define SOF_RT5682_SSP_AMP(quirk)	\
-	(((quirk) << SOF_RT5682_SSP_AMP_SHIFT) & SOF_RT5682_SSP_AMP_MASK)
-#define SOF_RT5682_MCLK_BYTCHT_EN		BIT(9)
-#define SOF_RT5682_NUM_HDMIDEV_SHIFT		10
-#define SOF_RT5682_NUM_HDMIDEV_MASK		(GENMASK(12, 10))
-#define SOF_RT5682_NUM_HDMIDEV(quirk)	\
-	((quirk << SOF_RT5682_NUM_HDMIDEV_SHIFT) & SOF_RT5682_NUM_HDMIDEV_MASK)
-
-/* BT audio offload: reserve 3 bits for future */
-#define SOF_BT_OFFLOAD_SSP_SHIFT		19
-#define SOF_BT_OFFLOAD_SSP_MASK		(GENMASK(21, 19))
-#define SOF_BT_OFFLOAD_SSP(quirk)	\
-	(((quirk) << SOF_BT_OFFLOAD_SSP_SHIFT) & SOF_BT_OFFLOAD_SSP_MASK)
-#define SOF_SSP_BT_OFFLOAD_PRESENT		BIT(22)
-
-/* HDMI capture*/
-#define SOF_NO_OF_HDMI_CAPTURE_SSP_SHIFT  27
-#define SOF_SSP_HDMI_CAPTURE_PRESENT_MASK (GENMASK(30, 27))
-#define SOF_HDMI_CAPTURE_SSP_MASK(quirk)   \
-	(((quirk) << SOF_NO_OF_HDMI_CAPTURE_SSP_SHIFT) & SOF_SSP_HDMI_CAPTURE_PRESENT_MASK)
-
-/* Default: MCLK on, MCLK 19.2M, SSP0  */
-static unsigned long sof_rt5682_quirk = SOF_RT5682_MCLK_EN |
-					SOF_RT5682_SSP_CODEC(0);
-=======
 
 /* Driver-specific board quirks: from bit 0 to 7 */
 #define SOF_RT5682_MCLK_EN			BIT(0)
@@ -67,7 +34,6 @@
 /* Default: MCLK on, MCLK 19.2M, SSP0  */
 static unsigned long sof_rt5682_quirk = SOF_RT5682_MCLK_EN |
 					SOF_SSP_PORT_CODEC(0);
->>>>>>> 0c383648
 
 static int sof_rt5682_quirk_cb(const struct dmi_system_id *id)
 {
@@ -99,29 +65,7 @@
 			DMI_MATCH(DMI_PRODUCT_NAME, "WhiskeyLake Client"),
 		},
 		.driver_data = (void *)(SOF_RT5682_MCLK_EN |
-<<<<<<< HEAD
-					SOF_RT5682_SSP_CODEC(1)),
-	},
-	{
-		.callback = sof_rt5682_quirk_cb,
-		.matches = {
-			DMI_MATCH(DMI_PRODUCT_FAMILY, "Google_Hatch"),
-		},
-		.driver_data = (void *)(SOF_RT5682_MCLK_EN |
-					SOF_RT5682_SSP_CODEC(0) |
-					SOF_RT5682_SSP_AMP(1)),
-	},
-	{
-		.callback = sof_rt5682_quirk_cb,
-		.matches = {
-			DMI_MATCH(DMI_SYS_VENDOR, "Intel Corporation"),
-			DMI_MATCH(DMI_PRODUCT_NAME, "Ice Lake Client"),
-		},
-		.driver_data = (void *)(SOF_RT5682_MCLK_EN |
-					SOF_RT5682_SSP_CODEC(0)),
-=======
 					SOF_SSP_PORT_CODEC(1)),
->>>>>>> 0c383648
 	},
 	{
 		.callback = sof_rt5682_quirk_cb,
@@ -130,15 +74,9 @@
 			DMI_MATCH(DMI_OEM_STRING, "AUDIO-MAX98373_ALC5682I_I2S_UP4"),
 		},
 		.driver_data = (void *)(SOF_RT5682_MCLK_EN |
-<<<<<<< HEAD
-					SOF_RT5682_SSP_CODEC(0) |
-					SOF_RT5682_SSP_AMP(2) |
-					SOF_RT5682_NUM_HDMIDEV(4)),
-=======
 					SOF_SSP_PORT_CODEC(0) |
 					SOF_SSP_PORT_AMP(2) |
 					SOF_NUM_IDISP_HDMI(4)),
->>>>>>> 0c383648
 	},
 	{
 		.callback = sof_rt5682_quirk_cb,
@@ -148,15 +86,9 @@
 			DMI_MATCH(DMI_OEM_STRING, "AUDIO-ADL_MAX98373_ALC5682I_I2S"),
 		},
 		.driver_data = (void *)(SOF_RT5682_MCLK_EN |
-<<<<<<< HEAD
-					SOF_RT5682_SSP_CODEC(0) |
-					SOF_RT5682_SSP_AMP(2) |
-					SOF_RT5682_NUM_HDMIDEV(4)),
-=======
 					SOF_SSP_PORT_CODEC(0) |
 					SOF_SSP_PORT_AMP(2) |
 					SOF_NUM_IDISP_HDMI(4)),
->>>>>>> 0c383648
 	},
 	{
 		.callback = sof_rt5682_quirk_cb,
@@ -165,15 +97,9 @@
 			DMI_MATCH(DMI_OEM_STRING, "AUDIO-MAX98390_ALC5682I_I2S"),
 		},
 		.driver_data = (void *)(SOF_RT5682_MCLK_EN |
-<<<<<<< HEAD
-					SOF_RT5682_SSP_CODEC(0) |
-					SOF_RT5682_SSP_AMP(2) |
-					SOF_RT5682_NUM_HDMIDEV(4)),
-=======
 					SOF_SSP_PORT_CODEC(0) |
 					SOF_SSP_PORT_AMP(2) |
 					SOF_NUM_IDISP_HDMI(4)),
->>>>>>> 0c383648
 	},
 	{
 		.callback = sof_rt5682_quirk_cb,
@@ -182,15 +108,9 @@
 			DMI_MATCH(DMI_OEM_STRING, "AUDIO-MAX98360_ALC5682I_I2S_AMP_SSP2"),
 		},
 		.driver_data = (void *)(SOF_RT5682_MCLK_EN |
-<<<<<<< HEAD
-					SOF_RT5682_SSP_CODEC(0) |
-					SOF_RT5682_SSP_AMP(2) |
-					SOF_RT5682_NUM_HDMIDEV(4)),
-=======
 					SOF_SSP_PORT_CODEC(0) |
 					SOF_SSP_PORT_AMP(2) |
 					SOF_NUM_IDISP_HDMI(4)),
->>>>>>> 0c383648
 	},
 	{
 		.callback = sof_rt5682_quirk_cb,
@@ -198,18 +118,10 @@
 			DMI_MATCH(DMI_PRODUCT_FAMILY, "Google_Rex"),
 		},
 		.driver_data = (void *)(SOF_RT5682_MCLK_EN |
-<<<<<<< HEAD
-					SOF_RT5682_SSP_CODEC(2) |
-					SOF_RT5682_SSP_AMP(0) |
-					SOF_RT5682_NUM_HDMIDEV(3) |
-					SOF_BT_OFFLOAD_SSP(1) |
-					SOF_SSP_BT_OFFLOAD_PRESENT
-=======
 					SOF_SSP_PORT_CODEC(2) |
 					SOF_SSP_PORT_AMP(0) |
 					SOF_SSP_PORT_BT_OFFLOAD(1) |
 					SOF_BT_OFFLOAD_PRESENT
->>>>>>> 0c383648
 					),
 	},
 	{}
@@ -234,11 +146,7 @@
 	int extra_jack_data;
 	int ret, mclk_freq;
 
-<<<<<<< HEAD
-	if (sof_rt5682_quirk & SOF_RT5682_MCLK_EN) {
-=======
 	if (ctx->rt5682.mclk_en) {
->>>>>>> 0c383648
 		mclk_freq = sof_dai_get_mclk(rtd);
 		if (mclk_freq <= 0) {
 			dev_err(rtd->dev, "invalid mclk freq %d\n", mclk_freq);
@@ -279,11 +187,7 @@
 			}
 		}
 
-<<<<<<< HEAD
-		if (sof_rt5682_quirk & SOF_RT5682_MCLK_BYTCHT_EN) {
-=======
 		if (ctx->rt5682.is_legacy_cpu) {
->>>>>>> 0c383648
 			/*
 			 * The firmware might enable the clock at
 			 * boot (this information may or may not
@@ -355,13 +259,8 @@
 	struct snd_soc_dai *codec_dai = snd_soc_rtd_to_codec(rtd, 0);
 	int pll_id, pll_source, pll_in, pll_out, clk_id, ret;
 
-<<<<<<< HEAD
-	if (sof_rt5682_quirk & SOF_RT5682_MCLK_EN) {
-		if (sof_rt5682_quirk & SOF_RT5682_MCLK_BYTCHT_EN) {
-=======
 	if (ctx->rt5682.mclk_en) {
 		if (ctx->rt5682.is_legacy_cpu) {
->>>>>>> 0c383648
 			ret = clk_prepare_enable(ctx->rt5682.mclk);
 			if (ret < 0) {
 				dev_err(rtd->dev,
@@ -409,34 +308,12 @@
 			return -EINVAL;
 		}
 
-<<<<<<< HEAD
-		pll_in = params_rate(params) * 50;
-	}
-
-	switch (ctx->codec_type) {
-	case CODEC_RT5650:
-		pll_id = 0; /* not used in codec driver */
-		clk_id = RT5645_SCLK_S_PLL1;
-		break;
-	case CODEC_RT5682:
-		pll_id = RT5682_PLL1;
-		clk_id = RT5682_SCLK_S_PLL1;
-		break;
-	case CODEC_RT5682S:
-		pll_id = RT5682S_PLL2;
-		clk_id = RT5682S_SCLK_S_PLL2;
-		break;
-	default:
-		dev_err(rtd->dev, "invalid codec type %d\n", ctx->codec_type);
-		return -EINVAL;
-=======
 		/* get the tplg configured bclk. */
 		pll_in = sof_dai_get_bclk(rtd);
 		if (pll_in <= 0) {
 			dev_err(rtd->dev, "invalid bclk freq %d\n", pll_in);
 			return -EINVAL;
 		}
->>>>>>> 0c383648
 	}
 
 	pll_out = params_rate(params) * 512;
@@ -459,8 +336,6 @@
 			return -EINVAL;
 		}
 	} else {
-<<<<<<< HEAD
-=======
 		switch (ctx->codec_type) {
 		case CODEC_RT5650:
 			pll_id = 0; /* not used in codec driver */
@@ -495,7 +370,6 @@
 			return -EINVAL;
 		}
 
->>>>>>> 0c383648
 		/* Configure pll for codec */
 		ret = snd_soc_dai_set_pll(codec_dai, pll_id, pll_source, pll_in,
 					  pll_out);
@@ -553,11 +427,6 @@
 static const struct snd_soc_dapm_widget sof_widgets[] = {
 	SND_SOC_DAPM_HP("Headphone Jack", NULL),
 	SND_SOC_DAPM_MIC("Headset Mic", NULL),
-<<<<<<< HEAD
-	SND_SOC_DAPM_SPK("Left Spk", NULL),
-	SND_SOC_DAPM_SPK("Right Spk", NULL),
-=======
->>>>>>> 0c383648
 };
 
 static const struct snd_soc_dapm_route sof_map[] = {
@@ -569,39 +438,28 @@
 	{ "IN1P", NULL, "Headset Mic" },
 };
 
-<<<<<<< HEAD
+static const struct snd_kcontrol_new rt5650_spk_kcontrols[] = {
+	SOC_DAPM_PIN_SWITCH("Left Spk"),
+	SOC_DAPM_PIN_SWITCH("Right Spk"),
+
+};
+
+static const struct snd_soc_dapm_widget rt5650_spk_widgets[] = {
+	SND_SOC_DAPM_SPK("Left Spk", NULL),
+	SND_SOC_DAPM_SPK("Right Spk", NULL),
+};
+
 static const struct snd_soc_dapm_route rt5650_spk_dapm_routes[] = {
 	/* speaker */
 	{ "Left Spk", NULL, "SPOL" },
 	{ "Right Spk", NULL, "SPOR" },
 };
 
-=======
-static const struct snd_kcontrol_new rt5650_spk_kcontrols[] = {
-	SOC_DAPM_PIN_SWITCH("Left Spk"),
-	SOC_DAPM_PIN_SWITCH("Right Spk"),
-
-};
-
-static const struct snd_soc_dapm_widget rt5650_spk_widgets[] = {
-	SND_SOC_DAPM_SPK("Left Spk", NULL),
-	SND_SOC_DAPM_SPK("Right Spk", NULL),
-};
-
-static const struct snd_soc_dapm_route rt5650_spk_dapm_routes[] = {
-	/* speaker */
-	{ "Left Spk", NULL, "SPOL" },
-	{ "Right Spk", NULL, "SPOR" },
-};
-
->>>>>>> 0c383648
 static int rt5650_spk_init(struct snd_soc_pcm_runtime *rtd)
 {
 	struct snd_soc_card *card = rtd->card;
 	int ret;
 
-<<<<<<< HEAD
-=======
 	ret = snd_soc_dapm_new_controls(&card->dapm, rt5650_spk_widgets,
 					ARRAY_SIZE(rt5650_spk_widgets));
 	if (ret) {
@@ -618,7 +476,6 @@
 		return ret;
 	}
 
->>>>>>> 0c383648
 	ret = snd_soc_dapm_add_routes(&card->dapm, rt5650_spk_dapm_routes,
 				      ARRAY_SIZE(rt5650_spk_dapm_routes));
 	if (ret)
@@ -734,24 +591,13 @@
 		max_98360a_dai_link(ctx->amp_link);
 		break;
 	case CODEC_MAX98373:
-<<<<<<< HEAD
-		ctx->amp_link->codecs = max_98373_components;
-		ctx->amp_link->num_codecs = ARRAY_SIZE(max_98373_components);
-		ctx->amp_link->init = max_98373_spk_codec_init;
-		ctx->amp_link->ops = &max_98373_ops;
-=======
 		max_98373_dai_link(dev, ctx->amp_link);
->>>>>>> 0c383648
 		break;
 	case CODEC_MAX98390:
 		max_98390_dai_link(dev, ctx->amp_link);
 		break;
 	case CODEC_RT1011:
-<<<<<<< HEAD
-		sof_rt1011_dai_link(ctx->amp_link);
-=======
 		sof_rt1011_dai_link(dev, ctx->amp_link);
->>>>>>> 0c383648
 		break;
 	case CODEC_RT1015:
 		sof_rt1015_dai_link(ctx->amp_link);
@@ -789,62 +635,14 @@
 {
 	struct snd_soc_acpi_mach *mach = pdev->dev.platform_data;
 	struct sof_card_private *ctx;
-<<<<<<< HEAD
-	int ret;
-
-	ctx = devm_kzalloc(&pdev->dev, sizeof(*ctx), GFP_KERNEL);
-	if (!ctx)
-		return -ENOMEM;
-=======
 	char *card_name;
 	int ret;
->>>>>>> 0c383648
 
 	if (pdev->id_entry && pdev->id_entry->driver_data)
 		sof_rt5682_quirk = (unsigned long)pdev->id_entry->driver_data;
 
 	dmi_check_system(sof_rt5682_quirk_table);
 
-<<<<<<< HEAD
-	ctx->codec_type = sof_ssp_detect_codec_type(&pdev->dev);
-	ctx->amp_type = sof_ssp_detect_amp_type(&pdev->dev);
-
-	if (ctx->codec_type == CODEC_RT5650) {
-		sof_audio_card_rt5682.name = devm_kstrdup(&pdev->dev, "rt5650",
-							  GFP_KERNEL);
-
-		/* create speaker dai link also */
-		if (ctx->amp_type == CODEC_NONE)
-			ctx->amp_type = CODEC_RT5650;
-	}
-
-	if (soc_intel_is_byt() || soc_intel_is_cht()) {
-		ctx->rt5682.is_legacy_cpu = true;
-		ctx->dmic_be_num = 0;
-		/* HDMI is not supported by SOF on Baytrail/CherryTrail */
-		ctx->hdmi_num = 0;
-		/* default quirk for legacy cpu */
-		sof_rt5682_quirk = SOF_RT5682_MCLK_EN |
-						SOF_RT5682_MCLK_BYTCHT_EN |
-						SOF_RT5682_SSP_CODEC(2);
-	} else {
-		ctx->dmic_be_num = 2;
-		ctx->hdmi_num = (sof_rt5682_quirk & SOF_RT5682_NUM_HDMIDEV_MASK) >>
-			 SOF_RT5682_NUM_HDMIDEV_SHIFT;
-		/* default number of HDMI DAI's */
-		if (!ctx->hdmi_num)
-			ctx->hdmi_num = 3;
-
-		if (mach->mach_params.codec_mask & IDISP_CODEC_MASK)
-			ctx->hdmi.idisp_codec = true;
-	}
-
-	/* need to get main clock from pmc */
-	if (sof_rt5682_quirk & SOF_RT5682_MCLK_BYTCHT_EN) {
-		ctx->rt5682.mclk = devm_clk_get(&pdev->dev, "pmc_plt_clk_3");
-		if (IS_ERR(ctx->rt5682.mclk)) {
-			ret = PTR_ERR(ctx->rt5682.mclk);
-=======
 	dev_dbg(&pdev->dev, "sof_rt5682_quirk = %lx\n", sof_rt5682_quirk);
 
 	/* initialize ctx with board quirk */
@@ -866,7 +664,6 @@
 
 	if (mach->mach_params.codec_mask & IDISP_CODEC_MASK)
 		ctx->hdmi.idisp_codec = true;
->>>>>>> 0c383648
 
 	if (soc_intel_is_byt() || soc_intel_is_cht()) {
 		ctx->rt5682.is_legacy_cpu = true;
@@ -893,14 +690,6 @@
 		default:
 			break;
 		}
-<<<<<<< HEAD
-
-		ret = clk_prepare_enable(ctx->rt5682.mclk);
-		if (ret < 0) {
-			dev_err(&pdev->dev,
-				"could not configure MCLK state");
-			return ret;
-=======
 	} else if (soc_intel_is_cml()) {
 		/* backward-compatible with existing devices */
 		switch (ctx->amp_type) {
@@ -914,29 +703,12 @@
 			break;
 		default:
 			break;
->>>>>>> 0c383648
 		}
 	}
 
 	if (sof_rt5682_quirk & SOF_RT5682_MCLK_EN) {
 		ctx->rt5682.mclk_en = true;
 
-<<<<<<< HEAD
-	/* port number/mask of peripherals attached to ssp interface */
-	ctx->ssp_mask_hdmi_in = (sof_rt5682_quirk & SOF_SSP_HDMI_CAPTURE_PRESENT_MASK) >>
-			SOF_NO_OF_HDMI_CAPTURE_SSP_SHIFT;
-
-	ctx->ssp_bt = (sof_rt5682_quirk & SOF_BT_OFFLOAD_SSP_MASK) >>
-			SOF_BT_OFFLOAD_SSP_SHIFT;
-
-	ctx->ssp_amp = (sof_rt5682_quirk & SOF_RT5682_SSP_AMP_MASK) >>
-			SOF_RT5682_SSP_AMP_SHIFT;
-
-	ctx->ssp_codec = sof_rt5682_quirk & SOF_RT5682_SSP_CODEC_MASK;
-
-	if (sof_rt5682_quirk & SOF_SSP_BT_OFFLOAD_PRESENT)
-		ctx->bt_offload_present = true;
-=======
 		/* need to get main clock from pmc */
 		if (ctx->rt5682.is_legacy_cpu) {
 			ctx->rt5682.mclk = devm_clk_get(&pdev->dev, "pmc_plt_clk_3");
@@ -957,7 +729,6 @@
 			}
 		}
 	}
->>>>>>> 0c383648
 
 	/* update dai_link */
 	ret = sof_card_dai_links_create(&pdev->dev, &sof_audio_card_rt5682, ctx);
@@ -973,11 +744,7 @@
 		max_98390_set_codec_conf(&pdev->dev, &sof_audio_card_rt5682);
 		break;
 	case CODEC_RT1011:
-<<<<<<< HEAD
-		sof_rt1011_codec_conf(&sof_audio_card_rt5682);
-=======
 		sof_rt1011_codec_conf(&pdev->dev, &sof_audio_card_rt5682);
->>>>>>> 0c383648
 		break;
 	case CODEC_RT1015:
 		sof_rt1015_codec_conf(&sof_audio_card_rt5682);
@@ -985,18 +752,11 @@
 	case CODEC_RT1015P:
 		sof_rt1015p_codec_conf(&sof_audio_card_rt5682);
 		break;
-<<<<<<< HEAD
-	case CODEC_NONE:
-=======
->>>>>>> 0c383648
 	case CODEC_MAX98357A:
 	case CODEC_MAX98360A:
 	case CODEC_RT1019P:
 	case CODEC_RT5650:
-<<<<<<< HEAD
-=======
 	case CODEC_NONE:
->>>>>>> 0c383648
 		/* no codec conf required */
 		break;
 	default:
@@ -1021,38 +781,6 @@
 static const struct platform_device_id board_ids[] = {
 	{
 		.name = "sof_rt5682",
-<<<<<<< HEAD
-	},
-	{
-		.name = "cml_rt1015_rt5682",
-		.driver_data = (kernel_ulong_t)(SOF_RT5682_MCLK_EN |
-					SOF_RT5682_SSP_CODEC(0) |
-					SOF_RT5682_SSP_AMP(1)),
-	},
-	{
-		.name = "jsl_rt5682_def",
-		.driver_data = (kernel_ulong_t)(SOF_RT5682_MCLK_EN |
-					SOF_RT5682_SSP_CODEC(0) |
-					SOF_RT5682_SSP_AMP(1)),
-	},
-	{
-		.name = "tgl_rt5682_def",
-		.driver_data = (kernel_ulong_t)(SOF_RT5682_MCLK_EN |
-					SOF_RT5682_SSP_CODEC(0) |
-					SOF_RT5682_SSP_AMP(1) |
-					SOF_RT5682_NUM_HDMIDEV(4) |
-					SOF_BT_OFFLOAD_SSP(2) |
-					SOF_SSP_BT_OFFLOAD_PRESENT),
-	},
-	{
-		.name = "adl_rt5682_def",
-		.driver_data = (kernel_ulong_t)(SOF_RT5682_MCLK_EN |
-					SOF_RT5682_SSP_CODEC(0) |
-					SOF_RT5682_SSP_AMP(1) |
-					SOF_RT5682_NUM_HDMIDEV(4) |
-					SOF_BT_OFFLOAD_SSP(2) |
-					SOF_SSP_BT_OFFLOAD_PRESENT),
-=======
 		.driver_data = (kernel_ulong_t)(SOF_RT5682_MCLK_EN |
 					SOF_SSP_PORT_CODEC(2)),
 	},
@@ -1096,48 +824,10 @@
 					SOF_NUM_IDISP_HDMI(4) |
 					SOF_SSP_PORT_BT_OFFLOAD(2) |
 					SOF_BT_OFFLOAD_PRESENT),
->>>>>>> 0c383648
 	},
 	{
 		.name = "adl_mx98357_rt5682",
 		.driver_data = (kernel_ulong_t)(SOF_RT5682_MCLK_EN |
-<<<<<<< HEAD
-					SOF_RT5682_SSP_CODEC(0) |
-					SOF_RT5682_SSP_AMP(2) |
-					SOF_RT5682_NUM_HDMIDEV(4)),
-	},
-	{
-		.name = "adl_rt5682_c1_h02",
-		.driver_data = (kernel_ulong_t)(SOF_RT5682_MCLK_EN |
-					SOF_RT5682_SSP_CODEC(1) |
-					SOF_RT5682_NUM_HDMIDEV(3) |
-					/* SSP 0 and SSP 2 are used for HDMI IN */
-					SOF_HDMI_CAPTURE_SSP_MASK(0x5)),
-	},
-	{
-		.name = "rpl_mx98357_rt5682",
-		.driver_data = (kernel_ulong_t)(SOF_RT5682_MCLK_EN |
-					SOF_RT5682_SSP_CODEC(0) |
-					SOF_RT5682_SSP_AMP(2) |
-					SOF_RT5682_NUM_HDMIDEV(4)),
-	},
-	{
-		.name = "rpl_rt5682_def",
-		.driver_data = (kernel_ulong_t)(SOF_RT5682_MCLK_EN |
-					SOF_RT5682_SSP_CODEC(0) |
-					SOF_RT5682_SSP_AMP(1) |
-					SOF_RT5682_NUM_HDMIDEV(4) |
-					SOF_BT_OFFLOAD_SSP(2) |
-					SOF_SSP_BT_OFFLOAD_PRESENT),
-	},
-	{
-		.name = "rpl_rt5682_c1_h02",
-		.driver_data = (kernel_ulong_t)(SOF_RT5682_MCLK_EN |
-					SOF_RT5682_SSP_CODEC(1) |
-					SOF_RT5682_NUM_HDMIDEV(3) |
-					/* SSP 0 and SSP 2 are used for HDMI IN */
-					SOF_HDMI_CAPTURE_SSP_MASK(0x5)),
-=======
 					SOF_SSP_PORT_CODEC(0) |
 					SOF_SSP_PORT_AMP(2) |
 					SOF_NUM_IDISP_HDMI(4)),
@@ -1155,53 +845,30 @@
 					SOF_SSP_PORT_CODEC(0) |
 					SOF_SSP_PORT_AMP(2) |
 					SOF_NUM_IDISP_HDMI(4)),
->>>>>>> 0c383648
 	},
 	{
 		.name = "rpl_rt5682_def",
 		.driver_data = (kernel_ulong_t)(SOF_RT5682_MCLK_EN |
-<<<<<<< HEAD
-					SOF_RT5682_SSP_CODEC(0) |
-					SOF_RT5682_SSP_AMP(1) |
-					SOF_RT5682_NUM_HDMIDEV(3) |
-					SOF_BT_OFFLOAD_SSP(2) |
-					SOF_SSP_BT_OFFLOAD_PRESENT),
-=======
 					SOF_SSP_PORT_CODEC(0) |
 					SOF_SSP_PORT_AMP(1) |
 					SOF_NUM_IDISP_HDMI(4) |
 					SOF_SSP_PORT_BT_OFFLOAD(2) |
 					SOF_BT_OFFLOAD_PRESENT),
->>>>>>> 0c383648
 	},
 	{
 		.name = "rpl_rt5682_c1_h02",
 		.driver_data = (kernel_ulong_t)(SOF_RT5682_MCLK_EN |
-<<<<<<< HEAD
-					SOF_RT5682_SSP_CODEC(0) |
-					SOF_RT5682_SSP_AMP(1) |
-					SOF_RT5682_NUM_HDMIDEV(3)),
-=======
 					SOF_SSP_PORT_CODEC(1) |
 					/* SSP 0 and SSP 2 are used for HDMI IN */
 					SOF_SSP_MASK_HDMI_CAPTURE(0x5)),
->>>>>>> 0c383648
 	},
 	{
 		.name = "mtl_rt5682_def",
 		.driver_data = (kernel_ulong_t)(SOF_RT5682_MCLK_EN |
-<<<<<<< HEAD
-					SOF_RT5682_SSP_CODEC(2) |
-					SOF_RT5682_SSP_AMP(0) |
-					SOF_RT5682_NUM_HDMIDEV(3) |
-					SOF_BT_OFFLOAD_SSP(1) |
-					SOF_SSP_BT_OFFLOAD_PRESENT),
-=======
 					SOF_SSP_PORT_CODEC(0) |
 					SOF_SSP_PORT_AMP(1) |
 					SOF_SSP_PORT_BT_OFFLOAD(2) |
 					SOF_BT_OFFLOAD_PRESENT),
->>>>>>> 0c383648
 	},
 	{ }
 };
@@ -1226,5 +893,4 @@
 MODULE_LICENSE("GPL v2");
 MODULE_IMPORT_NS(SND_SOC_INTEL_SOF_BOARD_HELPERS);
 MODULE_IMPORT_NS(SND_SOC_INTEL_SOF_MAXIM_COMMON);
-MODULE_IMPORT_NS(SND_SOC_INTEL_SOF_REALTEK_COMMON);
-MODULE_IMPORT_NS(SND_SOC_INTEL_SOF_SSP_COMMON);+MODULE_IMPORT_NS(SND_SOC_INTEL_SOF_REALTEK_COMMON);