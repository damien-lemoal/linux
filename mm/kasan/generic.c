// SPDX-License-Identifier: GPL-2.0
/*
 * This file contains core generic KASAN code.
 *
 * Copyright (c) 2014 Samsung Electronics Co., Ltd.
 * Author: Andrey Ryabinin <ryabinin.a.a@gmail.com>
 *
 * Some code borrowed from https://github.com/xairy/kasan-prototype by
 *        Andrey Konovalov <andreyknvl@gmail.com>
 */

#include <linux/export.h>
#include <linux/interrupt.h>
#include <linux/init.h>
#include <linux/kasan.h>
#include <linux/kernel.h>
#include <linux/kfence.h>
#include <linux/kmemleak.h>
#include <linux/linkage.h>
#include <linux/memblock.h>
#include <linux/memory.h>
#include <linux/mm.h>
#include <linux/module.h>
#include <linux/printk.h>
#include <linux/sched.h>
#include <linux/sched/task_stack.h>
#include <linux/slab.h>
#include <linux/spinlock.h>
#include <linux/stackdepot.h>
#include <linux/stacktrace.h>
#include <linux/string.h>
#include <linux/types.h>
#include <linux/vmalloc.h>
#include <linux/bug.h>

#include "kasan.h"
#include "../slab.h"

/*
 * All functions below always inlined so compiler could
 * perform better optimizations in each of __asan_loadX/__assn_storeX
 * depending on memory access size X.
 */

static __always_inline bool memory_is_poisoned_1(const void *addr)
{
	s8 shadow_value = *(s8 *)kasan_mem_to_shadow(addr);

	if (unlikely(shadow_value)) {
		s8 last_accessible_byte = (unsigned long)addr & KASAN_GRANULE_MASK;
		return unlikely(last_accessible_byte >= shadow_value);
	}

	return false;
}

static __always_inline bool memory_is_poisoned_2_4_8(const void *addr,
						unsigned long size)
{
	u8 *shadow_addr = (u8 *)kasan_mem_to_shadow(addr);

	/*
	 * Access crosses 8(shadow size)-byte boundary. Such access maps
	 * into 2 shadow bytes, so we need to check them both.
	 */
	if (unlikely((((unsigned long)addr + size - 1) & KASAN_GRANULE_MASK) < size - 1))
		return *shadow_addr || memory_is_poisoned_1(addr + size - 1);

	return memory_is_poisoned_1(addr + size - 1);
}

static __always_inline bool memory_is_poisoned_16(const void *addr)
{
	u16 *shadow_addr = (u16 *)kasan_mem_to_shadow(addr);

	/* Unaligned 16-bytes access maps into 3 shadow bytes. */
	if (unlikely(!IS_ALIGNED((unsigned long)addr, KASAN_GRANULE_SIZE)))
		return *shadow_addr || memory_is_poisoned_1(addr + 15);

	return *shadow_addr;
}

static __always_inline unsigned long bytes_is_nonzero(const u8 *start,
					size_t size)
{
	while (size) {
		if (unlikely(*start))
			return (unsigned long)start;
		start++;
		size--;
	}

	return 0;
}

static __always_inline unsigned long memory_is_nonzero(const void *start,
						const void *end)
{
	unsigned int words;
	unsigned long ret;
	unsigned int prefix = (unsigned long)start % 8;

	if (end - start <= 16)
		return bytes_is_nonzero(start, end - start);

	if (prefix) {
		prefix = 8 - prefix;
		ret = bytes_is_nonzero(start, prefix);
		if (unlikely(ret))
			return ret;
		start += prefix;
	}

	words = (end - start) / 8;
	while (words) {
		if (unlikely(*(u64 *)start))
			return bytes_is_nonzero(start, 8);
		start += 8;
		words--;
	}

	return bytes_is_nonzero(start, (end - start) % 8);
}

static __always_inline bool memory_is_poisoned_n(const void *addr, size_t size)
{
	unsigned long ret;

	ret = memory_is_nonzero(kasan_mem_to_shadow(addr),
			kasan_mem_to_shadow(addr + size - 1) + 1);

	if (unlikely(ret)) {
		const void *last_byte = addr + size - 1;
		s8 *last_shadow = (s8 *)kasan_mem_to_shadow(last_byte);
		s8 last_accessible_byte = (unsigned long)last_byte & KASAN_GRANULE_MASK;

		if (unlikely(ret != (unsigned long)last_shadow ||
			     last_accessible_byte >= *last_shadow))
			return true;
	}
	return false;
}

static __always_inline bool memory_is_poisoned(const void *addr, size_t size)
{
	if (__builtin_constant_p(size)) {
		switch (size) {
		case 1:
			return memory_is_poisoned_1(addr);
		case 2:
		case 4:
		case 8:
			return memory_is_poisoned_2_4_8(addr, size);
		case 16:
			return memory_is_poisoned_16(addr);
		default:
			BUILD_BUG();
		}
	}

	return memory_is_poisoned_n(addr, size);
}

static __always_inline bool check_region_inline(const void *addr,
						size_t size, bool write,
						unsigned long ret_ip)
{
	if (!kasan_arch_is_ready())
		return true;

	if (unlikely(size == 0))
		return true;

	if (unlikely(addr + size < addr))
		return !kasan_report(addr, size, write, ret_ip);

	if (unlikely(!addr_has_metadata(addr)))
		return !kasan_report(addr, size, write, ret_ip);

	if (likely(!memory_is_poisoned(addr, size)))
		return true;

	return !kasan_report(addr, size, write, ret_ip);
}

bool kasan_check_range(const void *addr, size_t size, bool write,
					unsigned long ret_ip)
{
	return check_region_inline(addr, size, write, ret_ip);
}

bool kasan_byte_accessible(const void *addr)
{
	s8 shadow_byte;

	if (!kasan_arch_is_ready())
		return true;

	shadow_byte = READ_ONCE(*(s8 *)kasan_mem_to_shadow(addr));

	return shadow_byte >= 0 && shadow_byte < KASAN_GRANULE_SIZE;
}

void kasan_cache_shrink(struct kmem_cache *cache)
{
	kasan_quarantine_remove_cache(cache);
}

void kasan_cache_shutdown(struct kmem_cache *cache)
{
	if (!__kmem_cache_empty(cache))
		kasan_quarantine_remove_cache(cache);
}

static void register_global(struct kasan_global *global)
{
	size_t aligned_size = round_up(global->size, KASAN_GRANULE_SIZE);

	kasan_unpoison(global->beg, global->size, false);

	kasan_poison(global->beg + aligned_size,
		     global->size_with_redzone - aligned_size,
		     KASAN_GLOBAL_REDZONE, false);
}

void __asan_register_globals(void *ptr, ssize_t size)
{
	int i;
	struct kasan_global *globals = ptr;

	for (i = 0; i < size; i++)
		register_global(&globals[i]);
}
EXPORT_SYMBOL(__asan_register_globals);

void __asan_unregister_globals(void *ptr, ssize_t size)
{
}
EXPORT_SYMBOL(__asan_unregister_globals);

#define DEFINE_ASAN_LOAD_STORE(size)					\
	void __asan_load##size(void *addr)				\
	{								\
		check_region_inline(addr, size, false, _RET_IP_);	\
	}								\
	EXPORT_SYMBOL(__asan_load##size);				\
	__alias(__asan_load##size)					\
	void __asan_load##size##_noabort(void *);			\
	EXPORT_SYMBOL(__asan_load##size##_noabort);			\
	void __asan_store##size(void *addr)				\
	{								\
		check_region_inline(addr, size, true, _RET_IP_);	\
	}								\
	EXPORT_SYMBOL(__asan_store##size);				\
	__alias(__asan_store##size)					\
	void __asan_store##size##_noabort(void *);			\
	EXPORT_SYMBOL(__asan_store##size##_noabort)

DEFINE_ASAN_LOAD_STORE(1);
DEFINE_ASAN_LOAD_STORE(2);
DEFINE_ASAN_LOAD_STORE(4);
DEFINE_ASAN_LOAD_STORE(8);
DEFINE_ASAN_LOAD_STORE(16);

void __asan_loadN(void *addr, ssize_t size)
{
	kasan_check_range(addr, size, false, _RET_IP_);
}
EXPORT_SYMBOL(__asan_loadN);

__alias(__asan_loadN)
void __asan_loadN_noabort(void *, ssize_t);
EXPORT_SYMBOL(__asan_loadN_noabort);

void __asan_storeN(void *addr, ssize_t size)
{
	kasan_check_range(addr, size, true, _RET_IP_);
}
EXPORT_SYMBOL(__asan_storeN);

__alias(__asan_storeN)
void __asan_storeN_noabort(void *, ssize_t);
EXPORT_SYMBOL(__asan_storeN_noabort);

/* to shut up compiler complaints */
void __asan_handle_no_return(void) {}
EXPORT_SYMBOL(__asan_handle_no_return);

/* Emitted by compiler to poison alloca()ed objects. */
void __asan_alloca_poison(void *addr, ssize_t size)
{
	size_t rounded_up_size = round_up(size, KASAN_GRANULE_SIZE);
	size_t padding_size = round_up(size, KASAN_ALLOCA_REDZONE_SIZE) -
			rounded_up_size;
	size_t rounded_down_size = round_down(size, KASAN_GRANULE_SIZE);

	const void *left_redzone = (const void *)(addr -
			KASAN_ALLOCA_REDZONE_SIZE);
	const void *right_redzone = (const void *)(addr + rounded_up_size);

	WARN_ON(!IS_ALIGNED((unsigned long)addr, KASAN_ALLOCA_REDZONE_SIZE));

	kasan_unpoison((const void *)(addr + rounded_down_size),
			size - rounded_down_size, false);
	kasan_poison(left_redzone, KASAN_ALLOCA_REDZONE_SIZE,
		     KASAN_ALLOCA_LEFT, false);
	kasan_poison(right_redzone, padding_size + KASAN_ALLOCA_REDZONE_SIZE,
		     KASAN_ALLOCA_RIGHT, false);
}
EXPORT_SYMBOL(__asan_alloca_poison);

/* Emitted by compiler to unpoison alloca()ed areas when the stack unwinds. */
void __asan_allocas_unpoison(void *stack_top, ssize_t stack_bottom)
{
	if (unlikely(!stack_top || stack_top > (void *)stack_bottom))
		return;

	kasan_unpoison(stack_top, (void *)stack_bottom - stack_top, false);
}
EXPORT_SYMBOL(__asan_allocas_unpoison);

/* Emitted by the compiler to [un]poison local variables. */
#define DEFINE_ASAN_SET_SHADOW(byte) \
	void __asan_set_shadow_##byte(const void *addr, ssize_t size)	\
	{								\
		__memset((void *)addr, 0x##byte, size);			\
	}								\
	EXPORT_SYMBOL(__asan_set_shadow_##byte)

DEFINE_ASAN_SET_SHADOW(00);
DEFINE_ASAN_SET_SHADOW(f1);
DEFINE_ASAN_SET_SHADOW(f2);
DEFINE_ASAN_SET_SHADOW(f3);
DEFINE_ASAN_SET_SHADOW(f5);
DEFINE_ASAN_SET_SHADOW(f8);

/* Only allow cache merging when no per-object metadata is present. */
slab_flags_t kasan_never_merge(void)
{
	if (!kasan_requires_meta())
		return 0;
	return SLAB_KASAN;
}

/*
 * Adaptive redzone policy taken from the userspace AddressSanitizer runtime.
 * For larger allocations larger redzones are used.
 */
static inline unsigned int optimal_redzone(unsigned int object_size)
{
	return
		object_size <= 64        - 16   ? 16 :
		object_size <= 128       - 32   ? 32 :
		object_size <= 512       - 64   ? 64 :
		object_size <= 4096      - 128  ? 128 :
		object_size <= (1 << 14) - 256  ? 256 :
		object_size <= (1 << 15) - 512  ? 512 :
		object_size <= (1 << 16) - 1024 ? 1024 : 2048;
}

void kasan_cache_create(struct kmem_cache *cache, unsigned int *size,
			  slab_flags_t *flags)
{
	unsigned int ok_size;
	unsigned int optimal_size;
	unsigned int rem_free_meta_size;
	unsigned int orig_alloc_meta_offset;

	if (!kasan_requires_meta())
		return;

	/*
	 * SLAB_KASAN is used to mark caches that are sanitized by KASAN
	 * and that thus have per-object metadata.
	 * Currently this flag is used in two places:
	 * 1. In slab_ksize() to account for per-object metadata when
	 *    calculating the size of the accessible memory within the object.
	 * 2. In slab_common.c via kasan_never_merge() to prevent merging of
	 *    caches with per-object metadata.
	 */
	*flags |= SLAB_KASAN;

	ok_size = *size;

	/* Add alloc meta into the redzone. */
	cache->kasan_info.alloc_meta_offset = *size;
	*size += sizeof(struct kasan_alloc_meta);

	/* If alloc meta doesn't fit, don't add it. */
	if (*size > KMALLOC_MAX_SIZE) {
		cache->kasan_info.alloc_meta_offset = 0;
		*size = ok_size;
		/* Continue, since free meta might still fit. */
	}

	ok_size = *size;
	orig_alloc_meta_offset = cache->kasan_info.alloc_meta_offset;

	/*
	 * Store free meta in the redzone when it's not possible to store
	 * it in the object. This is the case when:
	 * 1. Object is SLAB_TYPESAFE_BY_RCU, which means that it can
	 *    be touched after it was freed, or
	 * 2. Object has a constructor, which means it's expected to
	 *    retain its content until the next allocation.
	 */
	if ((cache->flags & SLAB_TYPESAFE_BY_RCU) || cache->ctor) {
		cache->kasan_info.free_meta_offset = *size;
		*size += sizeof(struct kasan_free_meta);
		goto free_meta_added;
	}

	/*
	 * Otherwise, if the object is large enough to contain free meta,
	 * store it within the object.
	 */
	if (sizeof(struct kasan_free_meta) <= cache->object_size) {
		/* cache->kasan_info.free_meta_offset = 0 is implied. */
		goto free_meta_added;
	}

	/*
	 * For smaller objects, store the beginning of free meta within the
	 * object and the end in the redzone. And thus shift the location of
	 * alloc meta to free up space for free meta.
	 * This is only possible when slub_debug is disabled, as otherwise
	 * the end of free meta will overlap with slub_debug metadata.
	 */
	if (!__slub_debug_enabled()) {
		rem_free_meta_size = sizeof(struct kasan_free_meta) -
							cache->object_size;
		*size += rem_free_meta_size;
		if (cache->kasan_info.alloc_meta_offset != 0)
			cache->kasan_info.alloc_meta_offset += rem_free_meta_size;
		goto free_meta_added;
	}

	/*
	 * If the object is small and slub_debug is enabled, store free meta
	 * in the redzone after alloc meta.
	 */
	cache->kasan_info.free_meta_offset = *size;
	*size += sizeof(struct kasan_free_meta);

free_meta_added:
	/* If free meta doesn't fit, don't add it. */
	if (*size > KMALLOC_MAX_SIZE) {
		cache->kasan_info.free_meta_offset = KASAN_NO_FREE_META;
		cache->kasan_info.alloc_meta_offset = orig_alloc_meta_offset;
		*size = ok_size;
	}

	/* Calculate size with optimal redzone. */
	optimal_size = cache->object_size + optimal_redzone(cache->object_size);
	/* Limit it with KMALLOC_MAX_SIZE. */
	if (optimal_size > KMALLOC_MAX_SIZE)
		optimal_size = KMALLOC_MAX_SIZE;
	/* Use optimal size if the size with added metas is not large enough. */
	if (*size < optimal_size)
		*size = optimal_size;
}

struct kasan_alloc_meta *kasan_get_alloc_meta(struct kmem_cache *cache,
					      const void *object)
{
	if (!cache->kasan_info.alloc_meta_offset)
		return NULL;
	return (void *)object + cache->kasan_info.alloc_meta_offset;
}

struct kasan_free_meta *kasan_get_free_meta(struct kmem_cache *cache,
					    const void *object)
{
	BUILD_BUG_ON(sizeof(struct kasan_free_meta) > 32);
	if (cache->kasan_info.free_meta_offset == KASAN_NO_FREE_META)
		return NULL;
	return (void *)object + cache->kasan_info.free_meta_offset;
}

void kasan_init_object_meta(struct kmem_cache *cache, const void *object)
{
	struct kasan_alloc_meta *alloc_meta;
	struct kasan_free_meta *free_meta;

	alloc_meta = kasan_get_alloc_meta(cache, object);
	if (alloc_meta) {
<<<<<<< HEAD
=======
		/* Zero out alloc meta to mark it as invalid. */
>>>>>>> e4a09289
		__memset(alloc_meta, 0, sizeof(*alloc_meta));

		/*
		 * Temporarily disable KASAN bug reporting to allow instrumented
		 * raw_spin_lock_init to access aux_lock, which resides inside
		 * of a redzone.
		 */
		kasan_disable_current();
		raw_spin_lock_init(&alloc_meta->aux_lock);
		kasan_enable_current();
	}
<<<<<<< HEAD
	free_meta = kasan_get_free_meta(cache, object);
	if (free_meta)
		__memset(free_meta, 0, sizeof(*free_meta));
=======

	/*
	 * Explicitly marking free meta as invalid is not required: the shadow
	 * value for the first 8 bytes of a newly allocated object is not
	 * KASAN_SLAB_FREE_META.
	 */
}

static void release_alloc_meta(struct kasan_alloc_meta *meta)
{
	/* Evict the stack traces from stack depot. */
	stack_depot_put(meta->alloc_track.stack);
	stack_depot_put(meta->aux_stack[0]);
	stack_depot_put(meta->aux_stack[1]);

	/* Zero out alloc meta to mark it as invalid. */
	__memset(meta, 0, sizeof(*meta));
}

static void release_free_meta(const void *object, struct kasan_free_meta *meta)
{
	/* Check if free meta is valid. */
	if (*(u8 *)kasan_mem_to_shadow(object) != KASAN_SLAB_FREE_META)
		return;

	/* Evict the stack trace from the stack depot. */
	stack_depot_put(meta->free_track.stack);

	/* Mark free meta as invalid. */
	*(u8 *)kasan_mem_to_shadow(object) = KASAN_SLAB_FREE;
}

void kasan_release_object_meta(struct kmem_cache *cache, const void *object)
{
	struct kasan_alloc_meta *alloc_meta;
	struct kasan_free_meta *free_meta;

	alloc_meta = kasan_get_alloc_meta(cache, object);
	if (alloc_meta)
		release_alloc_meta(alloc_meta);

	free_meta = kasan_get_free_meta(cache, object);
	if (free_meta)
		release_free_meta(object, free_meta);
>>>>>>> e4a09289
}

size_t kasan_metadata_size(struct kmem_cache *cache, bool in_object)
{
	struct kasan_cache *info = &cache->kasan_info;

	if (!kasan_requires_meta())
		return 0;

	if (in_object)
		return (info->free_meta_offset ?
			0 : sizeof(struct kasan_free_meta));
	else
		return (info->alloc_meta_offset ?
			sizeof(struct kasan_alloc_meta) : 0) +
			((info->free_meta_offset &&
			info->free_meta_offset != KASAN_NO_FREE_META) ?
			sizeof(struct kasan_free_meta) : 0);
}

static void __kasan_record_aux_stack(void *addr, depot_flags_t depot_flags)
{
	struct slab *slab = kasan_addr_to_slab(addr);
	struct kmem_cache *cache;
	struct kasan_alloc_meta *alloc_meta;
	void *object;
	depot_stack_handle_t new_handle, old_handle;
	unsigned long flags;

	if (is_kfence_address(addr) || !slab)
		return;

	cache = slab->slab_cache;
	object = nearest_obj(cache, slab, addr);
	alloc_meta = kasan_get_alloc_meta(cache, object);
	if (!alloc_meta)
		return;

	new_handle = kasan_save_stack(0, depot_flags);

	/*
	 * Temporarily disable KASAN bug reporting to allow instrumented
	 * spinlock functions to access aux_lock, which resides inside of a
	 * redzone.
	 */
	kasan_disable_current();
	raw_spin_lock_irqsave(&alloc_meta->aux_lock, flags);
	old_handle = alloc_meta->aux_stack[1];
	alloc_meta->aux_stack[1] = alloc_meta->aux_stack[0];
	alloc_meta->aux_stack[0] = new_handle;
	raw_spin_unlock_irqrestore(&alloc_meta->aux_lock, flags);
	kasan_enable_current();

	stack_depot_put(old_handle);
}

void kasan_record_aux_stack(void *addr)
{
	return __kasan_record_aux_stack(addr,
			STACK_DEPOT_FLAG_CAN_ALLOC | STACK_DEPOT_FLAG_GET);
}

void kasan_record_aux_stack_noalloc(void *addr)
{
	return __kasan_record_aux_stack(addr, STACK_DEPOT_FLAG_GET);
}

void kasan_save_alloc_info(struct kmem_cache *cache, void *object, gfp_t flags)
{
	struct kasan_alloc_meta *alloc_meta;

	alloc_meta = kasan_get_alloc_meta(cache, object);
	if (!alloc_meta)
		return;

<<<<<<< HEAD
	/* Evict previous stack traces (might exist for krealloc). */
	stack_depot_put(alloc_meta->alloc_track.stack);
	stack_depot_put(alloc_meta->aux_stack[0]);
	stack_depot_put(alloc_meta->aux_stack[1]);
	__memset(alloc_meta, 0, sizeof(*alloc_meta));
=======
	/* Evict previous stack traces (might exist for krealloc or mempool). */
	release_alloc_meta(alloc_meta);
>>>>>>> e4a09289

	kasan_save_track(&alloc_meta->alloc_track, flags);
}

void kasan_save_free_info(struct kmem_cache *cache, void *object)
{
	struct kasan_free_meta *free_meta;

	free_meta = kasan_get_free_meta(cache, object);
	if (!free_meta)
		return;

<<<<<<< HEAD
	kasan_save_track(&free_meta->free_track, 0);
	/* The object was freed and has free track set. */
	*(u8 *)kasan_mem_to_shadow(object) = KASAN_SLAB_FREETRACK;
=======
	/* Evict previous stack trace (might exist for mempool). */
	release_free_meta(object, free_meta);

	kasan_save_track(&free_meta->free_track, 0);

	/* Mark free meta as valid. */
	*(u8 *)kasan_mem_to_shadow(object) = KASAN_SLAB_FREE_META;
>>>>>>> e4a09289
}<|MERGE_RESOLUTION|>--- conflicted
+++ resolved
@@ -480,14 +480,10 @@
 void kasan_init_object_meta(struct kmem_cache *cache, const void *object)
 {
 	struct kasan_alloc_meta *alloc_meta;
-	struct kasan_free_meta *free_meta;
 
 	alloc_meta = kasan_get_alloc_meta(cache, object);
 	if (alloc_meta) {
-<<<<<<< HEAD
-=======
 		/* Zero out alloc meta to mark it as invalid. */
->>>>>>> e4a09289
 		__memset(alloc_meta, 0, sizeof(*alloc_meta));
 
 		/*
@@ -499,11 +495,6 @@
 		raw_spin_lock_init(&alloc_meta->aux_lock);
 		kasan_enable_current();
 	}
-<<<<<<< HEAD
-	free_meta = kasan_get_free_meta(cache, object);
-	if (free_meta)
-		__memset(free_meta, 0, sizeof(*free_meta));
-=======
 
 	/*
 	 * Explicitly marking free meta as invalid is not required: the shadow
@@ -548,7 +539,6 @@
 	free_meta = kasan_get_free_meta(cache, object);
 	if (free_meta)
 		release_free_meta(object, free_meta);
->>>>>>> e4a09289
 }
 
 size_t kasan_metadata_size(struct kmem_cache *cache, bool in_object)
@@ -624,16 +614,8 @@
 	if (!alloc_meta)
 		return;
 
-<<<<<<< HEAD
-	/* Evict previous stack traces (might exist for krealloc). */
-	stack_depot_put(alloc_meta->alloc_track.stack);
-	stack_depot_put(alloc_meta->aux_stack[0]);
-	stack_depot_put(alloc_meta->aux_stack[1]);
-	__memset(alloc_meta, 0, sizeof(*alloc_meta));
-=======
 	/* Evict previous stack traces (might exist for krealloc or mempool). */
 	release_alloc_meta(alloc_meta);
->>>>>>> e4a09289
 
 	kasan_save_track(&alloc_meta->alloc_track, flags);
 }
@@ -646,11 +628,6 @@
 	if (!free_meta)
 		return;
 
-<<<<<<< HEAD
-	kasan_save_track(&free_meta->free_track, 0);
-	/* The object was freed and has free track set. */
-	*(u8 *)kasan_mem_to_shadow(object) = KASAN_SLAB_FREETRACK;
-=======
 	/* Evict previous stack trace (might exist for mempool). */
 	release_free_meta(object, free_meta);
 
@@ -658,5 +635,4 @@
 
 	/* Mark free meta as valid. */
 	*(u8 *)kasan_mem_to_shadow(object) = KASAN_SLAB_FREE_META;
->>>>>>> e4a09289
 }