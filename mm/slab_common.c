--- conflicted
+++ resolved
@@ -936,98 +936,6 @@
 	slab_state = UP;
 }
 
-<<<<<<< HEAD
-void free_large_kmalloc(struct folio *folio, void *object)
-{
-	unsigned int order = folio_order(folio);
-
-	if (WARN_ON_ONCE(order == 0))
-		pr_warn_once("object pointer: 0x%p\n", object);
-
-	kmemleak_free(object);
-	kasan_kfree_large(object);
-	kmsan_kfree_large(object);
-
-	lruvec_stat_mod_folio(folio, NR_SLAB_UNRECLAIMABLE_B,
-			      -(PAGE_SIZE << order));
-	folio_put(folio);
-}
-
-static void *__kmalloc_large_node(size_t size, gfp_t flags, int node);
-static __always_inline
-void *__do_kmalloc_node(size_t size, gfp_t flags, int node, unsigned long caller)
-{
-	struct kmem_cache *s;
-	void *ret;
-
-	if (unlikely(size > KMALLOC_MAX_CACHE_SIZE)) {
-		ret = __kmalloc_large_node(size, flags, node);
-		trace_kmalloc(caller, ret, size,
-			      PAGE_SIZE << get_order(size), flags, node);
-		return ret;
-	}
-
-	s = kmalloc_slab(size, flags, caller);
-
-	if (unlikely(ZERO_OR_NULL_PTR(s)))
-		return s;
-
-	ret = __kmem_cache_alloc_node(s, flags, node, size, caller);
-	ret = kasan_kmalloc(s, ret, size, flags);
-	trace_kmalloc(caller, ret, size, s->size, flags, node);
-	return ret;
-}
-
-void *__kmalloc_node(size_t size, gfp_t flags, int node)
-{
-	return __do_kmalloc_node(size, flags, node, _RET_IP_);
-}
-EXPORT_SYMBOL(__kmalloc_node);
-
-void *__kmalloc(size_t size, gfp_t flags)
-{
-	return __do_kmalloc_node(size, flags, NUMA_NO_NODE, _RET_IP_);
-}
-EXPORT_SYMBOL(__kmalloc);
-
-void *__kmalloc_node_track_caller(size_t size, gfp_t flags,
-				  int node, unsigned long caller)
-{
-	return __do_kmalloc_node(size, flags, node, caller);
-}
-EXPORT_SYMBOL(__kmalloc_node_track_caller);
-
-/**
- * kfree - free previously allocated memory
- * @object: pointer returned by kmalloc() or kmem_cache_alloc()
- *
- * If @object is NULL, no operation is performed.
- */
-void kfree(const void *object)
-{
-	struct folio *folio;
-	struct slab *slab;
-	struct kmem_cache *s;
-
-	trace_kfree(_RET_IP_, object);
-
-	if (unlikely(ZERO_OR_NULL_PTR(object)))
-		return;
-
-	folio = virt_to_folio(object);
-	if (unlikely(!folio_test_slab(folio))) {
-		free_large_kmalloc(folio, (void *)object);
-		return;
-	}
-
-	slab = folio_slab(folio);
-	s = slab->slab_cache;
-	__kmem_cache_free(s, (void *)object, _RET_IP_);
-}
-EXPORT_SYMBOL(kfree);
-
-=======
->>>>>>> 61d7e367
 /**
  * __ksize -- Report full size of underlying allocation
  * @object: pointer to the object
@@ -1076,60 +984,6 @@
 	return flags;
 }
 
-<<<<<<< HEAD
-/*
- * To avoid unnecessary overhead, we pass through large allocation requests
- * directly to the page allocator. We use __GFP_COMP, because we will need to
- * know the allocation order to free the pages properly in kfree.
- */
-
-static void *__kmalloc_large_node(size_t size, gfp_t flags, int node)
-{
-	struct folio *folio;
-	void *ptr = NULL;
-	unsigned int order = get_order(size);
-
-	if (unlikely(flags & GFP_SLAB_BUG_MASK))
-		flags = kmalloc_fix_flags(flags);
-
-	flags |= __GFP_COMP;
-	folio = (struct folio *)alloc_pages_node(node, flags, order);
-	if (folio) {
-		ptr = folio_address(folio);
-		lruvec_stat_mod_folio(folio, NR_SLAB_UNRECLAIMABLE_B,
-				      PAGE_SIZE << order);
-	}
-
-	ptr = kasan_kmalloc_large(ptr, size, flags);
-	/* As ptr might get tagged, call kmemleak hook after KASAN. */
-	kmemleak_alloc(ptr, size, 1, flags);
-	kmsan_kmalloc_large(ptr, size, flags);
-
-	return ptr;
-}
-
-void *kmalloc_large(size_t size, gfp_t flags)
-{
-	void *ret = __kmalloc_large_node(size, flags, NUMA_NO_NODE);
-
-	trace_kmalloc(_RET_IP_, ret, size, PAGE_SIZE << get_order(size),
-		      flags, NUMA_NO_NODE);
-	return ret;
-}
-EXPORT_SYMBOL(kmalloc_large);
-
-void *kmalloc_large_node(size_t size, gfp_t flags, int node)
-{
-	void *ret = __kmalloc_large_node(size, flags, node);
-
-	trace_kmalloc(_RET_IP_, ret, size, PAGE_SIZE << get_order(size),
-		      flags, node);
-	return ret;
-}
-EXPORT_SYMBOL(kmalloc_large_node);
-
-=======
->>>>>>> 61d7e367
 #ifdef CONFIG_SLAB_FREELIST_RANDOM
 /* Randomize a generic freelist */
 static void freelist_randomize(unsigned int *list,
