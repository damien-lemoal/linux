--- conflicted
+++ resolved
@@ -1813,11 +1813,7 @@
 					   bool enable);
 void intel_dp_encoder_reset(struct drm_encoder *encoder);
 void intel_dp_encoder_suspend(struct intel_encoder *intel_encoder);
-<<<<<<< HEAD
 void intel_dp_encoder_flush_work(struct drm_encoder *encoder);
-=======
-void intel_dp_encoder_destroy(struct drm_encoder *encoder);
->>>>>>> f164a94c
 int intel_dp_compute_config(struct intel_encoder *encoder,
 			    struct intel_crtc_state *pipe_config,
 			    struct drm_connector_state *conn_state);
