--- conflicted
+++ resolved
@@ -183,24 +183,16 @@
 
       - items:
           - enum:
-<<<<<<< HEAD
-              - microsoft,superman-lte
-              - microsoft,tesla
-=======
               - htc,memul
               - microsoft,superman-lte
               - microsoft,tesla
               - motorola,peregrine
->>>>>>> 2d7123c7
           - const: qcom,msm8926
           - const: qcom,msm8226
 
       - items:
           - enum:
-<<<<<<< HEAD
-=======
               - huawei,kiwi
->>>>>>> 2d7123c7
               - longcheer,l9100
               - samsung,a7
               - sony,kanuti-tulip
