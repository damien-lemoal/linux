--- conflicted
+++ resolved
@@ -26,8 +26,6 @@
 	};
 };
 
-<<<<<<< HEAD
-=======
 &can0 {
 	pinctrl-0 = <&pins_can0>;
 	pinctrl-names = "default";
@@ -44,7 +42,6 @@
 	/* status = "okay"; */
 };
 
->>>>>>> 7365df19
 &eth_miic {
 	status = "okay";
 	renesas,miic-switch-portin = <MIIC_GMAC2_PORT>;
@@ -71,8 +68,6 @@
 };
 
 &pinctrl{
-<<<<<<< HEAD
-=======
 	pins_can0: pins_can0 {
 		pinmux = <RZN1_PINMUX(162, RZN1_FUNC_CAN)>,	/* CAN0_TXD */
 			 <RZN1_PINMUX(163, RZN1_FUNC_CAN)>;	/* CAN0_RXD */
@@ -85,7 +80,6 @@
 		drive-strength = <6>;
 	};
 
->>>>>>> 7365df19
 	pins_eth3: pins_eth3 {
 		pinmux = <RZN1_PINMUX(36, RZN1_FUNC_CLK_ETH_MII_RGMII_RMII)>,
 			 <RZN1_PINMUX(37, RZN1_FUNC_CLK_ETH_MII_RGMII_RMII)>,
