--- conflicted
+++ resolved
@@ -255,16 +255,6 @@
 bool __kasan_slab_free(struct kmem_cache *cache, void *object,
 				unsigned long ip, bool init)
 {
-<<<<<<< HEAD
-	bool buggy_object;
-
-	if (is_kfence_address(object))
-		return false;
-
-	buggy_object = poison_slab_object(cache, object, ip, init);
-
-	return buggy_object ? true : kasan_quarantine_put(cache, object);
-=======
 	if (is_kfence_address(object))
 		return false;
 
@@ -292,7 +282,6 @@
 
 	/* Let slab put the object onto the freelist. */
 	return false;
->>>>>>> e4a09289
 }
 
 static inline bool check_page_allocation(void *ptr, unsigned long ip)
@@ -433,7 +422,6 @@
 	kasan_poison((void *)redzone_start, redzone_end - redzone_start,
 		     KASAN_PAGE_REDZONE, false);
 }
-<<<<<<< HEAD
 
 void * __must_check __kasan_kmalloc_large(const void *ptr, size_t size,
 						gfp_t flags)
@@ -444,18 +432,6 @@
 	if (unlikely(ptr == NULL))
 		return NULL;
 
-=======
-
-void * __must_check __kasan_kmalloc_large(const void *ptr, size_t size,
-						gfp_t flags)
-{
-	if (gfpflags_allow_blocking(flags))
-		kasan_quarantine_reduce();
-
-	if (unlikely(ptr == NULL))
-		return NULL;
-
->>>>>>> e4a09289
 	/* The object has already been unpoisoned by kasan_unpoison_pages(). */
 	poison_kmalloc_large_redzone(ptr, size, flags);
 
