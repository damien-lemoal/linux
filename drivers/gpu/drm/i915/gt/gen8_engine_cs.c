// SPDX-License-Identifier: MIT
/*
 * Copyright © 2014 Intel Corporation
 */

#include "gen8_engine_cs.h"
#include "intel_engine_regs.h"
#include "intel_gpu_commands.h"
#include "intel_gt.h"
#include "intel_lrc.h"
#include "intel_ring.h"

int gen8_emit_flush_rcs(struct i915_request *rq, u32 mode)
{
	bool vf_flush_wa = false, dc_flush_wa = false;
	u32 *cs, flags = 0;
	int len;

	flags |= PIPE_CONTROL_CS_STALL;

	if (mode & EMIT_FLUSH) {
		flags |= PIPE_CONTROL_RENDER_TARGET_CACHE_FLUSH;
		flags |= PIPE_CONTROL_DEPTH_CACHE_FLUSH;
		flags |= PIPE_CONTROL_DC_FLUSH_ENABLE;
		flags |= PIPE_CONTROL_FLUSH_ENABLE;
	}

	if (mode & EMIT_INVALIDATE) {
		flags |= PIPE_CONTROL_TLB_INVALIDATE;
		flags |= PIPE_CONTROL_INSTRUCTION_CACHE_INVALIDATE;
		flags |= PIPE_CONTROL_TEXTURE_CACHE_INVALIDATE;
		flags |= PIPE_CONTROL_VF_CACHE_INVALIDATE;
		flags |= PIPE_CONTROL_CONST_CACHE_INVALIDATE;
		flags |= PIPE_CONTROL_STATE_CACHE_INVALIDATE;
		flags |= PIPE_CONTROL_QW_WRITE;
		flags |= PIPE_CONTROL_STORE_DATA_INDEX;

		/*
		 * On GEN9: before VF_CACHE_INVALIDATE we need to emit a NULL
		 * pipe control.
		 */
		if (GRAPHICS_VER(rq->i915) == 9)
			vf_flush_wa = true;

		/* WaForGAMHang:kbl */
		if (IS_KABYLAKE(rq->i915) && IS_GRAPHICS_STEP(rq->i915, 0, STEP_C0))
			dc_flush_wa = true;
	}

	len = 6;

	if (vf_flush_wa)
		len += 6;

	if (dc_flush_wa)
		len += 12;

	cs = intel_ring_begin(rq, len);
	if (IS_ERR(cs))
		return PTR_ERR(cs);

	if (vf_flush_wa)
		cs = gen8_emit_pipe_control(cs, 0, 0);

	if (dc_flush_wa)
		cs = gen8_emit_pipe_control(cs, PIPE_CONTROL_DC_FLUSH_ENABLE,
					    0);

	cs = gen8_emit_pipe_control(cs, flags, LRC_PPHWSP_SCRATCH_ADDR);

	if (dc_flush_wa)
		cs = gen8_emit_pipe_control(cs, PIPE_CONTROL_CS_STALL, 0);

	intel_ring_advance(rq, cs);

	return 0;
}

int gen8_emit_flush_xcs(struct i915_request *rq, u32 mode)
{
	u32 cmd, *cs;

	cs = intel_ring_begin(rq, 4);
	if (IS_ERR(cs))
		return PTR_ERR(cs);

	cmd = MI_FLUSH_DW + 1;

	/*
	 * We always require a command barrier so that subsequent
	 * commands, such as breadcrumb interrupts, are strictly ordered
	 * wrt the contents of the write cache being flushed to memory
	 * (and thus being coherent from the CPU).
	 */
	cmd |= MI_FLUSH_DW_STORE_INDEX | MI_FLUSH_DW_OP_STOREDW;

	if (mode & EMIT_INVALIDATE) {
		cmd |= MI_INVALIDATE_TLB;
		if (rq->engine->class == VIDEO_DECODE_CLASS)
			cmd |= MI_INVALIDATE_BSD;
	}

	*cs++ = cmd;
	*cs++ = LRC_PPHWSP_SCRATCH_ADDR;
	*cs++ = 0; /* upper addr */
	*cs++ = 0; /* value */
	intel_ring_advance(rq, cs);

	return 0;
}

int gen11_emit_flush_rcs(struct i915_request *rq, u32 mode)
{
	if (mode & EMIT_FLUSH) {
		u32 *cs;
		u32 flags = 0;

		flags |= PIPE_CONTROL_CS_STALL;

		flags |= PIPE_CONTROL_TILE_CACHE_FLUSH;
		flags |= PIPE_CONTROL_RENDER_TARGET_CACHE_FLUSH;
		flags |= PIPE_CONTROL_DEPTH_CACHE_FLUSH;
		flags |= PIPE_CONTROL_DC_FLUSH_ENABLE;
		flags |= PIPE_CONTROL_FLUSH_ENABLE;
		flags |= PIPE_CONTROL_QW_WRITE;
		flags |= PIPE_CONTROL_STORE_DATA_INDEX;

		cs = intel_ring_begin(rq, 6);
		if (IS_ERR(cs))
			return PTR_ERR(cs);

		cs = gen8_emit_pipe_control(cs, flags, LRC_PPHWSP_SCRATCH_ADDR);
		intel_ring_advance(rq, cs);
	}

	if (mode & EMIT_INVALIDATE) {
		u32 *cs;
		u32 flags = 0;

		flags |= PIPE_CONTROL_CS_STALL;

		flags |= PIPE_CONTROL_COMMAND_CACHE_INVALIDATE;
		flags |= PIPE_CONTROL_TLB_INVALIDATE;
		flags |= PIPE_CONTROL_INSTRUCTION_CACHE_INVALIDATE;
		flags |= PIPE_CONTROL_TEXTURE_CACHE_INVALIDATE;
		flags |= PIPE_CONTROL_VF_CACHE_INVALIDATE;
		flags |= PIPE_CONTROL_CONST_CACHE_INVALIDATE;
		flags |= PIPE_CONTROL_STATE_CACHE_INVALIDATE;
		flags |= PIPE_CONTROL_QW_WRITE;
		flags |= PIPE_CONTROL_STORE_DATA_INDEX;

		cs = intel_ring_begin(rq, 6);
		if (IS_ERR(cs))
			return PTR_ERR(cs);

		cs = gen8_emit_pipe_control(cs, flags, LRC_PPHWSP_SCRATCH_ADDR);
		intel_ring_advance(rq, cs);
	}

	return 0;
}

static u32 preparser_disable(bool state)
{
	return MI_ARB_CHECK | 1 << 8 | state;
}

static i915_reg_t gen12_get_aux_inv_reg(struct intel_engine_cs *engine)
{
	switch (engine->id) {
	case RCS0:
		return GEN12_CCS_AUX_INV;
	case BCS0:
		return GEN12_BCS0_AUX_INV;
	case VCS0:
		return GEN12_VD0_AUX_INV;
	case VCS2:
		return GEN12_VD2_AUX_INV;
	case VECS0:
		return GEN12_VE0_AUX_INV;
	case CCS0:
		return GEN12_CCS0_AUX_INV;
	default:
		return INVALID_MMIO_REG;
	}
}

static bool gen12_needs_ccs_aux_inv(struct intel_engine_cs *engine)
{
	i915_reg_t reg = gen12_get_aux_inv_reg(engine);

	if (IS_PONTEVECCHIO(engine->i915))
		return false;

	/*
	 * So far platforms supported by i915 having flat ccs do not require
	 * AUX invalidation. Check also whether the engine requires it.
	 */
	return i915_mmio_reg_valid(reg) && !HAS_FLAT_CCS(engine->i915);
}

u32 *gen12_emit_aux_table_inv(struct intel_engine_cs *engine, u32 *cs)
{
	i915_reg_t inv_reg = gen12_get_aux_inv_reg(engine);
	u32 gsi_offset = engine->gt->uncore->gsi_offset;

	if (!gen12_needs_ccs_aux_inv(engine))
		return cs;

	*cs++ = MI_LOAD_REGISTER_IMM(1) | MI_LRI_MMIO_REMAP_EN;
	*cs++ = i915_mmio_reg_offset(inv_reg) + gsi_offset;
	*cs++ = AUX_INV;

	*cs++ = MI_SEMAPHORE_WAIT_TOKEN |
		MI_SEMAPHORE_REGISTER_POLL |
		MI_SEMAPHORE_POLL |
		MI_SEMAPHORE_SAD_EQ_SDD;
	*cs++ = 0;
	*cs++ = i915_mmio_reg_offset(inv_reg) + gsi_offset;
	*cs++ = 0;
	*cs++ = 0;

	return cs;
}

static int mtl_dummy_pipe_control(struct i915_request *rq)
{
	/* Wa_14016712196 */
	if (IS_GFX_GT_IP_RANGE(rq->engine->gt, IP_VER(12, 70), IP_VER(12, 71)) ||
	    IS_DG2(rq->i915)) {
		u32 *cs;

		/* dummy PIPE_CONTROL + depth flush */
		cs = intel_ring_begin(rq, 6);
		if (IS_ERR(cs))
			return PTR_ERR(cs);
		cs = gen12_emit_pipe_control(cs,
					     0,
					     PIPE_CONTROL_DEPTH_CACHE_FLUSH,
					     LRC_PPHWSP_SCRATCH_ADDR);
		intel_ring_advance(rq, cs);
	}

	return 0;
}

int gen12_emit_flush_rcs(struct i915_request *rq, u32 mode)
{
	struct intel_engine_cs *engine = rq->engine;

	/*
	 * On Aux CCS platforms the invalidation of the Aux
	 * table requires quiescing memory traffic beforehand
	 */
	if (mode & EMIT_FLUSH || gen12_needs_ccs_aux_inv(engine)) {
		u32 bit_group_0 = 0;
		u32 bit_group_1 = 0;
		int err;
		u32 *cs;

		err = mtl_dummy_pipe_control(rq);
		if (err)
			return err;

		bit_group_0 |= PIPE_CONTROL0_HDC_PIPELINE_FLUSH;

		/*
		 * When required, in MTL and beyond platforms we
		 * need to set the CCS_FLUSH bit in the pipe control
		 */
		if (GRAPHICS_VER_FULL(rq->i915) >= IP_VER(12, 70))
			bit_group_0 |= PIPE_CONTROL_CCS_FLUSH;

		/*
		 * L3 fabric flush is needed for AUX CCS invalidation
		 * which happens as part of pipe-control so we can
		 * ignore PIPE_CONTROL_FLUSH_L3. Also PIPE_CONTROL_FLUSH_L3
		 * deals with Protected Memory which is not needed for
		 * AUX CCS invalidation and lead to unwanted side effects.
		 */
<<<<<<< HEAD
		if (mode & EMIT_FLUSH)
=======
		if ((mode & EMIT_FLUSH) &&
		    GRAPHICS_VER_FULL(rq->i915) < IP_VER(12, 70))
>>>>>>> 740329d7
			bit_group_1 |= PIPE_CONTROL_FLUSH_L3;

		bit_group_1 |= PIPE_CONTROL_TILE_CACHE_FLUSH;
		bit_group_1 |= PIPE_CONTROL_RENDER_TARGET_CACHE_FLUSH;
		bit_group_1 |= PIPE_CONTROL_DEPTH_CACHE_FLUSH;
		/* Wa_1409600907:tgl,adl-p */
		bit_group_1 |= PIPE_CONTROL_DEPTH_STALL;
		bit_group_1 |= PIPE_CONTROL_DC_FLUSH_ENABLE;
		bit_group_1 |= PIPE_CONTROL_FLUSH_ENABLE;

		bit_group_1 |= PIPE_CONTROL_STORE_DATA_INDEX;
		bit_group_1 |= PIPE_CONTROL_QW_WRITE;

		bit_group_1 |= PIPE_CONTROL_CS_STALL;

		if (!HAS_3D_PIPELINE(engine->i915))
			bit_group_1 &= ~PIPE_CONTROL_3D_ARCH_FLAGS;
		else if (engine->class == COMPUTE_CLASS)
			bit_group_1 &= ~PIPE_CONTROL_3D_ENGINE_FLAGS;

		cs = intel_ring_begin(rq, 6);
		if (IS_ERR(cs))
			return PTR_ERR(cs);

		cs = gen12_emit_pipe_control(cs, bit_group_0, bit_group_1,
					     LRC_PPHWSP_SCRATCH_ADDR);
		intel_ring_advance(rq, cs);
	}

	if (mode & EMIT_INVALIDATE) {
		u32 flags = 0;
		u32 *cs, count;
		int err;

		err = mtl_dummy_pipe_control(rq);
		if (err)
			return err;

		flags |= PIPE_CONTROL_COMMAND_CACHE_INVALIDATE;
		flags |= PIPE_CONTROL_TLB_INVALIDATE;
		flags |= PIPE_CONTROL_INSTRUCTION_CACHE_INVALIDATE;
		flags |= PIPE_CONTROL_TEXTURE_CACHE_INVALIDATE;
		flags |= PIPE_CONTROL_VF_CACHE_INVALIDATE;
		flags |= PIPE_CONTROL_CONST_CACHE_INVALIDATE;
		flags |= PIPE_CONTROL_STATE_CACHE_INVALIDATE;

		flags |= PIPE_CONTROL_STORE_DATA_INDEX;
		flags |= PIPE_CONTROL_QW_WRITE;

		flags |= PIPE_CONTROL_CS_STALL;

		if (!HAS_3D_PIPELINE(engine->i915))
			flags &= ~PIPE_CONTROL_3D_ARCH_FLAGS;
		else if (engine->class == COMPUTE_CLASS)
			flags &= ~PIPE_CONTROL_3D_ENGINE_FLAGS;

		count = 8;
		if (gen12_needs_ccs_aux_inv(rq->engine))
			count += 8;

		cs = intel_ring_begin(rq, count);
		if (IS_ERR(cs))
			return PTR_ERR(cs);

		/*
		 * Prevent the pre-parser from skipping past the TLB
		 * invalidate and loading a stale page for the batch
		 * buffer / request payload.
		 */
		*cs++ = preparser_disable(true);

		cs = gen8_emit_pipe_control(cs, flags, LRC_PPHWSP_SCRATCH_ADDR);

		cs = gen12_emit_aux_table_inv(engine, cs);

		*cs++ = preparser_disable(false);
		intel_ring_advance(rq, cs);
	}

	return 0;
}

int gen12_emit_flush_xcs(struct i915_request *rq, u32 mode)
{
	u32 cmd = 4;
	u32 *cs;

	if (mode & EMIT_INVALIDATE) {
		cmd += 2;

		if (gen12_needs_ccs_aux_inv(rq->engine))
			cmd += 8;
	}

	cs = intel_ring_begin(rq, cmd);
	if (IS_ERR(cs))
		return PTR_ERR(cs);

	if (mode & EMIT_INVALIDATE)
		*cs++ = preparser_disable(true);

	cmd = MI_FLUSH_DW + 1;

	/*
	 * We always require a command barrier so that subsequent
	 * commands, such as breadcrumb interrupts, are strictly ordered
	 * wrt the contents of the write cache being flushed to memory
	 * (and thus being coherent from the CPU).
	 */
	cmd |= MI_FLUSH_DW_STORE_INDEX | MI_FLUSH_DW_OP_STOREDW;

	if (mode & EMIT_INVALIDATE) {
		cmd |= MI_INVALIDATE_TLB;
		if (rq->engine->class == VIDEO_DECODE_CLASS)
			cmd |= MI_INVALIDATE_BSD;

		if (gen12_needs_ccs_aux_inv(rq->engine) &&
		    rq->engine->class == COPY_ENGINE_CLASS)
			cmd |= MI_FLUSH_DW_CCS;
	}

	*cs++ = cmd;
	*cs++ = LRC_PPHWSP_SCRATCH_ADDR;
	*cs++ = 0; /* upper addr */
	*cs++ = 0; /* value */

	cs = gen12_emit_aux_table_inv(rq->engine, cs);

	if (mode & EMIT_INVALIDATE)
		*cs++ = preparser_disable(false);

	intel_ring_advance(rq, cs);

	return 0;
}

static u32 preempt_address(struct intel_engine_cs *engine)
{
	return (i915_ggtt_offset(engine->status_page.vma) +
		I915_GEM_HWS_PREEMPT_ADDR);
}

static u32 hwsp_offset(const struct i915_request *rq)
{
	const struct intel_timeline *tl;

	/* Before the request is executed, the timeline is fixed */
	tl = rcu_dereference_protected(rq->timeline,
				       !i915_request_signaled(rq));

	/* See the comment in i915_request_active_seqno(). */
	return page_mask_bits(tl->hwsp_offset) + offset_in_page(rq->hwsp_seqno);
}

int gen8_emit_init_breadcrumb(struct i915_request *rq)
{
	u32 *cs;

	GEM_BUG_ON(i915_request_has_initial_breadcrumb(rq));
	if (!i915_request_timeline(rq)->has_initial_breadcrumb)
		return 0;

	cs = intel_ring_begin(rq, 6);
	if (IS_ERR(cs))
		return PTR_ERR(cs);

	*cs++ = MI_STORE_DWORD_IMM_GEN4 | MI_USE_GGTT;
	*cs++ = hwsp_offset(rq);
	*cs++ = 0;
	*cs++ = rq->fence.seqno - 1;

	/*
	 * Check if we have been preempted before we even get started.
	 *
	 * After this point i915_request_started() reports true, even if
	 * we get preempted and so are no longer running.
	 *
	 * i915_request_started() is used during preemption processing
	 * to decide if the request is currently inside the user payload
	 * or spinning on a kernel semaphore (or earlier). For no-preemption
	 * requests, we do allow preemption on the semaphore before the user
	 * payload, but do not allow preemption once the request is started.
	 *
	 * i915_request_started() is similarly used during GPU hangs to
	 * determine if the user's payload was guilty, and if so, the
	 * request is banned. Before the request is started, it is assumed
	 * to be unharmed and an innocent victim of another's hang.
	 */
	*cs++ = MI_NOOP;
	*cs++ = MI_ARB_CHECK;

	intel_ring_advance(rq, cs);

	/* Record the updated position of the request's payload */
	rq->infix = intel_ring_offset(rq, cs);

	__set_bit(I915_FENCE_FLAG_INITIAL_BREADCRUMB, &rq->fence.flags);

	return 0;
}

static int __xehp_emit_bb_start(struct i915_request *rq,
				u64 offset, u32 len,
				const unsigned int flags,
				u32 arb)
{
	struct intel_context *ce = rq->context;
	u32 wa_offset = lrc_indirect_bb(ce);
	u32 *cs;

	GEM_BUG_ON(!ce->wa_bb_page);

	cs = intel_ring_begin(rq, 12);
	if (IS_ERR(cs))
		return PTR_ERR(cs);

	*cs++ = MI_ARB_ON_OFF | arb;

	*cs++ = MI_LOAD_REGISTER_MEM_GEN8 |
		MI_SRM_LRM_GLOBAL_GTT |
		MI_LRI_LRM_CS_MMIO;
	*cs++ = i915_mmio_reg_offset(RING_PREDICATE_RESULT(0));
	*cs++ = wa_offset + DG2_PREDICATE_RESULT_WA;
	*cs++ = 0;

	*cs++ = MI_BATCH_BUFFER_START_GEN8 |
		(flags & I915_DISPATCH_SECURE ? 0 : BIT(8));
	*cs++ = lower_32_bits(offset);
	*cs++ = upper_32_bits(offset);

	/* Fixup stray MI_SET_PREDICATE as it prevents us executing the ring */
	*cs++ = MI_BATCH_BUFFER_START_GEN8;
	*cs++ = wa_offset + DG2_PREDICATE_RESULT_BB;
	*cs++ = 0;

	*cs++ = MI_ARB_ON_OFF | MI_ARB_DISABLE;

	intel_ring_advance(rq, cs);

	return 0;
}

int xehp_emit_bb_start_noarb(struct i915_request *rq,
			     u64 offset, u32 len,
			     const unsigned int flags)
{
	return __xehp_emit_bb_start(rq, offset, len, flags, MI_ARB_DISABLE);
}

int xehp_emit_bb_start(struct i915_request *rq,
		       u64 offset, u32 len,
		       const unsigned int flags)
{
	return __xehp_emit_bb_start(rq, offset, len, flags, MI_ARB_ENABLE);
}

int gen8_emit_bb_start_noarb(struct i915_request *rq,
			     u64 offset, u32 len,
			     const unsigned int flags)
{
	u32 *cs;

	cs = intel_ring_begin(rq, 4);
	if (IS_ERR(cs))
		return PTR_ERR(cs);

	/*
	 * WaDisableCtxRestoreArbitration:bdw,chv
	 *
	 * We don't need to perform MI_ARB_ENABLE as often as we do (in
	 * particular all the gen that do not need the w/a at all!), if we
	 * took care to make sure that on every switch into this context
	 * (both ordinary and for preemption) that arbitrartion was enabled
	 * we would be fine.  However, for gen8 there is another w/a that
	 * requires us to not preempt inside GPGPU execution, so we keep
	 * arbitration disabled for gen8 batches. Arbitration will be
	 * re-enabled before we close the request
	 * (engine->emit_fini_breadcrumb).
	 */
	*cs++ = MI_ARB_ON_OFF | MI_ARB_DISABLE;

	/* FIXME(BDW+): Address space and security selectors. */
	*cs++ = MI_BATCH_BUFFER_START_GEN8 |
		(flags & I915_DISPATCH_SECURE ? 0 : BIT(8));
	*cs++ = lower_32_bits(offset);
	*cs++ = upper_32_bits(offset);

	intel_ring_advance(rq, cs);

	return 0;
}

int gen8_emit_bb_start(struct i915_request *rq,
		       u64 offset, u32 len,
		       const unsigned int flags)
{
	u32 *cs;

	if (unlikely(i915_request_has_nopreempt(rq)))
		return gen8_emit_bb_start_noarb(rq, offset, len, flags);

	cs = intel_ring_begin(rq, 6);
	if (IS_ERR(cs))
		return PTR_ERR(cs);

	*cs++ = MI_ARB_ON_OFF | MI_ARB_ENABLE;

	*cs++ = MI_BATCH_BUFFER_START_GEN8 |
		(flags & I915_DISPATCH_SECURE ? 0 : BIT(8));
	*cs++ = lower_32_bits(offset);
	*cs++ = upper_32_bits(offset);

	*cs++ = MI_ARB_ON_OFF | MI_ARB_DISABLE;
	*cs++ = MI_NOOP;

	intel_ring_advance(rq, cs);

	return 0;
}

static void assert_request_valid(struct i915_request *rq)
{
	struct intel_ring *ring __maybe_unused = rq->ring;

	/* Can we unwind this request without appearing to go forwards? */
	GEM_BUG_ON(intel_ring_direction(ring, rq->wa_tail, rq->head) <= 0);
}

/*
 * Reserve space for 2 NOOPs at the end of each request to be
 * used as a workaround for not being allowed to do lite
 * restore with HEAD==TAIL (WaIdleLiteRestore).
 */
static u32 *gen8_emit_wa_tail(struct i915_request *rq, u32 *cs)
{
	/* Ensure there's always at least one preemption point per-request. */
	*cs++ = MI_ARB_CHECK;
	*cs++ = MI_NOOP;
	rq->wa_tail = intel_ring_offset(rq, cs);

	/* Check that entire request is less than half the ring */
	assert_request_valid(rq);

	return cs;
}

static u32 *emit_preempt_busywait(struct i915_request *rq, u32 *cs)
{
	*cs++ = MI_ARB_CHECK; /* trigger IDLE->ACTIVE first */
	*cs++ = MI_SEMAPHORE_WAIT |
		MI_SEMAPHORE_GLOBAL_GTT |
		MI_SEMAPHORE_POLL |
		MI_SEMAPHORE_SAD_EQ_SDD;
	*cs++ = 0;
	*cs++ = preempt_address(rq->engine);
	*cs++ = 0;
	*cs++ = MI_NOOP;

	return cs;
}

static __always_inline u32*
gen8_emit_fini_breadcrumb_tail(struct i915_request *rq, u32 *cs)
{
	*cs++ = MI_USER_INTERRUPT;

	*cs++ = MI_ARB_ON_OFF | MI_ARB_ENABLE;
	if (intel_engine_has_semaphores(rq->engine) &&
	    !intel_uc_uses_guc_submission(&rq->engine->gt->uc))
		cs = emit_preempt_busywait(rq, cs);

	rq->tail = intel_ring_offset(rq, cs);
	assert_ring_tail_valid(rq->ring, rq->tail);

	return gen8_emit_wa_tail(rq, cs);
}

static u32 *emit_xcs_breadcrumb(struct i915_request *rq, u32 *cs)
{
	return gen8_emit_ggtt_write(cs, rq->fence.seqno, hwsp_offset(rq), 0);
}

u32 *gen8_emit_fini_breadcrumb_xcs(struct i915_request *rq, u32 *cs)
{
	return gen8_emit_fini_breadcrumb_tail(rq, emit_xcs_breadcrumb(rq, cs));
}

u32 *gen8_emit_fini_breadcrumb_rcs(struct i915_request *rq, u32 *cs)
{
	cs = gen8_emit_pipe_control(cs,
				    PIPE_CONTROL_CS_STALL |
				    PIPE_CONTROL_TLB_INVALIDATE |
				    PIPE_CONTROL_RENDER_TARGET_CACHE_FLUSH |
				    PIPE_CONTROL_DEPTH_CACHE_FLUSH |
				    PIPE_CONTROL_DC_FLUSH_ENABLE,
				    0);

	/* XXX flush+write+CS_STALL all in one upsets gem_concurrent_blt:kbl */
	cs = gen8_emit_ggtt_write_rcs(cs,
				      rq->fence.seqno,
				      hwsp_offset(rq),
				      PIPE_CONTROL_FLUSH_ENABLE |
				      PIPE_CONTROL_CS_STALL);

	return gen8_emit_fini_breadcrumb_tail(rq, cs);
}

u32 *gen11_emit_fini_breadcrumb_rcs(struct i915_request *rq, u32 *cs)
{
	cs = gen8_emit_pipe_control(cs,
				    PIPE_CONTROL_CS_STALL |
				    PIPE_CONTROL_TLB_INVALIDATE |
				    PIPE_CONTROL_TILE_CACHE_FLUSH |
				    PIPE_CONTROL_RENDER_TARGET_CACHE_FLUSH |
				    PIPE_CONTROL_DEPTH_CACHE_FLUSH |
				    PIPE_CONTROL_DC_FLUSH_ENABLE,
				    0);

	/*XXX: Look at gen8_emit_fini_breadcrumb_rcs */
	cs = gen8_emit_ggtt_write_rcs(cs,
				      rq->fence.seqno,
				      hwsp_offset(rq),
				      PIPE_CONTROL_FLUSH_ENABLE |
				      PIPE_CONTROL_CS_STALL);

	return gen8_emit_fini_breadcrumb_tail(rq, cs);
}

/*
 * Note that the CS instruction pre-parser will not stall on the breadcrumb
 * flush and will continue pre-fetching the instructions after it before the
 * memory sync is completed. On pre-gen12 HW, the pre-parser will stop at
 * BB_START/END instructions, so, even though we might pre-fetch the pre-amble
 * of the next request before the memory has been flushed, we're guaranteed that
 * we won't access the batch itself too early.
 * However, on gen12+ the parser can pre-fetch across the BB_START/END commands,
 * so, if the current request is modifying an instruction in the next request on
 * the same intel_context, we might pre-fetch and then execute the pre-update
 * instruction. To avoid this, the users of self-modifying code should either
 * disable the parser around the code emitting the memory writes, via a new flag
 * added to MI_ARB_CHECK, or emit the writes from a different intel_context. For
 * the in-kernel use-cases we've opted to use a separate context, see
 * reloc_gpu() as an example.
 * All the above applies only to the instructions themselves. Non-inline data
 * used by the instructions is not pre-fetched.
 */

static u32 *gen12_emit_preempt_busywait(struct i915_request *rq, u32 *cs)
{
	*cs++ = MI_ARB_CHECK; /* trigger IDLE->ACTIVE first */
	*cs++ = MI_SEMAPHORE_WAIT_TOKEN |
		MI_SEMAPHORE_GLOBAL_GTT |
		MI_SEMAPHORE_POLL |
		MI_SEMAPHORE_SAD_EQ_SDD;
	*cs++ = 0;
	*cs++ = preempt_address(rq->engine);
	*cs++ = 0;
	*cs++ = 0;

	return cs;
}

/* Wa_14014475959:dg2 */
#define CCS_SEMAPHORE_PPHWSP_OFFSET	0x540
static u32 ccs_semaphore_offset(struct i915_request *rq)
{
	return i915_ggtt_offset(rq->context->state) +
		(LRC_PPHWSP_PN * PAGE_SIZE) + CCS_SEMAPHORE_PPHWSP_OFFSET;
}

/* Wa_14014475959:dg2 */
static u32 *ccs_emit_wa_busywait(struct i915_request *rq, u32 *cs)
{
	int i;

	*cs++ = MI_ATOMIC_INLINE | MI_ATOMIC_GLOBAL_GTT | MI_ATOMIC_CS_STALL |
		MI_ATOMIC_MOVE;
	*cs++ = ccs_semaphore_offset(rq);
	*cs++ = 0;
	*cs++ = 1;

	/*
	 * When MI_ATOMIC_INLINE_DATA set this command must be 11 DW + (1 NOP)
	 * to align. 4 DWs above + 8 filler DWs here.
	 */
	for (i = 0; i < 8; ++i)
		*cs++ = 0;

	*cs++ = MI_SEMAPHORE_WAIT |
		MI_SEMAPHORE_GLOBAL_GTT |
		MI_SEMAPHORE_POLL |
		MI_SEMAPHORE_SAD_EQ_SDD;
	*cs++ = 0;
	*cs++ = ccs_semaphore_offset(rq);
	*cs++ = 0;

	return cs;
}

static __always_inline u32*
gen12_emit_fini_breadcrumb_tail(struct i915_request *rq, u32 *cs)
{
	*cs++ = MI_USER_INTERRUPT;

	*cs++ = MI_ARB_ON_OFF | MI_ARB_ENABLE;
	if (intel_engine_has_semaphores(rq->engine) &&
	    !intel_uc_uses_guc_submission(&rq->engine->gt->uc))
		cs = gen12_emit_preempt_busywait(rq, cs);

	/* Wa_14014475959:dg2 */
	if (intel_engine_uses_wa_hold_ccs_switchout(rq->engine))
		cs = ccs_emit_wa_busywait(rq, cs);

	rq->tail = intel_ring_offset(rq, cs);
	assert_ring_tail_valid(rq->ring, rq->tail);

	return gen8_emit_wa_tail(rq, cs);
}

u32 *gen12_emit_fini_breadcrumb_xcs(struct i915_request *rq, u32 *cs)
{
	/* XXX Stalling flush before seqno write; post-sync not */
	cs = emit_xcs_breadcrumb(rq, __gen8_emit_flush_dw(cs, 0, 0, 0));
	return gen12_emit_fini_breadcrumb_tail(rq, cs);
}

u32 *gen12_emit_fini_breadcrumb_rcs(struct i915_request *rq, u32 *cs)
{
	struct drm_i915_private *i915 = rq->i915;
	struct intel_gt *gt = rq->engine->gt;
	u32 flags = (PIPE_CONTROL_CS_STALL |
		     PIPE_CONTROL_TLB_INVALIDATE |
		     PIPE_CONTROL_TILE_CACHE_FLUSH |
		     PIPE_CONTROL_RENDER_TARGET_CACHE_FLUSH |
		     PIPE_CONTROL_DEPTH_CACHE_FLUSH |
		     PIPE_CONTROL_DC_FLUSH_ENABLE |
		     PIPE_CONTROL_FLUSH_ENABLE);

	if (GRAPHICS_VER_FULL(rq->i915) < IP_VER(12, 70))
		flags |= PIPE_CONTROL_FLUSH_L3;

	/* Wa_14016712196 */
	if (IS_GFX_GT_IP_RANGE(gt, IP_VER(12, 70), IP_VER(12, 71)) || IS_DG2(i915))
		/* dummy PIPE_CONTROL + depth flush */
		cs = gen12_emit_pipe_control(cs, 0,
					     PIPE_CONTROL_DEPTH_CACHE_FLUSH, 0);

	if (GRAPHICS_VER(i915) == 12 && GRAPHICS_VER_FULL(i915) < IP_VER(12, 50))
		/* Wa_1409600907 */
		flags |= PIPE_CONTROL_DEPTH_STALL;

	if (!HAS_3D_PIPELINE(rq->i915))
		flags &= ~PIPE_CONTROL_3D_ARCH_FLAGS;
	else if (rq->engine->class == COMPUTE_CLASS)
		flags &= ~PIPE_CONTROL_3D_ENGINE_FLAGS;

	cs = gen12_emit_pipe_control(cs, PIPE_CONTROL0_HDC_PIPELINE_FLUSH, flags, 0);

	/*XXX: Look at gen8_emit_fini_breadcrumb_rcs */
	cs = gen12_emit_ggtt_write_rcs(cs,
				       rq->fence.seqno,
				       hwsp_offset(rq),
				       0,
				       PIPE_CONTROL_FLUSH_ENABLE |
				       PIPE_CONTROL_CS_STALL);

	return gen12_emit_fini_breadcrumb_tail(rq, cs);
}<|MERGE_RESOLUTION|>--- conflicted
+++ resolved
@@ -278,12 +278,8 @@
 		 * deals with Protected Memory which is not needed for
 		 * AUX CCS invalidation and lead to unwanted side effects.
 		 */
-<<<<<<< HEAD
-		if (mode & EMIT_FLUSH)
-=======
 		if ((mode & EMIT_FLUSH) &&
 		    GRAPHICS_VER_FULL(rq->i915) < IP_VER(12, 70))
->>>>>>> 740329d7
 			bit_group_1 |= PIPE_CONTROL_FLUSH_L3;
 
 		bit_group_1 |= PIPE_CONTROL_TILE_CACHE_FLUSH;
