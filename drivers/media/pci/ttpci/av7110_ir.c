--- conflicted
+++ resolved
@@ -4,10 +4,7 @@
  *
  * Copyright (C) 1999-2003 Holger Waechtler <holger@convergence.de>
  * Copyright (C) 2003-2007 Oliver Endriss <o.endriss@gmx.de>
-<<<<<<< HEAD
-=======
  * Copyright (C) 2019 Sean Young <sean@mess.org>
->>>>>>> 4ff96fb5
  */
 
 #include <linux/kernel.h>
