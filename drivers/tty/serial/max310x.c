--- conflicted
+++ resolved
@@ -761,27 +761,6 @@
 	if (kfifo_is_empty(&tport->xmit_fifo) || uart_tx_stopped(port))
 		return;
 
-<<<<<<< HEAD
-	/* Get length of data pending in circular buffer */
-	to_send = uart_circ_chars_pending(xmit);
-	until_end = CIRC_CNT_TO_END(xmit->head, xmit->tail, UART_XMIT_SIZE);
-	if (likely(to_send)) {
-		/* Limit to space available in TX FIFO */
-		txlen = max310x_port_read(port, MAX310X_TXFIFOLVL_REG);
-		txlen = port->fifosize - txlen;
-		to_send = (to_send > txlen) ? txlen : to_send;
-
-		if (until_end < to_send) {
-			/*
-			 * It's a circ buffer -- wrap around.
-			 * We could do that in one SPI transaction, but meh.
-			 */
-			max310x_batch_write(port, xmit->buf + xmit->tail, until_end);
-			max310x_batch_write(port, xmit->buf, to_send - until_end);
-		} else {
-			max310x_batch_write(port, xmit->buf + xmit->tail, to_send);
-		}
-=======
 	/*
 	 * It's a circ buffer -- wrap around.
 	 * We could do that in one SPI transaction, but meh.
@@ -795,7 +774,6 @@
 
 		to_send = kfifo_out_linear_ptr(&tport->xmit_fifo, &tail, txlen);
 		max310x_batch_write(port, tail, to_send);
->>>>>>> 0c383648
 		uart_xmit_advance(port, to_send);
 	}
 
