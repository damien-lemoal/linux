// SPDX-License-Identifier: GPL-2.0-or-later
/*
 * Copyright (C) 2016 Namjae Jeon <linkinjeon@kernel.org>
 * Copyright (C) 2019 Samsung Electronics Co., Ltd.
 */

#include <linux/fs.h>
#include <linux/filelock.h>
#include <linux/slab.h>
#include <linux/vmalloc.h>

#include "glob.h"
#include "vfs_cache.h"
#include "oplock.h"
#include "vfs.h"
#include "connection.h"
#include "mgmt/tree_connect.h"
#include "mgmt/user_session.h"
#include "smb_common.h"

#define S_DEL_PENDING			1
#define S_DEL_ON_CLS			2
#define S_DEL_ON_CLS_STREAM		8

static unsigned int inode_hash_mask __read_mostly;
static unsigned int inode_hash_shift __read_mostly;
static struct hlist_head *inode_hashtable __read_mostly;
static DEFINE_RWLOCK(inode_hash_lock);

static struct ksmbd_file_table global_ft;
static atomic_long_t fd_limit;
static struct kmem_cache *filp_cache;

void ksmbd_set_fd_limit(unsigned long limit)
{
	limit = min(limit, get_max_files());
	atomic_long_set(&fd_limit, limit);
}

static bool fd_limit_depleted(void)
{
	long v = atomic_long_dec_return(&fd_limit);

	if (v >= 0)
		return false;
	atomic_long_inc(&fd_limit);
	return true;
}

static void fd_limit_close(void)
{
	atomic_long_inc(&fd_limit);
}

/*
 * INODE hash
 */

static unsigned long inode_hash(struct super_block *sb, unsigned long hashval)
{
	unsigned long tmp;

	tmp = (hashval * (unsigned long)sb) ^ (GOLDEN_RATIO_PRIME + hashval) /
		L1_CACHE_BYTES;
	tmp = tmp ^ ((tmp ^ GOLDEN_RATIO_PRIME) >> inode_hash_shift);
	return tmp & inode_hash_mask;
}

static struct ksmbd_inode *__ksmbd_inode_lookup(struct dentry *de)
{
	struct hlist_head *head = inode_hashtable +
		inode_hash(d_inode(de)->i_sb, (unsigned long)de);
	struct ksmbd_inode *ci = NULL, *ret_ci = NULL;

	hlist_for_each_entry(ci, head, m_hash) {
		if (ci->m_de == de) {
			if (atomic_inc_not_zero(&ci->m_count))
				ret_ci = ci;
			break;
		}
	}
	return ret_ci;
}

static struct ksmbd_inode *ksmbd_inode_lookup(struct ksmbd_file *fp)
{
	return __ksmbd_inode_lookup(fp->filp->f_path.dentry);
}

<<<<<<< HEAD
=======
struct ksmbd_inode *ksmbd_inode_lookup_lock(struct dentry *d)
{
	struct ksmbd_inode *ci;

	read_lock(&inode_hash_lock);
	ci = __ksmbd_inode_lookup(d);
	read_unlock(&inode_hash_lock);

	return ci;
}

>>>>>>> de927f6c
int ksmbd_query_inode_status(struct dentry *dentry)
{
	struct ksmbd_inode *ci;
	int ret = KSMBD_INODE_STATUS_UNKNOWN;

	read_lock(&inode_hash_lock);
	ci = __ksmbd_inode_lookup(dentry);
	if (ci) {
		ret = KSMBD_INODE_STATUS_OK;
		if (ci->m_flags & (S_DEL_PENDING | S_DEL_ON_CLS))
			ret = KSMBD_INODE_STATUS_PENDING_DELETE;
		atomic_dec(&ci->m_count);
	}
	read_unlock(&inode_hash_lock);
	return ret;
}

bool ksmbd_inode_pending_delete(struct ksmbd_file *fp)
{
	return (fp->f_ci->m_flags & (S_DEL_PENDING | S_DEL_ON_CLS));
}

void ksmbd_set_inode_pending_delete(struct ksmbd_file *fp)
{
	fp->f_ci->m_flags |= S_DEL_PENDING;
}

void ksmbd_clear_inode_pending_delete(struct ksmbd_file *fp)
{
	fp->f_ci->m_flags &= ~S_DEL_PENDING;
}

void ksmbd_fd_set_delete_on_close(struct ksmbd_file *fp,
				  int file_info)
{
	if (ksmbd_stream_fd(fp)) {
		fp->f_ci->m_flags |= S_DEL_ON_CLS_STREAM;
		return;
	}

	fp->f_ci->m_flags |= S_DEL_ON_CLS;
}

static void ksmbd_inode_hash(struct ksmbd_inode *ci)
{
	struct hlist_head *b = inode_hashtable +
		inode_hash(d_inode(ci->m_de)->i_sb, (unsigned long)ci->m_de);

	hlist_add_head(&ci->m_hash, b);
}

static void ksmbd_inode_unhash(struct ksmbd_inode *ci)
{
	write_lock(&inode_hash_lock);
	hlist_del_init(&ci->m_hash);
	write_unlock(&inode_hash_lock);
}

static int ksmbd_inode_init(struct ksmbd_inode *ci, struct ksmbd_file *fp)
{
	atomic_set(&ci->m_count, 1);
	atomic_set(&ci->op_count, 0);
	atomic_set(&ci->sop_count, 0);
	ci->m_flags = 0;
	ci->m_fattr = 0;
	INIT_LIST_HEAD(&ci->m_fp_list);
	INIT_LIST_HEAD(&ci->m_op_list);
	rwlock_init(&ci->m_lock);
	ci->m_de = fp->filp->f_path.dentry;
	return 0;
}

static struct ksmbd_inode *ksmbd_inode_get(struct ksmbd_file *fp)
{
	struct ksmbd_inode *ci, *tmpci;
	int rc;

	read_lock(&inode_hash_lock);
	ci = ksmbd_inode_lookup(fp);
	read_unlock(&inode_hash_lock);
	if (ci)
		return ci;

	ci = kmalloc(sizeof(struct ksmbd_inode), GFP_KERNEL);
	if (!ci)
		return NULL;

	rc = ksmbd_inode_init(ci, fp);
	if (rc) {
		pr_err("inode initialized failed\n");
		kfree(ci);
		return NULL;
	}

	write_lock(&inode_hash_lock);
	tmpci = ksmbd_inode_lookup(fp);
	if (!tmpci) {
		ksmbd_inode_hash(ci);
	} else {
		kfree(ci);
		ci = tmpci;
	}
	write_unlock(&inode_hash_lock);
	return ci;
}

static void ksmbd_inode_free(struct ksmbd_inode *ci)
{
	ksmbd_inode_unhash(ci);
	kfree(ci);
}

void ksmbd_inode_put(struct ksmbd_inode *ci)
{
	if (atomic_dec_and_test(&ci->m_count))
		ksmbd_inode_free(ci);
}

int __init ksmbd_inode_hash_init(void)
{
	unsigned int loop;
	unsigned long numentries = 16384;
	unsigned long bucketsize = sizeof(struct hlist_head);
	unsigned long size;

	inode_hash_shift = ilog2(numentries);
	inode_hash_mask = (1 << inode_hash_shift) - 1;

	size = bucketsize << inode_hash_shift;

	/* init master fp hash table */
	inode_hashtable = vmalloc(size);
	if (!inode_hashtable)
		return -ENOMEM;

	for (loop = 0; loop < (1U << inode_hash_shift); loop++)
		INIT_HLIST_HEAD(&inode_hashtable[loop]);
	return 0;
}

void ksmbd_release_inode_hash(void)
{
	vfree(inode_hashtable);
}

static void __ksmbd_inode_close(struct ksmbd_file *fp)
{
	struct ksmbd_inode *ci = fp->f_ci;
	int err;
	struct file *filp;

	filp = fp->filp;
	if (ksmbd_stream_fd(fp) && (ci->m_flags & S_DEL_ON_CLS_STREAM)) {
		ci->m_flags &= ~S_DEL_ON_CLS_STREAM;
		err = ksmbd_vfs_remove_xattr(file_mnt_idmap(filp),
					     &filp->f_path,
					     fp->stream.name);
		if (err)
			pr_err("remove xattr failed : %s\n",
			       fp->stream.name);
	}

	if (atomic_dec_and_test(&ci->m_count)) {
		write_lock(&ci->m_lock);
		if (ci->m_flags & (S_DEL_ON_CLS | S_DEL_PENDING)) {
			ci->m_flags &= ~(S_DEL_ON_CLS | S_DEL_PENDING);
			write_unlock(&ci->m_lock);
			ksmbd_vfs_unlink(filp);
			write_lock(&ci->m_lock);
		}
		write_unlock(&ci->m_lock);

		ksmbd_inode_free(ci);
	}
}

static void __ksmbd_remove_durable_fd(struct ksmbd_file *fp)
{
	if (!has_file_id(fp->persistent_id))
		return;

	write_lock(&global_ft.lock);
	idr_remove(global_ft.idr, fp->persistent_id);
	write_unlock(&global_ft.lock);
}

static void __ksmbd_remove_fd(struct ksmbd_file_table *ft, struct ksmbd_file *fp)
{
	if (!has_file_id(fp->volatile_id))
		return;

	write_lock(&fp->f_ci->m_lock);
	list_del_init(&fp->node);
	write_unlock(&fp->f_ci->m_lock);

	write_lock(&ft->lock);
	idr_remove(ft->idr, fp->volatile_id);
	write_unlock(&ft->lock);
}

static void __ksmbd_close_fd(struct ksmbd_file_table *ft, struct ksmbd_file *fp)
{
	struct file *filp;
	struct ksmbd_lock *smb_lock, *tmp_lock;

	fd_limit_close();
	__ksmbd_remove_durable_fd(fp);
	__ksmbd_remove_fd(ft, fp);

	close_id_del_oplock(fp);
	filp = fp->filp;

	__ksmbd_inode_close(fp);
	if (!IS_ERR_OR_NULL(filp))
		fput(filp);

	/* because the reference count of fp is 0, it is guaranteed that
	 * there are not accesses to fp->lock_list.
	 */
	list_for_each_entry_safe(smb_lock, tmp_lock, &fp->lock_list, flist) {
		spin_lock(&fp->conn->llist_lock);
		list_del(&smb_lock->clist);
		spin_unlock(&fp->conn->llist_lock);

		list_del(&smb_lock->flist);
		locks_free_lock(smb_lock->fl);
		kfree(smb_lock);
	}

	if (ksmbd_stream_fd(fp))
		kfree(fp->stream.name);
	kmem_cache_free(filp_cache, fp);
}

static struct ksmbd_file *ksmbd_fp_get(struct ksmbd_file *fp)
{
	if (fp->f_state != FP_INITED)
		return NULL;

	if (!atomic_inc_not_zero(&fp->refcount))
		return NULL;
	return fp;
}

static struct ksmbd_file *__ksmbd_lookup_fd(struct ksmbd_file_table *ft,
					    u64 id)
{
	struct ksmbd_file *fp;

	if (!has_file_id(id))
		return NULL;

	read_lock(&ft->lock);
	fp = idr_find(ft->idr, id);
	if (fp)
		fp = ksmbd_fp_get(fp);
	read_unlock(&ft->lock);
	return fp;
}

static void __put_fd_final(struct ksmbd_work *work, struct ksmbd_file *fp)
{
	__ksmbd_close_fd(&work->sess->file_table, fp);
	atomic_dec(&work->conn->stats.open_files_count);
}

static void set_close_state_blocked_works(struct ksmbd_file *fp)
{
	struct ksmbd_work *cancel_work;

	spin_lock(&fp->f_lock);
	list_for_each_entry(cancel_work, &fp->blocked_works,
				 fp_entry) {
		cancel_work->state = KSMBD_WORK_CLOSED;
		cancel_work->cancel_fn(cancel_work->cancel_argv);
	}
	spin_unlock(&fp->f_lock);
}

int ksmbd_close_fd(struct ksmbd_work *work, u64 id)
{
	struct ksmbd_file	*fp;
	struct ksmbd_file_table	*ft;

	if (!has_file_id(id))
		return 0;

	ft = &work->sess->file_table;
	write_lock(&ft->lock);
	fp = idr_find(ft->idr, id);
	if (fp) {
		set_close_state_blocked_works(fp);

		if (fp->f_state != FP_INITED)
			fp = NULL;
		else {
			fp->f_state = FP_CLOSED;
			if (!atomic_dec_and_test(&fp->refcount))
				fp = NULL;
		}
	}
	write_unlock(&ft->lock);

	if (!fp)
		return -EINVAL;

	__put_fd_final(work, fp);
	return 0;
}

void ksmbd_fd_put(struct ksmbd_work *work, struct ksmbd_file *fp)
{
	if (!fp)
		return;

	if (!atomic_dec_and_test(&fp->refcount))
		return;
	__put_fd_final(work, fp);
}

static bool __sanity_check(struct ksmbd_tree_connect *tcon, struct ksmbd_file *fp)
{
	if (!fp)
		return false;
	if (fp->tcon != tcon)
		return false;
	return true;
}

struct ksmbd_file *ksmbd_lookup_foreign_fd(struct ksmbd_work *work, u64 id)
{
	return __ksmbd_lookup_fd(&work->sess->file_table, id);
}

struct ksmbd_file *ksmbd_lookup_fd_fast(struct ksmbd_work *work, u64 id)
{
	struct ksmbd_file *fp = __ksmbd_lookup_fd(&work->sess->file_table, id);

	if (__sanity_check(work->tcon, fp))
		return fp;

	ksmbd_fd_put(work, fp);
	return NULL;
}

struct ksmbd_file *ksmbd_lookup_fd_slow(struct ksmbd_work *work, u64 id,
					u64 pid)
{
	struct ksmbd_file *fp;

	if (!has_file_id(id)) {
		id = work->compound_fid;
		pid = work->compound_pfid;
	}

	fp = __ksmbd_lookup_fd(&work->sess->file_table, id);
	if (!__sanity_check(work->tcon, fp)) {
		ksmbd_fd_put(work, fp);
		return NULL;
	}
	if (fp->persistent_id != pid) {
		ksmbd_fd_put(work, fp);
		return NULL;
	}
	return fp;
}

struct ksmbd_file *ksmbd_lookup_durable_fd(unsigned long long id)
{
	return __ksmbd_lookup_fd(&global_ft, id);
}

struct ksmbd_file *ksmbd_lookup_fd_cguid(char *cguid)
{
	struct ksmbd_file	*fp = NULL;
	unsigned int		id;

	read_lock(&global_ft.lock);
	idr_for_each_entry(global_ft.idr, fp, id) {
		if (!memcmp(fp->create_guid,
			    cguid,
			    SMB2_CREATE_GUID_SIZE)) {
			fp = ksmbd_fp_get(fp);
			break;
		}
	}
	read_unlock(&global_ft.lock);

	return fp;
}

struct ksmbd_file *ksmbd_lookup_fd_inode(struct dentry *dentry)
{
	struct ksmbd_file	*lfp;
	struct ksmbd_inode	*ci;
	struct inode		*inode = d_inode(dentry);

	read_lock(&inode_hash_lock);
	ci = __ksmbd_inode_lookup(dentry);
	read_unlock(&inode_hash_lock);
	if (!ci)
		return NULL;

	read_lock(&ci->m_lock);
	list_for_each_entry(lfp, &ci->m_fp_list, node) {
		if (inode == file_inode(lfp->filp)) {
			atomic_dec(&ci->m_count);
			lfp = ksmbd_fp_get(lfp);
			read_unlock(&ci->m_lock);
			return lfp;
		}
	}
	atomic_dec(&ci->m_count);
	read_unlock(&ci->m_lock);
	return NULL;
}

#define OPEN_ID_TYPE_VOLATILE_ID	(0)
#define OPEN_ID_TYPE_PERSISTENT_ID	(1)

static void __open_id_set(struct ksmbd_file *fp, u64 id, int type)
{
	if (type == OPEN_ID_TYPE_VOLATILE_ID)
		fp->volatile_id = id;
	if (type == OPEN_ID_TYPE_PERSISTENT_ID)
		fp->persistent_id = id;
}

static int __open_id(struct ksmbd_file_table *ft, struct ksmbd_file *fp,
		     int type)
{
	u64			id = 0;
	int			ret;

	if (type == OPEN_ID_TYPE_VOLATILE_ID && fd_limit_depleted()) {
		__open_id_set(fp, KSMBD_NO_FID, type);
		return -EMFILE;
	}

	idr_preload(GFP_KERNEL);
	write_lock(&ft->lock);
	ret = idr_alloc_cyclic(ft->idr, fp, 0, INT_MAX - 1, GFP_NOWAIT);
	if (ret >= 0) {
		id = ret;
		ret = 0;
	} else {
		id = KSMBD_NO_FID;
		fd_limit_close();
	}

	__open_id_set(fp, id, type);
	write_unlock(&ft->lock);
	idr_preload_end();
	return ret;
}

unsigned int ksmbd_open_durable_fd(struct ksmbd_file *fp)
{
	__open_id(&global_ft, fp, OPEN_ID_TYPE_PERSISTENT_ID);
	return fp->persistent_id;
}

struct ksmbd_file *ksmbd_open_fd(struct ksmbd_work *work, struct file *filp)
{
	struct ksmbd_file *fp;
	int ret;

	fp = kmem_cache_zalloc(filp_cache, GFP_KERNEL);
	if (!fp) {
		pr_err("Failed to allocate memory\n");
		return ERR_PTR(-ENOMEM);
	}

	INIT_LIST_HEAD(&fp->blocked_works);
	INIT_LIST_HEAD(&fp->node);
	INIT_LIST_HEAD(&fp->lock_list);
	spin_lock_init(&fp->f_lock);
	atomic_set(&fp->refcount, 1);

	fp->filp		= filp;
	fp->conn		= work->conn;
	fp->tcon		= work->tcon;
	fp->volatile_id		= KSMBD_NO_FID;
	fp->persistent_id	= KSMBD_NO_FID;
	fp->f_state		= FP_NEW;
	fp->f_ci		= ksmbd_inode_get(fp);

	if (!fp->f_ci) {
		ret = -ENOMEM;
		goto err_out;
	}

	ret = __open_id(&work->sess->file_table, fp, OPEN_ID_TYPE_VOLATILE_ID);
	if (ret) {
		ksmbd_inode_put(fp->f_ci);
		goto err_out;
	}

	atomic_inc(&work->conn->stats.open_files_count);
	return fp;

err_out:
	kmem_cache_free(filp_cache, fp);
	return ERR_PTR(ret);
}

void ksmbd_update_fstate(struct ksmbd_file_table *ft, struct ksmbd_file *fp,
			 unsigned int state)
{
	if (!fp)
		return;

	write_lock(&ft->lock);
	fp->f_state = state;
	write_unlock(&ft->lock);
}

static int
__close_file_table_ids(struct ksmbd_file_table *ft,
		       struct ksmbd_tree_connect *tcon,
		       bool (*skip)(struct ksmbd_tree_connect *tcon,
				    struct ksmbd_file *fp))
{
	unsigned int			id;
	struct ksmbd_file		*fp;
	int				num = 0;

	idr_for_each_entry(ft->idr, fp, id) {
		if (skip(tcon, fp))
			continue;

		set_close_state_blocked_works(fp);

		if (!atomic_dec_and_test(&fp->refcount))
			continue;
		__ksmbd_close_fd(ft, fp);
		num++;
	}
	return num;
}

static bool tree_conn_fd_check(struct ksmbd_tree_connect *tcon,
			       struct ksmbd_file *fp)
{
	return fp->tcon != tcon;
}

static bool session_fd_check(struct ksmbd_tree_connect *tcon,
			     struct ksmbd_file *fp)
{
	return false;
}

void ksmbd_close_tree_conn_fds(struct ksmbd_work *work)
{
	int num = __close_file_table_ids(&work->sess->file_table,
					 work->tcon,
					 tree_conn_fd_check);

	atomic_sub(num, &work->conn->stats.open_files_count);
}

void ksmbd_close_session_fds(struct ksmbd_work *work)
{
	int num = __close_file_table_ids(&work->sess->file_table,
					 work->tcon,
					 session_fd_check);

	atomic_sub(num, &work->conn->stats.open_files_count);
}

int ksmbd_init_global_file_table(void)
{
	return ksmbd_init_file_table(&global_ft);
}

void ksmbd_free_global_file_table(void)
{
	struct ksmbd_file	*fp = NULL;
	unsigned int		id;

	idr_for_each_entry(global_ft.idr, fp, id) {
		__ksmbd_remove_durable_fd(fp);
		kmem_cache_free(filp_cache, fp);
	}

	ksmbd_destroy_file_table(&global_ft);
}

int ksmbd_init_file_table(struct ksmbd_file_table *ft)
{
	ft->idr = kzalloc(sizeof(struct idr), GFP_KERNEL);
	if (!ft->idr)
		return -ENOMEM;

	idr_init(ft->idr);
	rwlock_init(&ft->lock);
	return 0;
}

void ksmbd_destroy_file_table(struct ksmbd_file_table *ft)
{
	if (!ft->idr)
		return;

	__close_file_table_ids(ft, NULL, session_fd_check);
	idr_destroy(ft->idr);
	kfree(ft->idr);
	ft->idr = NULL;
}

int ksmbd_init_file_cache(void)
{
	filp_cache = kmem_cache_create("ksmbd_file_cache",
				       sizeof(struct ksmbd_file), 0,
				       SLAB_HWCACHE_ALIGN, NULL);
	if (!filp_cache)
		goto out;

	return 0;

out:
	pr_err("failed to allocate file cache\n");
	return -ENOMEM;
}

void ksmbd_exit_file_cache(void)
{
	kmem_cache_destroy(filp_cache);
}<|MERGE_RESOLUTION|>--- conflicted
+++ resolved
@@ -87,8 +87,6 @@
 	return __ksmbd_inode_lookup(fp->filp->f_path.dentry);
 }
 
-<<<<<<< HEAD
-=======
 struct ksmbd_inode *ksmbd_inode_lookup_lock(struct dentry *d)
 {
 	struct ksmbd_inode *ci;
@@ -100,7 +98,6 @@
 	return ci;
 }
 
->>>>>>> de927f6c
 int ksmbd_query_inode_status(struct dentry *dentry)
 {
 	struct ksmbd_inode *ci;
