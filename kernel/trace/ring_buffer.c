--- conflicted
+++ resolved
@@ -644,13 +644,8 @@
 
 	*cnt = rb_time_cnt(top);
 
-<<<<<<< HEAD
-	/* If top and msb counts don't match, this interrupted a write */
-	if (*cnt != rb_time_cnt(msb))
-=======
 	/* If top, msb or bottom counts don't match, this interrupted a write */
 	if (*cnt != rb_time_cnt(msb) || *cnt != rb_time_cnt(bottom))
->>>>>>> de927f6c
 		return false;
 
 	/* The shift to msb will lose its cnt bits */
@@ -2975,22 +2970,6 @@
 			local_read(&bpage->write) & ~RB_WRITE_MASK;
 		unsigned long event_length = rb_event_length(event);
 
-<<<<<<< HEAD
-		/*
-		 * For the before_stamp to be different than the write_stamp
-		 * to make sure that the next event adds an absolute
-		 * value and does not rely on the saved write stamp, which
-		 * is now going to be bogus.
-		 */
-		rb_time_set(&cpu_buffer->before_stamp, 0);
-
-		/* Something came in, can't discard */
-		if (!rb_time_cmpxchg(&cpu_buffer->write_stamp,
-				       write_stamp, write_stamp - delta))
-			return false;
-
-		/*
-=======
 		/*
 		 * For the before_stamp to be different than the write_stamp
 		 * to make sure that the next event adds an absolute
@@ -3005,7 +2984,6 @@
 		rb_time_set(&cpu_buffer->before_stamp, 0);
 
 		/*
->>>>>>> de927f6c
 		 * If an event were to come in now, it would see that the
 		 * write_stamp and the before_stamp are different, and assume
 		 * that this event just added itself before updating
