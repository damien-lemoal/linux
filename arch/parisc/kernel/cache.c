/*
 * This file is subject to the terms and conditions of the GNU General Public
 * License.  See the file "COPYING" in the main directory of this archive
 * for more details.
 *
 * Copyright (C) 1999-2006 Helge Deller <deller@gmx.de> (07-13-1999)
 * Copyright (C) 1999 SuSE GmbH Nuernberg
 * Copyright (C) 2000 Philipp Rumpf (prumpf@tux.org)
 *
 * Cache and TLB management
 *
 */
 
#include <linux/init.h>
#include <linux/kernel.h>
#include <linux/mm.h>
#include <linux/module.h>
#include <linux/seq_file.h>
#include <linux/pagemap.h>
#include <linux/sched.h>
#include <linux/sched/mm.h>
#include <asm/pdc.h>
#include <asm/cache.h>
#include <asm/cacheflush.h>
#include <asm/tlbflush.h>
#include <asm/page.h>
#include <asm/pgalloc.h>
#include <asm/processor.h>
#include <asm/sections.h>
#include <asm/shmparam.h>

int split_tlb __read_mostly;
int dcache_stride __read_mostly;
int icache_stride __read_mostly;
EXPORT_SYMBOL(dcache_stride);

void flush_dcache_page_asm(unsigned long phys_addr, unsigned long vaddr);
EXPORT_SYMBOL(flush_dcache_page_asm);
void flush_icache_page_asm(unsigned long phys_addr, unsigned long vaddr);


/* On some machines (e.g. ones with the Merced bus), there can be
 * only a single PxTLB broadcast at a time; this must be guaranteed
 * by software.  We put a spinlock around all TLB flushes  to
 * ensure this.
 */
DEFINE_SPINLOCK(pa_tlb_lock);

struct pdc_cache_info cache_info __read_mostly;
#ifndef CONFIG_PA20
static struct pdc_btlb_info btlb_info __read_mostly;
#endif

#ifdef CONFIG_SMP
void
flush_data_cache(void)
{
	on_each_cpu(flush_data_cache_local, NULL, 1);
}
void 
flush_instruction_cache(void)
{
	on_each_cpu(flush_instruction_cache_local, NULL, 1);
}
#endif

void
flush_cache_all_local(void)
{
	flush_instruction_cache_local(NULL);
	flush_data_cache_local(NULL);
}
EXPORT_SYMBOL(flush_cache_all_local);

/* Virtual address of pfn.  */
#define pfn_va(pfn)	__va(PFN_PHYS(pfn))

void
update_mmu_cache(struct vm_area_struct *vma, unsigned long address, pte_t *ptep)
{
	unsigned long pfn = pte_pfn(*ptep);
	struct page *page;

	/* We don't have pte special.  As a result, we can be called with
	   an invalid pfn and we don't need to flush the kernel dcache page.
	   This occurs with FireGL card in C8000.  */
	if (!pfn_valid(pfn))
		return;

	page = pfn_to_page(pfn);
	if (page_mapping(page) && test_bit(PG_dcache_dirty, &page->flags)) {
		flush_kernel_dcache_page_addr(pfn_va(pfn));
		clear_bit(PG_dcache_dirty, &page->flags);
	} else if (parisc_requires_coherency())
		flush_kernel_dcache_page_addr(pfn_va(pfn));
}

void
show_cache_info(struct seq_file *m)
{
	char buf[32];

	seq_printf(m, "I-cache\t\t: %ld KB\n", 
		cache_info.ic_size/1024 );
	if (cache_info.dc_loop != 1)
		snprintf(buf, 32, "%lu-way associative", cache_info.dc_loop);
	seq_printf(m, "D-cache\t\t: %ld KB (%s%s, %s)\n",
		cache_info.dc_size/1024,
		(cache_info.dc_conf.cc_wt ? "WT":"WB"),
		(cache_info.dc_conf.cc_sh ? ", shared I/D":""),
		((cache_info.dc_loop == 1) ? "direct mapped" : buf));
	seq_printf(m, "ITLB entries\t: %ld\n" "DTLB entries\t: %ld%s\n",
		cache_info.it_size,
		cache_info.dt_size,
		cache_info.dt_conf.tc_sh ? " - shared with ITLB":""
	);
		
#ifndef CONFIG_PA20
	/* BTLB - Block TLB */
	if (btlb_info.max_size==0) {
		seq_printf(m, "BTLB\t\t: not supported\n" );
	} else {
		seq_printf(m, 
		"BTLB fixed\t: max. %d pages, pagesize=%d (%dMB)\n"
		"BTLB fix-entr.\t: %d instruction, %d data (%d combined)\n"
		"BTLB var-entr.\t: %d instruction, %d data (%d combined)\n",
		btlb_info.max_size, (int)4096,
		btlb_info.max_size>>8,
		btlb_info.fixed_range_info.num_i,
		btlb_info.fixed_range_info.num_d,
		btlb_info.fixed_range_info.num_comb, 
		btlb_info.variable_range_info.num_i,
		btlb_info.variable_range_info.num_d,
		btlb_info.variable_range_info.num_comb
		);
	}
#endif
}

void __init 
parisc_cache_init(void)
{
	if (pdc_cache_info(&cache_info) < 0)
		panic("parisc_cache_init: pdc_cache_info failed");

#if 0
	printk("ic_size %lx dc_size %lx it_size %lx\n",
		cache_info.ic_size,
		cache_info.dc_size,
		cache_info.it_size);

	printk("DC  base 0x%lx stride 0x%lx count 0x%lx loop 0x%lx\n",
		cache_info.dc_base,
		cache_info.dc_stride,
		cache_info.dc_count,
		cache_info.dc_loop);

	printk("dc_conf = 0x%lx  alias %d blk %d line %d shift %d\n",
		*(unsigned long *) (&cache_info.dc_conf),
		cache_info.dc_conf.cc_alias,
		cache_info.dc_conf.cc_block,
		cache_info.dc_conf.cc_line,
		cache_info.dc_conf.cc_shift);
	printk("	wt %d sh %d cst %d hv %d\n",
		cache_info.dc_conf.cc_wt,
		cache_info.dc_conf.cc_sh,
		cache_info.dc_conf.cc_cst,
		cache_info.dc_conf.cc_hv);

	printk("IC  base 0x%lx stride 0x%lx count 0x%lx loop 0x%lx\n",
		cache_info.ic_base,
		cache_info.ic_stride,
		cache_info.ic_count,
		cache_info.ic_loop);

	printk("IT  base 0x%lx stride 0x%lx count 0x%lx loop 0x%lx off_base 0x%lx off_stride 0x%lx off_count 0x%lx\n",
		cache_info.it_sp_base,
		cache_info.it_sp_stride,
		cache_info.it_sp_count,
		cache_info.it_loop,
		cache_info.it_off_base,
		cache_info.it_off_stride,
		cache_info.it_off_count);

	printk("DT  base 0x%lx stride 0x%lx count 0x%lx loop 0x%lx off_base 0x%lx off_stride 0x%lx off_count 0x%lx\n",
		cache_info.dt_sp_base,
		cache_info.dt_sp_stride,
		cache_info.dt_sp_count,
		cache_info.dt_loop,
		cache_info.dt_off_base,
		cache_info.dt_off_stride,
		cache_info.dt_off_count);

	printk("ic_conf = 0x%lx  alias %d blk %d line %d shift %d\n",
		*(unsigned long *) (&cache_info.ic_conf),
		cache_info.ic_conf.cc_alias,
		cache_info.ic_conf.cc_block,
		cache_info.ic_conf.cc_line,
		cache_info.ic_conf.cc_shift);
	printk("	wt %d sh %d cst %d hv %d\n",
		cache_info.ic_conf.cc_wt,
		cache_info.ic_conf.cc_sh,
		cache_info.ic_conf.cc_cst,
		cache_info.ic_conf.cc_hv);

	printk("D-TLB conf: sh %d page %d cst %d aid %d sr %d\n",
		cache_info.dt_conf.tc_sh,
		cache_info.dt_conf.tc_page,
		cache_info.dt_conf.tc_cst,
		cache_info.dt_conf.tc_aid,
		cache_info.dt_conf.tc_sr);

	printk("I-TLB conf: sh %d page %d cst %d aid %d sr %d\n",
		cache_info.it_conf.tc_sh,
		cache_info.it_conf.tc_page,
		cache_info.it_conf.tc_cst,
		cache_info.it_conf.tc_aid,
		cache_info.it_conf.tc_sr);
#endif

	split_tlb = 0;
	if (cache_info.dt_conf.tc_sh == 0 || cache_info.dt_conf.tc_sh == 2) {
		if (cache_info.dt_conf.tc_sh == 2)
			printk(KERN_WARNING "Unexpected TLB configuration. "
			"Will flush I/D separately (could be optimized).\n");

		split_tlb = 1;
	}

	/* "New and Improved" version from Jim Hull 
	 *	(1 << (cc_block-1)) * (cc_line << (4 + cnf.cc_shift))
	 * The following CAFL_STRIDE is an optimized version, see
	 * http://lists.parisc-linux.org/pipermail/parisc-linux/2004-June/023625.html
	 * http://lists.parisc-linux.org/pipermail/parisc-linux/2004-June/023671.html
	 */
#define CAFL_STRIDE(cnf) (cnf.cc_line << (3 + cnf.cc_block + cnf.cc_shift))
	dcache_stride = CAFL_STRIDE(cache_info.dc_conf);
	icache_stride = CAFL_STRIDE(cache_info.ic_conf);
#undef CAFL_STRIDE

#ifndef CONFIG_PA20
	if (pdc_btlb_info(&btlb_info) < 0) {
		memset(&btlb_info, 0, sizeof btlb_info);
	}
#endif

	if ((boot_cpu_data.pdc.capabilities & PDC_MODEL_NVA_MASK) ==
						PDC_MODEL_NVA_UNSUPPORTED) {
		printk(KERN_WARNING "parisc_cache_init: Only equivalent aliasing supported!\n");
#if 0
		panic("SMP kernel required to avoid non-equivalent aliasing");
#endif
	}
}

void disable_sr_hashing(void)
{
	int srhash_type, retval;
	unsigned long space_bits;

	switch (boot_cpu_data.cpu_type) {
	case pcx: /* We shouldn't get this far.  setup.c should prevent it. */
		BUG();
		return;

	case pcxs:
	case pcxt:
	case pcxt_:
		srhash_type = SRHASH_PCXST;
		break;

	case pcxl:
		srhash_type = SRHASH_PCXL;
		break;

	case pcxl2: /* pcxl2 doesn't support space register hashing */
		return;

	default: /* Currently all PA2.0 machines use the same ins. sequence */
		srhash_type = SRHASH_PA20;
		break;
	}

	disable_sr_hashing_asm(srhash_type);

	retval = pdc_spaceid_bits(&space_bits);
	/* If this procedure isn't implemented, don't panic. */
	if (retval < 0 && retval != PDC_BAD_OPTION)
		panic("pdc_spaceid_bits call failed.\n");
	if (space_bits != 0)
		panic("SpaceID hashing is still on!\n");
}

static inline void
__flush_cache_page(struct vm_area_struct *vma, unsigned long vmaddr,
		   unsigned long physaddr)
{
	preempt_disable();
	flush_dcache_page_asm(physaddr, vmaddr);
	if (vma->vm_flags & VM_EXEC)
		flush_icache_page_asm(physaddr, vmaddr);
	preempt_enable();
}

void flush_dcache_page(struct page *page)
{
	struct address_space *mapping = page_mapping(page);
	struct vm_area_struct *mpnt;
	unsigned long offset;
	unsigned long addr, old_addr = 0;
	pgoff_t pgoff;

	if (mapping && !mapping_mapped(mapping)) {
		set_bit(PG_dcache_dirty, &page->flags);
		return;
	}

	flush_kernel_dcache_page(page);

	if (!mapping)
		return;

	pgoff = page->index;

	/* We have carefully arranged in arch_get_unmapped_area() that
	 * *any* mappings of a file are always congruently mapped (whether
	 * declared as MAP_PRIVATE or MAP_SHARED), so we only need
	 * to flush one address here for them all to become coherent */

	flush_dcache_mmap_lock(mapping);
	vma_interval_tree_foreach(mpnt, &mapping->i_mmap, pgoff, pgoff) {
		offset = (pgoff - mpnt->vm_pgoff) << PAGE_SHIFT;
		addr = mpnt->vm_start + offset;

		/* The TLB is the engine of coherence on parisc: The
		 * CPU is entitled to speculate any page with a TLB
		 * mapping, so here we kill the mapping then flush the
		 * page along a special flush only alias mapping.
		 * This guarantees that the page is no-longer in the
		 * cache for any process and nor may it be
		 * speculatively read in (until the user or kernel
		 * specifically accesses it, of course) */

		flush_tlb_page(mpnt, addr);
		if (old_addr == 0 || (old_addr & (SHM_COLOUR - 1))
				      != (addr & (SHM_COLOUR - 1))) {
			__flush_cache_page(mpnt, addr, page_to_phys(page));
			if (old_addr)
				printk(KERN_ERR "INEQUIVALENT ALIASES 0x%lx and 0x%lx in file %pD\n", old_addr, addr, mpnt->vm_file);
			old_addr = addr;
		}
	}
	flush_dcache_mmap_unlock(mapping);
}
EXPORT_SYMBOL(flush_dcache_page);

/* Defined in arch/parisc/kernel/pacache.S */
EXPORT_SYMBOL(flush_kernel_dcache_range_asm);
EXPORT_SYMBOL(flush_kernel_dcache_page_asm);
EXPORT_SYMBOL(flush_data_cache_local);
EXPORT_SYMBOL(flush_kernel_icache_range_asm);

#define FLUSH_THRESHOLD 0x80000 /* 0.5MB */
static unsigned long parisc_cache_flush_threshold __read_mostly = FLUSH_THRESHOLD;

#define FLUSH_TLB_THRESHOLD (2*1024*1024) /* 2MB initial TLB threshold */
static unsigned long parisc_tlb_flush_threshold __read_mostly = FLUSH_TLB_THRESHOLD;

void __init parisc_setup_cache_timing(void)
{
	unsigned long rangetime, alltime;
	unsigned long size, start;
	unsigned long threshold;

	alltime = mfctl(16);
	flush_data_cache();
	alltime = mfctl(16) - alltime;

	size = (unsigned long)(_end - _text);
	rangetime = mfctl(16);
	flush_kernel_dcache_range((unsigned long)_text, size);
	rangetime = mfctl(16) - rangetime;

	printk(KERN_DEBUG "Whole cache flush %lu cycles, flushing %lu bytes %lu cycles\n",
		alltime, size, rangetime);

	threshold = L1_CACHE_ALIGN(size * alltime / rangetime);
	if (threshold > cache_info.dc_size)
		threshold = cache_info.dc_size;
	if (threshold)
		parisc_cache_flush_threshold = threshold;
	printk(KERN_INFO "Cache flush threshold set to %lu KiB\n",
		parisc_cache_flush_threshold/1024);

	/* calculate TLB flush threshold */

	/* On SMP machines, skip the TLB measure of kernel text which
	 * has been mapped as huge pages. */
	if (num_online_cpus() > 1 && !parisc_requires_coherency()) {
		threshold = max(cache_info.it_size, cache_info.dt_size);
		threshold *= PAGE_SIZE;
		threshold /= num_online_cpus();
		goto set_tlb_threshold;
	}

	alltime = mfctl(16);
	flush_tlb_all();
	alltime = mfctl(16) - alltime;

	size = 0;
	start = (unsigned long) _text;
	rangetime = mfctl(16);
	while (start < (unsigned long) _end) {
		flush_tlb_kernel_range(start, start + PAGE_SIZE);
		start += PAGE_SIZE;
		size += PAGE_SIZE;
	}
	rangetime = mfctl(16) - rangetime;

	printk(KERN_DEBUG "Whole TLB flush %lu cycles, flushing %lu bytes %lu cycles\n",
		alltime, size, rangetime);

	threshold = PAGE_ALIGN(num_online_cpus() * size * alltime / rangetime);

set_tlb_threshold:
	if (threshold)
		parisc_tlb_flush_threshold = threshold;
	printk(KERN_INFO "TLB flush threshold set to %lu KiB\n",
		parisc_tlb_flush_threshold/1024);
}

extern void purge_kernel_dcache_page_asm(unsigned long);
extern void clear_user_page_asm(void *, unsigned long);
extern void copy_user_page_asm(void *, void *, unsigned long);

void flush_kernel_dcache_page_addr(void *addr)
{
	unsigned long flags;

	flush_kernel_dcache_page_asm(addr);
	purge_tlb_start(flags);
	pdtlb_kernel(addr);
	purge_tlb_end(flags);
}
EXPORT_SYMBOL(flush_kernel_dcache_page_addr);

void copy_user_page(void *vto, void *vfrom, unsigned long vaddr,
	struct page *pg)
{
       /* Copy using kernel mapping.  No coherency is needed (all in
	  kunmap) for the `to' page.  However, the `from' page needs to
	  be flushed through a mapping equivalent to the user mapping
	  before it can be accessed through the kernel mapping. */
	preempt_disable();
	flush_dcache_page_asm(__pa(vfrom), vaddr);
	copy_page_asm(vto, vfrom);
	preempt_enable();
}
EXPORT_SYMBOL(copy_user_page);

/* __flush_tlb_range()
 *
 * returns 1 if all TLBs were flushed.
 */
int __flush_tlb_range(unsigned long sid, unsigned long start,
		      unsigned long end)
{
	unsigned long flags, size;

	size = (end - start);
	if (size >= parisc_tlb_flush_threshold) {
		flush_tlb_all();
		return 1;
	}

	/* Purge TLB entries for small ranges using the pdtlb and
	   pitlb instructions.  These instructions execute locally
	   but cause a purge request to be broadcast to other TLBs.  */
	if (likely(!split_tlb)) {
		while (start < end) {
			purge_tlb_start(flags);
			mtsp(sid, 1);
			pdtlb(start);
			purge_tlb_end(flags);
			start += PAGE_SIZE;
		}
		return 0;
	}

	/* split TLB case */
	while (start < end) {
		purge_tlb_start(flags);
		mtsp(sid, 1);
		pdtlb(start);
		pitlb(start);
		purge_tlb_end(flags);
		start += PAGE_SIZE;
	}
	return 0;
}

static void cacheflush_h_tmp_function(void *dummy)
{
	flush_cache_all_local();
}

void flush_cache_all(void)
{
	on_each_cpu(cacheflush_h_tmp_function, NULL, 1);
}

static inline unsigned long mm_total_size(struct mm_struct *mm)
{
	struct vm_area_struct *vma;
	unsigned long usize = 0;

	for (vma = mm->mmap; vma; vma = vma->vm_next)
		usize += vma->vm_end - vma->vm_start;
	return usize;
}

static inline pte_t *get_ptep(pgd_t *pgd, unsigned long addr)
{
	pte_t *ptep = NULL;

	if (!pgd_none(*pgd)) {
		pud_t *pud = pud_offset(pgd, addr);
		if (!pud_none(*pud)) {
			pmd_t *pmd = pmd_offset(pud, addr);
			if (!pmd_none(*pmd))
				ptep = pte_offset_map(pmd, addr);
		}
	}
	return ptep;
}

void flush_cache_mm(struct mm_struct *mm)
{
	struct vm_area_struct *vma;
	pgd_t *pgd;

	/* Flush the TLB to avoid speculation if coherency is required. */
	if (parisc_requires_coherency())
		flush_tlb_all();

	/* Flushing the whole cache on each cpu takes forever on
	   rp3440, etc.  So, avoid it if the mm isn't too big.  */
	if (mm_total_size(mm) >= parisc_cache_flush_threshold) {
		flush_cache_all();
		return;
	}

	if (mm->context == mfsp(3)) {
		for (vma = mm->mmap; vma; vma = vma->vm_next) {
			flush_user_dcache_range_asm(vma->vm_start, vma->vm_end);
			if ((vma->vm_flags & VM_EXEC) == 0)
				continue;
			flush_user_icache_range_asm(vma->vm_start, vma->vm_end);
		}
		return;
	}

	pgd = mm->pgd;
	for (vma = mm->mmap; vma; vma = vma->vm_next) {
		unsigned long addr;

		for (addr = vma->vm_start; addr < vma->vm_end;
		     addr += PAGE_SIZE) {
			unsigned long pfn;
			pte_t *ptep = get_ptep(pgd, addr);
			if (!ptep)
				continue;
			pfn = pte_pfn(*ptep);
			if (!pfn_valid(pfn))
				continue;
			__flush_cache_page(vma, addr, PFN_PHYS(pfn));
		}
	}
}

void flush_cache_range(struct vm_area_struct *vma,
		unsigned long start, unsigned long end)
{
	BUG_ON(!vma->vm_mm->context);

	/* Flush the TLB to avoid speculation if coherency is required. */
	if (parisc_requires_coherency())
		flush_tlb_range(vma, start, end);
<<<<<<< HEAD

	if ((end - start) >= parisc_cache_flush_threshold) {
		flush_cache_all();
		return;
	}

	BUG_ON(vma->vm_mm->context != mfsp(3));
=======

	if ((end - start) >= parisc_cache_flush_threshold
	    || vma->vm_mm->context != mfsp(3)) {
		flush_cache_all();
		return;
	}
>>>>>>> f5fd4a67

	flush_user_dcache_range_asm(start, end);
	if (vma->vm_flags & VM_EXEC)
		flush_user_icache_range_asm(start, end);
}

void
flush_cache_page(struct vm_area_struct *vma, unsigned long vmaddr, unsigned long pfn)
{
	BUG_ON(!vma->vm_mm->context);

	if (pfn_valid(pfn)) {
		if (parisc_requires_coherency())
			flush_tlb_page(vma, vmaddr);
		__flush_cache_page(vma, vmaddr, PFN_PHYS(pfn));
	}
}

void flush_kernel_vmap_range(void *vaddr, int size)
{
	unsigned long start = (unsigned long)vaddr;

	if ((unsigned long)size > parisc_cache_flush_threshold)
		flush_data_cache();
	else
		flush_kernel_dcache_range_asm(start, start + size);
}
EXPORT_SYMBOL(flush_kernel_vmap_range);

void invalidate_kernel_vmap_range(void *vaddr, int size)
{
	unsigned long start = (unsigned long)vaddr;

	if ((unsigned long)size > parisc_cache_flush_threshold)
		flush_data_cache();
	else
		flush_kernel_dcache_range_asm(start, start + size);
}
EXPORT_SYMBOL(invalidate_kernel_vmap_range);<|MERGE_RESOLUTION|>--- conflicted
+++ resolved
@@ -586,22 +586,12 @@
 	/* Flush the TLB to avoid speculation if coherency is required. */
 	if (parisc_requires_coherency())
 		flush_tlb_range(vma, start, end);
-<<<<<<< HEAD
-
-	if ((end - start) >= parisc_cache_flush_threshold) {
-		flush_cache_all();
-		return;
-	}
-
-	BUG_ON(vma->vm_mm->context != mfsp(3));
-=======
 
 	if ((end - start) >= parisc_cache_flush_threshold
 	    || vma->vm_mm->context != mfsp(3)) {
 		flush_cache_all();
 		return;
 	}
->>>>>>> f5fd4a67
 
 	flush_user_dcache_range_asm(start, end);
 	if (vma->vm_flags & VM_EXEC)
